name: Increment build number
on:
  push:
    branches:
      - main
    paths-ignore:
      - 'v3/build_number.json'
jobs:
  test:
    name: Increment value test
    runs-on: ubuntu-latest
    steps:
      - name: Check out source code
        uses: actions/checkout@v2
        with:
          ref: ${{ github.ref }}
          token: ${{ secrets.GITHUB_TOKEN }}
      - name: Increment value
        uses: yoichiro/gh-action-increment-value@main
        with:
<<<<<<< HEAD
          target_directory: 'v3'
=======
          target_directory: './v3'
>>>>>>> 963c51fe
          target_file: 'v3/build_number.json'
          prefix: 'buildNumber":'
          suffix: '}'
          commit_message: 'Increment the build number '<|MERGE_RESOLUTION|>--- conflicted
+++ resolved
@@ -18,12 +18,8 @@
       - name: Increment value
         uses: yoichiro/gh-action-increment-value@main
         with:
-<<<<<<< HEAD
           target_directory: 'v3'
-=======
-          target_directory: './v3'
->>>>>>> 963c51fe
-          target_file: 'v3/build_number.json'
+          target_file: 'build_number.json'
           prefix: 'buildNumber":'
           suffix: '}'
           commit_message: 'Increment the build number '