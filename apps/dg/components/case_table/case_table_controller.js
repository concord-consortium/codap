// ==========================================================================
//                      DG.CaseTableController
// 
//  The controller for tables.
//  
//  Authors:  William Finzer, Kirk Swenson
//
//  Copyright (c) 2014 by The Concord Consortium, Inc. All rights reserved.
//
//  Licensed under the Apache License, Version 2.0 (the "License");
//  you may not use this file except in compliance with the License.
//  You may obtain a copy of the License at
//
//    http://www.apache.org/licenses/LICENSE-2.0
//
//  Unless required by applicable law or agreed to in writing, software
//  distributed under the License is distributed on an "AS IS" BASIS,
//  WITHOUT WARRANTIES OR CONDITIONS OF ANY KIND, either express or implied.
//  See the License for the specific language governing permissions and
//  limitations under the License.
// ==========================================================================

sc_require('controllers/component_controller');

/** @class

  DG.CaseTableController provides controller functionality for DG.TableViews.

  @extends DG.ComponentController
*/
DG.CaseTableController = DG.ComponentController.extend(
/** @scope DG.CaseTableController.prototype */
  (function() {
    return {

      /**
        Called when the currently selected game context changes.
       */
      currentGameContextDidChange: function( iNotifier, iKey) {
        // 'gameIsReady' affects our labels, which affects our group headers
        if( iKey === 'gameIsReady') {
          var hierTableView = this.getPath('view.contentView');
          if( hierTableView)
            hierTableView.refresh();
        }
      },

      /**
        The table will reflect the contents of this data context.
        @property   {DG.DataContext} or derived class
       */
      dataContext: null,

      /**
        @private
        Used internally to track changes to the data context.
       */
      _prevDataContext: null,

      /**
        The set of DG.CaseTableAdapters for the subtables in parent-->child order.
        @property {Array of DG.CaseTableAdapter}
       */
      caseTableAdapters: null,

      /**
        The content view for this controller, i.e. the DG.HierTableView.
        @property {DG.HierTableView}
       */
      contentView: null,

      newAttributeDialog: null,

      /**
        Initialization function.
       */
      init: function() {
        sc_super();
        this.caseTableAdapters = [];

        if( this.get('dataContext'))
          this.dataContextDidChange();
        this.invokeLast(function() {
          this.view.set('status', this.getCaseCountMessage());
        }.bind(this));
      },

      /**
        Destruction function.
       */
      destroy: function() {
        var dataContext = this.get('dataContext');
        if( dataContext)
          dataContext.removeObserver('changeCount', this, 'contextDataDidChange');
        this.caseTableAdapters = null;
        sc_super();
      },

      /**
        Builds an appropriate DG.CaseTableAdapter for each collection.
       */
      updateTableAdapters: function() {
        var dataContext = this.get('dataContext'),
            collectionRecords = this.getPath('dataContext.collections') || [],
            prevAdapters = this.caseTableAdapters,
            newAdapters = [];

        this.caseTableAdapters = newAdapters;

        // Utility function for identifying existing adapters for the specified collection
        function findAdapterForCollection( iCollectionID) {
          var i, count;
          if (prevAdapters) {
            count = prevAdapters.length;
            for( i = 0; i < count; ++i) {
              if( prevAdapters[i] && (prevAdapters[i].getPath('collection.id') === iCollectionID))
                return prevAdapters[i];
            }
          }
          return null;
        }

        // Utility function for finding or creating (if necessary) an appropriate
        // adapter for the specified collection.
        function guaranteeAdapterForCollectionRecord( iCollectionRecord) {
          var collectionID = iCollectionRecord.get('id'),
              collection = dataContext.getCollectionByID( collectionID),
              // try to find an existing adapter for the specified collection
              adapter = findAdapterForCollection( collectionID);
          if( !adapter) {
            // create a new adapter for the specified collection
            adapter = DG.CaseTableAdapter.create({ dataContext: dataContext,
                                                    collection: collection });

          }
          // add the new/found adapter to the adapter array
          newAdapters.push( adapter);
        }

        collectionRecords.forEach( guaranteeAdapterForCollectionRecord);
      },

      /**
        Configure the table for the new data context.
       */
      dataContextDidChange: function() {
        var dataContext = this.get('dataContext');

        this.updateTableAdapters();

        var contentView = this.getPath('view.contentView');
        if( contentView) contentView.setCaseTableAdapters( this.get('caseTableAdapters'));

        if( dataContext !== this._prevDataContext) {
          if( this._prevDataContext)
            this._prevDataContext.removeObserver('changeCount', this, 'contextDataDidChange');
          if( dataContext)
            dataContext.addObserver('changeCount', this, 'contextDataDidChange');
          this._prevDataContext = dataContext;
        }

        var childCollection = this.getPath('dataContext.childCollection');
        if( childCollection) {
          // old-style notification support -- Remove once new-style notifications are completed.
          var this_ = this;
          //childCollection.casesController.addObserver('[]', this, 'caseCountDidChange');
          dataContext.forEachCollection( function( iCollection) {
                                          iCollection.attrsController.
                                            addObserver('[]', this_, 'attributeCountDidChange');
                                         });
        }
        if (this.view) { this.view.set('status', this.getCaseCountMessage()); }
      }.observes('dataContext'),

      getCaseCountMessage: function () {
        var dataContext = this.get('dataContext');
        var collectionRecords = dataContext.get('collections');
        var messages = [];
        var tStatusMessage = "";

        collectionRecords.forEach(function (collectionRecord) {
          var collectionClient = dataContext.getCollectionByName(collectionRecord.get('name'));
          var message = dataContext.getCaseCountString(collectionClient, collectionClient.getCaseCount() || 0);
          messages.push(message);
        });
        tStatusMessage = messages.join('/');
        if (SC.empty(tStatusMessage)) {
          DG.logWarn('No status message for case table: no collections');
        }

        //DG.logInfo("UpdateStatus: "  + tStatusMessage);
        return tStatusMessage;
      },

      createComponentStorage: function() {
        var storage = {},
            dataContext = this.get('dataContext');
        if( dataContext)
          this.addLink( storage, 'context', dataContext);
        return storage;
      },

      restoreComponentStorage: function( iStorage, iDocumentID) {
        var contextID = this.getLinkID( iStorage, 'context'),
            dataContext = contextID && DG.DataContext.retrieveContextFromMap( iDocumentID, contextID);
        if( dataContext)
          this.set('dataContext', dataContext);
      },

      /**
        Process commands such as those dispatched by the SlickGrid column header menus.
        @param  {Object}  iArgs
                  {String}  iArgs.command
                  {Object}  iArgs.column
                    {String}  iArgs.column.id
       */
      doCommand: function( iArgs) {
        var columnID = Number( iArgs.column.id);
        switch( iArgs.command) {
        case 'cmdEditFormula':
          this.editAttributeFormula( columnID);
          break;
        case 'cmdRenameAttribute':
          this.renameAttribute( columnID);
          break;
        case 'cmdDeleteAttribute':
          this.deleteAttribute( columnID);
          break;
        }
      },

      /**
        Observer function called when the data context notifies that it has changed.
       */
      contextDataDidChange: function() {
        var changes = this.getPath('dataContext.newChanges'),
            // most changes are sufficient to require aggregate invalidation
            invalidateAggregates = true;

        /**
          Process each change that has occurred since the last notification.
         */
        var handleOneChange = function( iChange) {
          var operation = iChange && iChange.operation;
          switch( operation) {
          case 'createCollection':
            // Hook up the table to the new collection
            this.dataContextDidChange();
            break;
          case 'createCase':
          case 'createCases':
            this.caseCountDidChange( iChange);
            break;
          case 'updateCases':
            this.doChangeCaseValues( iChange);
            break;
          case 'deleteCases':
            this.caseCountDidChange( iChange);
            this.doSelectCases(iChange);
            break;
          case 'selectCases':
            this.doSelectCases( iChange);
            // selection changes don't require aggregate invalidation
            if( operation === 'selectCases')
              invalidateAggregates = false;
            break;
          case 'createAttributes':
          case 'deleteAttributes':
            this.attributeCountDidChange( iChange);
            break;
          case 'updateAttributes':
            this.doUpdateAttributes( iChange);
            break;
          case 'resetCollections':
            this.doResetCollections( iChange );
            break;
          default:
            DG.logWarn('Unhandled operation: ' + iChange.operation);
          }
        }.bind( this);

        // Process all changes that have occurred since the last notification.
        if( changes) {
          changes.forEach( function( iChange) {
                              handleOneChange( iChange);
                            });
        }
        // If there are aggregate functions, we may have to mark all cases as changed.
        if( invalidateAggregates) {
          var adapters = this.get('caseTableAdapters');
          if( adapters) {
            adapters.forEach( function( iAdapter) {
                                                    if( iAdapter.get('hasAggregates'))
                                                      iAdapter.markCasesChanged();
                                                  });
          }
        }
      },
      doResetCollections: function (iChange) {
        function processAdapter(iAdapter) {
          iAdapter.rebuild();
          iAdapter.refresh();
        }
        var adapters = this.get('caseTableAdapters');
        adapters.forEach( processAdapter);
      },
      /**
        Called when the data context notifies that the set of selected cases has changed.
        @param  {Object}  An object describing the nature of the change
       */
      doSelectCases: function( iChange) {
        var hierTableView = this.getPath('view.contentView');
        if( hierTableView)
          hierTableView.updateSelectedRows();
      },

      /**
        Called when the data context notifies that case values have changed.
        @param  {Object}  An object describing the nature of the change
       */
      doChangeCaseValues: function( iChange) {
        var adapters = this.get('caseTableAdapters');
        if( adapters) {
          adapters.forEach( function( iAdapter) {
                                                  iAdapter.markCasesChanged( iChange.cases);
                                                });
        }
      },

      /**
        Called when the data context notifies that attribute properties have changed.
        @param  {Object}  An object describing the nature of the change
       */
      doUpdateAttributes: function( iChange) {
        var hierTableView = this.getPath('view.contentView'),
            adapters = this.get('caseTableAdapters'),
            updatedAdapters = [],
            attributes = iChange && iChange.result && iChange.result.attrs;

        function processAdapter( iAdapter) {
          if( attributes) {
            attributes.forEach( function( iAttribute) {
                                  if( iAdapter.updateColumnForAttribute( iAttribute))
                                    updatedAdapters.push( iAdapter);
                                });
          }
        }

        if( adapters) {
          adapters.forEach( processAdapter);
          if( hierTableView) {
            hierTableView.get('childTableViews').
              forEach( function( iCaseTableView) {
                var tableAdapter = iCaseTableView.get('gridAdapter');
                if( updatedAdapters.indexOf( tableAdapter) >= 0) {
                  iCaseTableView.setColumns( tableAdapter.get('gridColumns'));
                }
              });
          }
        }
      },

      /**
        Called when the array observer indicates that the number of cases has changed.
       */
      caseCountDidChange: function( iChange) {
        var hierTableView = this.getPath('view.contentView'),
            componentView = this.view,

            // if the change event includes an index, then we're inserting a new row in an
            // arbitrary location, so we need to force the table to re-index the rows
            forceRedraw   = iChange.properties && !SC.none(iChange.properties.index);

        if( hierTableView) {
          hierTableView.updateRowCount(forceRedraw);
        }
        componentView.set('status', this.getCaseCountMessage());
      },

      /**
        Called when the array observer indicates that the number of attributes has changed.
       */
      attributeCountDidChange: function() {
        var hierTableView = this.getPath('view.contentView');
        if( hierTableView)
          hierTableView.updateColumnInfo();
      },

      /**
       Handler for the Export Case Data... menu command.
       Displays a dialog, so user can select and copy the case data from the current document.
       */
      exportCaseData: function () {
        // callback to get export string from one of the menu item titles
        var exportCollection = function (whichCollection) {
          return tDataContext.exportCaseData(whichCollection);
        };
        // get array of exportable collection names for menu titles
        var tDataContext = this.get('dataContext'),
          tMenuItems = tDataContext.exportCaseData().split('\t'),
          tStartingMenuItem = tMenuItems[0];

        DG.CreateExportCaseDataDialog({
          prompt: 'DG.AppController.exportCaseData.prompt',
          textLimit: 1000000,
          textValue: exportCollection(tStartingMenuItem),
          collectionMenuTitle: tStartingMenuItem,
          collectionMenuItems: tMenuItems,
          collectionMenuItemAction: exportCollection,
          okTitle: 'DG.AppController.exportDocument.okTitle',
          okTooltip: 'DG.AppController.exportDocument.okTooltip'
        });
      },

      gearMenuItems: function() {
        var tDataContext = this.get('dataContext'),
            collectionRecords = tDataContext.get('collections') || [],
            tSelection = tDataContext && tDataContext.getSelectedCases(),
            tDeleteIsEnabled = tSelection && tSelection.get('length'),
            tNewAttrMenuItemStringKey = 'DG.TableController.gearMenuItems.newAttribute',
            tItems = [];
        collectionRecords.forEach(function (collection) {
          tItems.push({
            title: tNewAttrMenuItemStringKey.loc( collection.name),
            target: this,
            args: [{collection: tDataContext.getCollectionByName(collection.name)}],
            dgAction: this.newAttribute
          });
        }.bind(this));
        tItems.push({
          title: 'DG.TableController.gearMenuItems.selectAll',
          localize: true,
          target: this,
          dgAction: this.selectAll
        });
        tItems.push({
          title: 'DG.TableController.gearMenuItems.deleteCases',
          localize: true,
          target: this,
          dgAction: this.deleteSelectedCases,
          isEnabled: tDeleteIsEnabled
        });
        tItems.push({
          title: 'DG.TableController.gearMenuItems.exportCaseData', // "Export Case Data..."
          localize: true,
          target: this,
          dgAction: this.exportCaseData
        });

        return tItems;
      }.property(),

      modelDidChange: function() {
      }.observes('model'),

      viewDidChange: function() {
        var tComponentView = this.get('view'),
            tContentView = tComponentView.get('contentView');
        this.set('contentView', tContentView);

        if( !this.getPath('caseTableAdapters.length'))
          this.updateTableAdapters();

        if( tContentView) {
          tContentView.bind('dataContext', this, 'dataContext');

          tContentView.setCaseTableAdapters( this.get('caseTableAdapters') || []);
        }

        var gearView = this.getPath('view.containerView.titlebar.gearView');
        if( gearView)
          gearView.set('contentView', tComponentView);
        this.view.set('status', this.getCaseCountMessage());
      }.observes('view'),

      selectAll: function () {
        var tContext = this.get('dataContext'),
          tCollection = tContext && tContext.get('parentCollection'),// todo
        tChange = {
          operation: 'selectCases',
          collection: tCollection,
          cases: null,// null selects all
          select: true
        };
        tContext.applyChange( tChange);
      },
      /**
        Deletes the currently selected cases from their collections.
       */
      deleteSelectedCases: function() {
        var tContext = this.get('dataContext'),
            tCases = tContext.getSelectedCases(),
            tChange;
        if (tContext) {
          // We deselect the cases before deleting them for performance
          // reasons. Deleting selected cases is much less efficient because
          // of list reconstruction.
          tChange = {
            operation: 'selectCases',
            select: false,
            cases: tCases
          };
          tContext.applyChange( tChange);
          tChange = {
            operation: 'deleteCases',
            cases: tCases
          };
          tContext.applyChange( tChange);
        }
      },

      /**
       * Method to create a new attribute with formula.
       * NOTE: this method will also replace the formula of an existing attribute of the same name (case sensitive)
       * @param iProperties --properties to pass on to the applyNewAttribute() method.
       * @param iDefaultAttrName {string} --(optional) default attribute name for the new attribute dialog
       * @param iDefaultAttrFormula {string} --(optional) default attribute formula string for the new attribute dialog
       */
      newAttribute: function( iProperties, iDefaultAttrName, iDefaultAttrFormula ) {
        var tDataContext = this.get('dataContext'),
            collectionRecords = tDataContext.get('collections'),
            tGlobalNames = DG.globalsController.getGlobalValueNames(),
            tOperandsMenu = [],
                            // Eventually, we will want some form of unique name generator
            defaultAttrName = iDefaultAttrName || '', // was DG.TableController.newAttrDlg.defaultAttrName'.loc(),  // "new_attr"
            defaultAttrFormula = iDefaultAttrFormula || '';

        function appendArrayOfNamesToMenu( iNamesArray) {
          if( !iNamesArray || !iNamesArray.length) return;
          if( tOperandsMenu.length)
            tOperandsMenu.push('--');
          tOperandsMenu = tOperandsMenu.concat( iNamesArray.sort());
        }

        collectionRecords.forEach(function (collectionRecord) {
          var collectionContext = tDataContext.getCollectionByName(collectionRecord.name);
          appendArrayOfNamesToMenu(collectionContext.collection.getAttributeNames());
        });
        appendArrayOfNamesToMenu( tGlobalNames);
        appendArrayOfNamesToMenu([ 'e', 'π' ]);

          // Use SC.mixin() to combine iProperties with the rest of the default properties
          // that are passed to the new attribute dialog.
        this.newAttributeDialog = DG.CreateAttributeFormulaView(SC.mixin({
                      applyTarget: this,
                      applyAction: 'applyNewAttribute',
                      applyTooltip: 'DG.TableController.newAttrDlg.applyTooltip', // "Define the new attribute using the name and (optional) formula"
                      attrNameHint: 'DG.TableController.newAttrDlg.attrNameHint',
                      attrNameValue: defaultAttrName,
                      attrNameIsEnabled: SC.empty( iDefaultAttrName ), // disable attribute name changes if editing an existing attribute
                      formulaValue: defaultAttrFormula,
                      //formulaNames: tFormulaNames,  // no type-ahead
                      formulaOperands: tOperandsMenu,
                      formulaHint: 'DG.TableController.newAttrDlg.formulaHint'  // "If desired, type a formula for computing values of this attribute"
                    }, iProperties));
      },

      applyNewAttribute: function() {
        var tContext = this.get('dataContext'),
            tAttributeName = this.newAttributeDialog.get('attributeName'),
            tRef = tContext.getAttrRefByName( tAttributeName),
            tAttrFormula = tRef && tRef.attribute.get('formula'),
            isNew = this.newAttributeDialog.get('attrNameIsEnabled');
        // Should also test for attribute name validity as well
        if( !SC.empty( tAttributeName)) {
          // Retrieve the name of the target collection that was passed by the client originally.
          var tCollection = this.newAttributeDialog.get('collection'),
              tFormula = this.newAttributeDialog.get('formula');

          DG.UndoHistory.execute(DG.Command.create({
            name: isNew ? "caseTable.createAttribute" : "caseTable.editAttributeFormula",
            undoString: isNew ? 'DG.Undo.caseTable.createAttribute' : 'DG.Undo.caseTable.editAttributeFormula',
            redoString: isNew ? 'DG.Redo.caseTable.createAttribute' : 'DG.Redo.caseTable.editAttributeFormula',
            execute: function() {
              var tChange = {
                          operation: 'createAttributes',
                          collection: tCollection,
                          attrPropsArray: [{ name: tAttributeName, formula: tFormula }]
                        },
                  tResult = tContext && tContext.applyChange( tChange);
              if( tResult.success) {
                var action = isNew ? "attributeCreate" : "attributeEditFormula";
                DG.logUser("%@: { name: '%@', collection: '%@', formula: '%@' }",
                            action, tAttributeName, tCollection.get('name'), tFormula);
              }
            },
            undo: function() {
              var tChange, tResult, action;
              if (isNew) {
                tRef = tContext.getAttrRefByName( tAttributeName);
                tChange = {
                            operation: 'deleteAttributes',
                            collection: tCollection,
                            attrs: [{ id: tRef.attribute.get('id'), attribute: tRef.attribute }]
                          };
              } else {
                tChange = {
                            operation: 'createAttributes',
                            collection: tCollection,
                            attrPropsArray: [{ name: tAttributeName, formula: tAttrFormula }]
                          };
              }
              tResult = tContext && tContext.applyChange( tChange);
              if( tResult.success) {
                action = isNew ? "attributeCreate" : "attributeEditFormula";
                DG.logUser("%@ (undo): { name: '%@', collection: '%@', formula: '%@' }",
                            action, tAttributeName, tCollection.get('name'), tAttrFormula);
              }
            }
          }));
        }
        else {
          // Alert if user doesn't enter an attribute name
          DG.AlertPane.show({
              localize: true,
              message: 'DG.TableController.newAttrDlg.mustEnterAttrNameMsg'
          });
          return; // Return without closing the dialog
        }
        this.newAttributeDialog.close();
        this.newAttributeDialog = null;
      },

      willDestroy: function() {
        if( this.newAttributeDialog) {
          this.newAttributeDialog.close();
          this.newAttributeDialog = null;
        }
        sc_super();
      },

      /**
       * Rename an attribute. Brings up the Rename Attribute dialog.
       *
       */
      renameAttribute: function( iAttrID) {
        var tDataContext = this.get('dataContext'),
            tAttrRef = tDataContext && tDataContext.getAttrRefByID( iAttrID),
            tCollectionRecord = tAttrRef && tAttrRef.collection,
            tCollectionClient = tDataContext && tAttrRef &&
                                tDataContext.getCollectionForAttribute( tAttrRef.attribute),
            tAttrName = tAttrRef && tAttrRef.attribute.get('name'),
            tDialog;
        if( !DG.assert( tAttrRef, "renameAttribute() is missing the attribute reference"))
          return;

<<<<<<< HEAD
        function doRenameAttribute( iAttrID, iAttrName, iOldAttrName) {
          DG.UndoHistory.execute(DG.Command.create({
            name: "caseTable.renameAttribute",
            undoString: 'DG.Undo.caseTable.renameAttribute',
            redoString: 'DG.Redo.caseTable.renameAttribute',
            execute: function() {
              tAttrRef = tDataContext.getAttrRefByName( iOldAttrName);
              var change = {
                              operation: 'updateAttributes',
                              collection: tCollectionRecord,
                              attrPropsArray: [{ id: tAttrRef.attribute.get('id'), name: iAttrName }]
                            };
              tDataContext.applyChange( change);
            },
            undo: function() {
              tAttrRef = tDataContext.getAttrRefByName( iAttrName);
              var change = {
                              operation: 'updateAttributes',
                              collection: tCollectionRecord,
                              attrPropsArray: [{ id: tAttrRef.attribute.get('id'), name: iOldAttrName }]
                            };
              tDataContext.applyChange( change);
            }
          }));
=======
        function doRenameAttribute( iAttrID, iAttrName) {
          var change = {
                          operation: 'updateAttributes',
                          collection: tCollectionRecord,
                          attrPropsArray: [{ id: iAttrID, name: iAttrName }]
                        };
          tDataContext.applyChange( change);
>>>>>>> 0b6bfde3
        }

        function handleRenameAttributeOK() {
          // newAttrName: value of single-text-dialog: cannot be empty string
          var newAttrName = tDialog.get('value'),
              tExistingAttr = tCollectionClient && newAttrName &&
                              tCollectionClient.getAttributeByName( newAttrName);
          // if the name didn't change, then there's nothing to do
          if( newAttrName === tAttrName) {
            tDialog.close();
            return;
          }
          if( newAttrName && !tExistingAttr) {
            tDialog.close();
            doRenameAttribute( iAttrID, newAttrName, tAttrName);
          }
          else if( tExistingAttr) {
            DG.AlertPane.info({
              message: 'DG.TableController.renameAttributeDuplicateMsg',
              description: 'DG.TableController.renameAttributeDuplicateDesc',
              localize: true
            });
          }
        }

        tDialog = DG.CreateSingleTextDialog( {
                        prompt: 'DG.TableController.renameAttributePrompt',
                        textValue: tAttrName,
                        okTarget: null,
                        okAction: handleRenameAttributeOK,
                        okTooltip: 'DG.TableController.renameAttributeOKTip'
                      });
      },

      /**
       * Delete an attribute after requesting confirmation from the user.
       *
       */
      deleteAttribute: function( iAttrID) {
        var tDataContext = this.get('dataContext'),
            tAttrRef = tDataContext && tDataContext.getAttrRefByID( iAttrID),
            tCollectionRecord = tAttrRef && tAttrRef.collection,
<<<<<<< HEAD
            tAttrName = tAttrRef && tAttrRef.attribute.get('name'),
            tAttrFormula = tAttrRef && tAttrRef.attribute.get('formula');

        function doDeleteAttribute() {
          DG.UndoHistory.execute(DG.Command.create({
            name: "caseTable.deleteAttribute",
            undoString: 'DG.Undo.caseTable.deleteAttribute',
            redoString: 'DG.Redo.caseTable.deleteAttribute',
            execute: function() {
              var change = {
                              operation: 'deleteAttributes',
                              collection: tCollectionRecord,
                              attrs: [{ id: iAttrID, attribute: tAttrRef.attribute }]
                            };
              tDataContext.applyChange( change);
=======
            tAttrName = tAttrRef && tAttrRef.attribute.get('name');

        function doDeleteAttribute() {
          var change = {
                          operation: 'deleteAttributes',
                          collection: tCollectionRecord,
                          attrs: [{ id: iAttrID, attribute: tAttrRef.attribute }]
                        };
          tDataContext.applyChange( change);
        }

        DG.AlertPane.warn({
          message: 'DG.TableController.deleteAttribute.confirmMessage'.loc( tAttrName),
          description: 'DG.TableController.deleteAttribute.confirmDescription'.loc(),
          buttons: [
            { title: 'DG.TableController.deleteAttribute.okButtonTitle',
              action: doDeleteAttribute,
              localize: YES
>>>>>>> 0b6bfde3
            },
            undo: function() {
              var tChange = {
                              operation: 'createAttributes',
                              collection: tCollectionRecord,
                              attrPropsArray: [{ name: tAttrName, formula: tAttrFormula }]
                            };
              tDataContext.applyChange( tChange);
            },
            redo: function() {
              var tRef = tDataContext.getAttrRefByName( tAttrName),
                  tChange = {
                              operation: 'deleteAttributes',
                              collection: tCollectionRecord,
                              attrs: [{ id: tRef.attribute.get('id'), attribute: tRef.attribute }]
                            };
              tDataContext.applyChange( tChange);
            }
          }));
        }

        if (DG.UndoHistory.get('enabled')) {
          doDeleteAttribute();
        } else {
          DG.AlertPane.warn({
            message: 'DG.TableController.deleteAttribute.confirmMessage'.loc(tAttrName),
            description: 'DG.TableController.deleteAttribute.confirmDescription'.loc(),
            buttons: [
              {
                title: 'DG.TableController.deleteAttribute.okButtonTitle',
                action: doDeleteAttribute,
                localize: YES
              },
              {
                title: 'DG.TableController.deleteAttribute.cancelButtonTitle',
                localize: YES
              }
            ],
            localize: false
          });
        }
      },

      /**
       * Edit a formula attribute, if given the attribute ID.
       * Initiates an Edit Attribute Formula dialog for the given attribute.
       *
       */
      editAttributeFormula: function( iAttrID ) {
        var tDataContext = this.get('dataContext'),
            tRef = tDataContext && tDataContext.getAttrRefByID( iAttrID),
            tAttrName = tRef && tRef.attribute.get('name'),
            tAttrFormula = tRef && tRef.attribute.get('formula');
        DG.assert( tRef && tAttrName, "editAttributeFormula() is missing the attribute reference or attribute name" );
        // for now we use the newAttribute() method which will replace one attribute formula with another
        // if the new attribute has the same name as the old.
        this.newAttribute({ collection: tRef.collection }, tAttrName, tAttrFormula || '' );
      },

      showDeletePopup: function() {
        var tDataContext = this.get('dataContext'),
            //tCases = tModel.get('cases'),
            tSelection = tDataContext && tDataContext.getSelectedCases(),
            tDeleteIsEnabled = tSelection && tSelection.get('length') > 0,
            //tDeleteUnselectedIsEnabled = !tSelection || tSelection.get('length') < tCases.length,
            tItems = [
              {
                title: 'DG.Inspector.selection.selectAll',
                localize: true,
                target: this,
                action: 'selectAll'
              },
              {
                title: 'DG.Inspector.selection.deleteSelectedCases',
                localize: true,
                target: this,
                action: 'deleteSelectedCases',
                isEnabled: tDeleteIsEnabled
              }/*,
              {
                title: 'DG.Inspector.selection.deleteUnselectedCases',
                localize: true,
                target: this,
                action: 'deleteUnselectedCases',
                isEnabled: tDeleteUnselectedIsEnabled
              }*/
            ],
            tMenu = DG.MenuPane.create({
              classNames: 'delete-popup'.w(),
              layout: {width: 200, height: 150},
              items: tItems
            });
        tMenu.popup(this.get('inspectorButtons')[0]);
      },

      showAttributesPopup: function() {
        var tDataContext = this.get('dataContext'),
            collectionRecords = tDataContext.get('collections') || [],
            tNewAttrMenuItemStringKey = 'DG.Inspector.newAttribute',
            tItems = [];
        collectionRecords.forEach(function (collection) {
          tItems.push({
            title: tNewAttrMenuItemStringKey.loc( collection.name),
            target: this,
            args: [{collection: tDataContext.getCollectionByName(collection.name)}],
            dgAction: 'newAttribute'
          });
        }.bind(this));
        tItems.push({
          title: 'DG.Inspector.exportCaseData', // "Export Case Data..."
          localize: true,
          target: this,
          dgAction: 'exportCaseData'
        });

        DG.MenuPane.create({
          classNames: 'attributes-popup'.w(),
          layout: {width: 200, height: 150},
          items: tItems
        }).popup(this.get('inspectorButtons')[1]);
      },

      /**
       *
       * @returns {Array}
       */
      createInspectorButtons: function() {
        var tButtons = sc_super();
        tButtons.push(DG.IconButton.create({
              layout: {width: 32},
              classNames: 'table-trash'.w(),
              iconName: static_url('images/icon-trash.svg'),
              depressedIconName: static_url('images/icon-trash.svg'),
              showBlip: true,
              target: this,
              action: 'showDeletePopup',
              toolTip: 'DG.Inspector.delete.toolTip',
              localize: true,
              iconExtent: {width: 32, height: 32}
            })
        );
        tButtons.push(DG.IconButton.create({
              layout: {width: 32},
              classNames: 'table-attributes'.w(),
              iconName: static_url('images/icon-values.svg'),
              depressedIconName: static_url('images/icon-values.svg'),
              showBlip: true,
              target: this,
              action: 'showAttributesPopup',
              toolTip: 'DG.Inspector.attributes.toolTip',
              localize: true,
              iconExtent: {width: 32, height: 32}
            })
        );
        return tButtons;
      }



    };
  }()) // function closure
);
<|MERGE_RESOLUTION|>--- conflicted
+++ resolved
@@ -644,7 +644,6 @@
         if( !DG.assert( tAttrRef, "renameAttribute() is missing the attribute reference"))
           return;
 
-<<<<<<< HEAD
         function doRenameAttribute( iAttrID, iAttrName, iOldAttrName) {
           DG.UndoHistory.execute(DG.Command.create({
             name: "caseTable.renameAttribute",
@@ -669,15 +668,6 @@
               tDataContext.applyChange( change);
             }
           }));
-=======
-        function doRenameAttribute( iAttrID, iAttrName) {
-          var change = {
-                          operation: 'updateAttributes',
-                          collection: tCollectionRecord,
-                          attrPropsArray: [{ id: iAttrID, name: iAttrName }]
-                        };
-          tDataContext.applyChange( change);
->>>>>>> 0b6bfde3
         }
 
         function handleRenameAttributeOK() {
@@ -720,7 +710,6 @@
         var tDataContext = this.get('dataContext'),
             tAttrRef = tDataContext && tDataContext.getAttrRefByID( iAttrID),
             tCollectionRecord = tAttrRef && tAttrRef.collection,
-<<<<<<< HEAD
             tAttrName = tAttrRef && tAttrRef.attribute.get('name'),
             tAttrFormula = tAttrRef && tAttrRef.attribute.get('formula');
 
@@ -736,26 +725,6 @@
                               attrs: [{ id: iAttrID, attribute: tAttrRef.attribute }]
                             };
               tDataContext.applyChange( change);
-=======
-            tAttrName = tAttrRef && tAttrRef.attribute.get('name');
-
-        function doDeleteAttribute() {
-          var change = {
-                          operation: 'deleteAttributes',
-                          collection: tCollectionRecord,
-                          attrs: [{ id: iAttrID, attribute: tAttrRef.attribute }]
-                        };
-          tDataContext.applyChange( change);
-        }
-
-        DG.AlertPane.warn({
-          message: 'DG.TableController.deleteAttribute.confirmMessage'.loc( tAttrName),
-          description: 'DG.TableController.deleteAttribute.confirmDescription'.loc(),
-          buttons: [
-            { title: 'DG.TableController.deleteAttribute.okButtonTitle',
-              action: doDeleteAttribute,
-              localize: YES
->>>>>>> 0b6bfde3
             },
             undo: function() {
               var tChange = {
