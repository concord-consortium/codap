--- conflicted
+++ resolved
@@ -22,7 +22,6 @@
 sc_require('views/raphael_base');
 
 /** @class  DG.AxisView - The base class view for a graph axis.
-<<<<<<< HEAD
 
  On creation, pass in the orientation, as in
  DG.AxisView.create( { orientation: 'vertical' })
@@ -172,22 +171,36 @@
         }.property('labelNode'),
 
         /**
+         * A y-axis gets its pixelMin from the corresponding x-axis
+         * @property { DG.AxisView }
+         */
+        otherAxisView: null,
+
+        /**
          Coordinate of my minimum value (Y: bottom end, X: left end)
          @property { Number }
-         Note trouble with cacheability
-         */
-        pixelMin: function () {
-          return this.get('isVertical') ? this.get('drawHeight') : 0;
-        }.property('drawHeight')/*.cacheable()*/,
+         */
+        pixelMin: function() {
+          switch( this.get('orientation')) {
+            case 'vertical':
+              return this.get('drawHeight') - this.getPath('otherAxisView.drawHeight');
+            case 'horizontal':
+              return 0;
+          }
+        }.property('otherAxisView.drawHeight', 'drawHeight'),
 
         /**
          Coordinate of my maximum value (Y: top end, X: right end)
          @property { Number }
-         Note trouble with cacheability
-         */
-        pixelMax: function () {
-          return this.get('isVertical') ? 0 : this.get('drawWidth');
-        }.property('drawWidth')/*.cacheable()*/,
+         */
+        pixelMax: function() {
+          switch( this.get('orientation')) {
+            case 'vertical':
+              return 0;
+            case 'horizontal':
+              return this.get('drawWidth');
+          }
+        }.property('drawWidth'),
 
         /**
          Return the extent of the label
@@ -280,6 +293,14 @@
         init: function () {
           sc_super();
           this._labelNodes = [];
+        },
+
+        /**
+         * Make sure we don't hang around pointing to otherAxisView
+         */
+        destroy: function() {
+          this.otherAxisView = null;  // break circular references
+          sc_super();
         },
 
         /**
@@ -325,231 +346,6 @@
         /**
          Graph controller observes this property to detect that a drag has taken place.
          @property{{collection:{DG.CollectionRecord}, attribute:{DG.Attribute}, text:{String},
-=======
-  
-  On creation, pass in the orientation, as in
-  DG.AxisView.create( { orientation: 'vertical' })
-
-  @extends DG.RaphaelBaseView
-*/
-DG.AxisView = DG.RaphaelBaseView.extend( DG.GraphDropTarget,
-/** @scope DG.AxisView.prototype */ 
-{
-  displayProperties: ['model.attributeDescription.attribute',
-                      'model.attributeDescription.attributeStats.categoricalStats.numberOfCells'],
-
-  /**
-    The model on which this view is based.
-    @property { DG.AxisModel }
-  */
-  model: null,
-  
-  /**
-    Either 'vertical' or 'horizontal'
-    @property { String }
-  */
-  orientation: null,
-
-  /**
-   * @property {DG.Attribute}
-   */
-  plottedAttribute: function() {
-    return this.getPath('model.attributeDescription.attribute');
-  }.property(),
-
-  blankDropHint: 'DG.GraphView.addToEmptyPlace',
-
-  /**
-  For Raphael 1.5.2 we could always return the height, but this changed with Raphael 2.0 when
-   the BBox started depending on rotation.
-    @property { Number }
-  */
-  desiredExtent: function() {
-    var tLabelExtent = this.get('labelExtent'),
-        tDimension = (Raphael.version < "2.0") ?
-                        'y' :
-                        ((this.get('orientation') === 'horizontal') ? 'y' : 'x');
-    return tLabelExtent[ tDimension];
-  }.property('labelNode'),
-
-  /**
-   * A y-axis gets its pixelMin from the corresponding x-axis
-   * @property { DG.AxisView }
-   */
-  otherAxisView: null,
-
-  /**
-    Coordinate of my minimum value (Y: bottom end, X: left end)
-    @property { Number }
-  */
-  pixelMin: function() {
-    switch( this.get('orientation')) {
-      case 'vertical':
-        return this.get('drawHeight') - this.getPath('otherAxisView.drawHeight');
-      case 'horizontal':
-        return 0;
-    }
-  }.property('otherAxisView.drawHeight', 'drawHeight'),
-
-  /**
-    Coordinate of my maximum value (Y: top end, X: right end)
-    @property { Number }
-  */
-  pixelMax: function() {
-    switch( this.get('orientation')) {
-      case 'vertical':
-        return 0;
-      case 'horizontal':
-        return this.get('drawWidth');
-    }
-  }.property('drawWidth'),
-
-  /**
-  Return the extent of the label
-    @property {Point as in { x, y }}
-  */
-  labelExtent: function() {
-    var	kMinHeight = DG.RenderingUtilities.kCaptionFontHeight,
-        tLabelNode = this.get('labelNode' ),
-        tExtent = { x: kMinHeight, y: kMinHeight};
-    if( !SC.none( tLabelNode)) {
-      var tBox = tLabelNode.getBBox();
-      tExtent = { x: isNaN(tBox.width) ? kMinHeight : Math.max( kMinHeight, tBox.width),
-                  y: isNaN(tBox.height) ? kMinHeight : Math.max( kMinHeight, Math.ceil( tBox.height / 2) * 2) };
-    }
-    return tExtent;
-  }.property('labelNode').cacheable(),
-
-  /**
-  Subclasses must override
-    @return { Boolean }
-  */
-  isNumeric: null,
-
-  /**
-  The Raphael element used to display the label.
-    @property {Array of Raphael element}
-  */
-  labelNodes: function() {
-    var this_ = this,
-        tChangeHappened = false,
-        tLabelCount = 0,
-        tRotation = this.get('orientation') === 'vertical' ? -90 : 0,
-        tLabels, tDescription, tNode;
-    if( SC.none( this._paper))
-      return [];
-
-    tLabels = this.getPath('model.labels');
-    tLabels.forEach( function( iLabel, iIndex) {
-      var tColor = 'blue';
-      if( iIndex > 0) {
-        iLabel = ': ' + iLabel;
-        tColor = DG.ColorUtilities.calcAttributeColorFromIndex( iIndex, tLabels.length ).colorString;
-      }
-      if( tLabelCount >= this_._labelNodes.length) {
-        tNode = this_._paper.text( 0, 0, '')
-                      .addClass( 'axis-label');
-        DG.RenderingUtilities.rotateText( tNode, tRotation, 0, 0);
-        this_._labelNodes.push( tNode);
-        tChangeHappened = true;
-      }
-      else
-        tNode = this_._labelNodes[ tLabelCount];
-
-      tNode.attr('fill', tColor);
-      // If the text has changed, we set it and notify
-      if( iLabel !== tNode.attr( 'text')) {
-        tDescription = this_.get('model' ).getLabelDescription( iIndex);
-        // TODO: Move strings to strings.js
-        tDescription += '—Click to change ' + this_.orientation + ' axis attribute';
-        tNode.attr({ text: iLabel, title: tDescription });
-        tChangeHappened = true;
-      }
-      tLabelCount++;
-    });
-
-    while( this_._labelNodes.length > tLabelCount) {
-      this_._labelNodes.pop().remove();
-      tChangeHappened = true;
-    }
-
-    if( tChangeHappened)
-      this.notifyPropertyChange('labelNode', this._labelNodes);
-
-    return this._labelNodes;
-  }.property('model.labels'),
-
-  /**
-  The Raphael element used to display the label.
-    @property {Raphael element}
-  */
-  labelNode: function() {
-    var tNodes = this.get('labelNodes');
-    return (tNodes.length > 0) ? tNodes[0] : null;
-  }.property('labelNodes'),
-
-  /**
-   * @private
-   * @property {Raphael element}
-   */
-  _labelNodes: null,
-
-  init: function() {
-    sc_super();
-    this._labelNodes = [];
-  },
-
-  /**
-   * Make sure we don't hang around pointing to otherAxisView
-   */
-  destroy: function() {
-    this.otherAxisView = null;  // break circular references
-    sc_super();
-  },
-
-  /**
-   * The label consists of one clickable text node for each attribute assigned to the axis.
-   * These are separated by colons.
-   * Note that only y-axes of scatterplots are equipped to handle multiple attributes.
-   */
-  renderLabel: function() {
-    var tNodes = this.get('labelNodes' ),
-        tDrawWidth = this.get('drawWidth'),
-        tDrawHeight = this.get('drawHeight'),
-        tIsVertical = this.get('orientation') === 'vertical',
-        tRotation = tIsVertical ? -90 : 0,
-        tTotalLength = 0,
-        tLayout = tNodes.map( function( iNode) {
-            var tBox = iNode.getBBox();
-            tTotalLength += tIsVertical ? tBox.height : tBox.width;
-            return { node: iNode, box: tBox };
-          } ),
-        tPosition = tIsVertical ? ((tDrawHeight + tTotalLength) / 2) : ((tDrawWidth - tTotalLength) / 2);
-    tLayout.forEach( function( iLayout) {
-      var tNode = iLayout.node,
-          tBox = iLayout.box,
-          tLabelExtent = { x: tBox.width, y: tBox.height },
-          tLoc = { };
-
-      if( tIsVertical) {
-        tLoc.x = tLabelExtent.x / 4 + 2;
-        tLoc.y = tPosition - tLabelExtent.y / 2;
-        tPosition -= tLabelExtent.y;
-      }
-      else {  // horizontal
-        tLoc.x = tPosition + tLabelExtent.x / 2;
-        tLoc.y = tDrawHeight - tLabelExtent.y / 2 - 2;
-        tPosition += tLabelExtent.x;
-      }
-      tNode.attr( { x: tLoc.x, y: tLoc.y } );
-      DG.RenderingUtilities.rotateText( tNode, tRotation, tLoc.x, tLoc.y);
-    });
-  },
-  
-  /**
-    Graph controller observes this property to detect that a drag has taken place.
-    @property{{collection:{DG.CollectionRecord}, attribute:{DG.Attribute}, text:{String},
->>>>>>> 8f337c56
                 axisOrientation:{String} }}
          */
         dragData: null,
