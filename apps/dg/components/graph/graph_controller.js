// ==========================================================================
//                          DG.GraphController
//
//  Author:   William Finzer
//
//  Copyright (c) 2014 by The Concord Consortium, Inc. All rights reserved.
//
//  Licensed under the Apache License, Version 2.0 (the "License");
//  you may not use this file except in compliance with the License.
//  You may obtain a copy of the License at
//
//    http://www.apache.org/licenses/LICENSE-2.0
//
//  Unless required by applicable law or agreed to in writing, software
//  distributed under the License is distributed on an "AS IS" BASIS,
//  WITHOUT WARRANTIES OR CONDITIONS OF ANY KIND, either express or implied.
//  See the License for the specific language governing permissions and
//  limitations under the License.
// ==========================================================================

sc_require('components/graph_map_common/data_display_controller');

/** @class

  DG.GraphController provides controller functionality, particular gear menu items,
  for graphs.

  @extends SC.DataDisplayController
*/
DG.GraphController = DG.DataDisplayController.extend(
/** @scope DG.GraphController.prototype */ 
  (function() {

    function getCollectionClientFromDragData( iContext, iDragData) {
      var collectionID = iDragData.collection && iDragData.collection.get('id');
      return iContext && !SC.none( collectionID) && iContext.getCollectionByID( collectionID);
    }

    return {
      graphModel: function() {
        return this.get('dataDisplayModel');
      }.property('dataDisplayModel'),
      xAxisView: null,
      yAxisView: null,
      y2AxisView: null,
      plotView: null,
      axisMultiTarget: null,

      createComponentStorage: function() {
        var storage = sc_super(),
            dataConfiguration = this.getPath('graphModel.dataConfiguration'),
            hiddenCases = dataConfiguration && dataConfiguration.get('hiddenCases' ),
            plotModels = this.getPath('graphModel.plots');

        var storeAxis = function( iDim) {
          var tAxis = this.getPath('graphModel.' + iDim + 'Axis' );
          if( tAxis)
            storage[iDim + 'AxisClass'] = String(tAxis.constructor);
          if( tAxis && tAxis.get('isNumeric')) {
            storage[iDim + 'LowerBound'] = tAxis.get('lowerBound');
            storage[iDim + 'UpperBound'] = tAxis.get('upperBound');
          }
        }.bind( this);

        this.storeDimension( dataConfiguration, storage, 'x');
        this.storeDimension( dataConfiguration, storage, 'y');
        this.storeDimension( dataConfiguration, storage, 'y2');

        storeAxis('x');
        storeAxis('y');
        storeAxis('y2');

        if( plotModels) {
          storage.plotModels = [];
          plotModels.forEach( function( iPlot) {
            storage.plotModels.push({ plotModelStorage: iPlot.createStorage(),
                                      plotClass: String( iPlot.constructor) });
          });
        }
        if( hiddenCases) {
          storage.hiddenCases = hiddenCases.map( function( iCase) {
            return iCase.get('id');
          });
        }
        return storage;
      },

      restoreComponentStorage: function( iStorage, iDocumentID) {
        var graphModel = this.get('dataDisplayModel');
        
        sc_super();

        if( SC.none( iStorage._links_))
          return; // We don't support the older format 0096 and before. Just bring up the default graph
                  // that we already have.

        graphModel.restoreStorage( iStorage);

        // There may be some animations that have been set up. We have to stop them so that changes
        // we make below (e.g. to axis bounds) will stick.
        graphModel.stopAnimation();

        // Older versions had a single plotModelStorage, so we make ourselves backward compatible
        if( iStorage.plotModelStorage) {
          var plotModel = graphModel.get('plot');
          if( plotModel)
            plotModel.restoreStorage( iStorage.plotModelStorage);
        }
        // Newer versions always store an array of plot models even if there is only one.
        else if( iStorage.plotModels) {
          var tPlots = graphModel.get('plots');
          tPlots.forEach( function( iPlot, iIndex) {
            iPlot.restoreStorage( iStorage.plotModels[ iIndex].plotModelStorage);
          });
        }

        // Configure the axes
        var xAxis = graphModel.get('xAxis'),
            yAxis = graphModel.get('yAxis');
        if( xAxis && xAxis.get('isNumeric') &&
            isFinite( iStorage.xLowerBound) && isFinite( iStorage.xUpperBound)) {
            xAxis.setLowerAndUpperBounds( iStorage.xLowerBound, iStorage.xUpperBound);
        }
        if( yAxis && yAxis.get('isNumeric') &&
            isFinite( iStorage.yLowerBound) && isFinite( iStorage.yUpperBound)) {
            yAxis.setLowerAndUpperBounds( iStorage.yLowerBound, iStorage.yUpperBound);
        }
      },

      viewDidChange: function() {
        var componentView = this.get('view'),
            graphView = componentView && componentView.get('contentView');
        if( graphView) {
          this.set('xAxisView', graphView.get('xAxisView'));
          this.set('yAxisView', graphView.get('yAxisView'));
          this.set('y2AxisView', graphView.get('y2AxisView'));
          this.set('plotView', graphView.get('plotBackgroundView'));
          this.set('legendView', graphView.get('legendView'));
          this.set('axisMultiTarget', graphView.get('yAxisMultiTarget'));
          graphView.set('controller', this);
        }
      }.observes('view'),

      /**
      Get the menu items from the graph and its components.
        @property { Array of menu items }
      */
      gearMenuItems: function() {
        var tGraph = this.getPath('graphModel');
        return SC.none( tGraph) ? [] : tGraph.getGearMenuItems();
      }.property('graphModel'),

      rescaleAxes: function() {
        this.graphModel.rescaleAxes();
      },

      plotFunction: function() {
        this.graphModel.get('plot').togglePlotFunction();
      },

      init: function() {
        sc_super();
      },

      /**
        An axis view has received a drop of an attribute. Our job is the tell the graph
        model which attribute and collection client to change so that we move into the
        desired configuration of attributes.
      */
      axisViewDidAcceptDrop: function( iAxis, iKey, iDragData) {
        if( SC.none(iDragData)) // The over-notification caused by the * in the observes
          return;       // means we get here at times there isn't any drag data.
        var tDataContext = this.get('dataContext'),
            tCollectionClient = getCollectionClientFromDragData( tDataContext, iDragData);

        iAxis.dragData = null;

         this.get('graphModel').changeAttributeForAxis(
                  tDataContext,
                  { collection: tCollectionClient,
                    attributes: [ iDragData.attribute ] },
                  iAxis.get('orientation'));
        DG.dirtyCurrentDocument();
      }.observes('*xAxisView.dragData', '*yAxisView.dragData'),

      /**
        The add attribute target has received a drop of an attribute. We respond by adding an
       attribute to whatever is already on the y-axis.
      */
      multiTargetDidAcceptDrop: function( iAxisMultiTarget, iKey, iDragData) {
        if( SC.none(iDragData)) // The over-notification caused by the * in the observes
          return;       // means we get here at times there isn't any drag data.
        var tDataContext = this.get('dataContext'),
            tCollectionClient = getCollectionClientFromDragData( tDataContext, iDragData);

        iAxisMultiTarget.dragData = null;

        this.get('graphModel').addAttributeToAxis(
                  tDataContext,
                  { collection: tCollectionClient,
                    attribute: iDragData.attribute });
<<<<<<< HEAD
      }.observes('*axisMultiTarget.dragData'),
=======
        DG.dirtyCurrentDocument();
      }.observes('*axisMultiTarget.dragData')
>>>>>>> 8f337c56

      /**
        The Y2 axis has received a drop of an attribute. We respond by creating a new scatterplot that
       uses the existing x-axis and the Y2 axis.
      */
      y2AxisDidAcceptDrop: function( iY2Axis, iKey, iDragData) {
        if( SC.none(iDragData)) // The over-notification caused by the * in the observes
          return;       // means we get here at times there isn't any drag data.
        var tDataContext = this.get('dataContext'),
            tCollectionClient = getCollectionClientFromDragData( tDataContext, iDragData);

        iY2Axis.dragData = null;

        this.get('graphModel').changeAttributeForY2Axis(
                  tDataContext,
                  { collection: tCollectionClient,
                    attribute: iDragData.attribute });
      }.observes('*y2AxisView.dragData')
    };

  }()) // function closure
);
<|MERGE_RESOLUTION|>--- conflicted
+++ resolved
@@ -87,9 +87,9 @@
 
       restoreComponentStorage: function( iStorage, iDocumentID) {
         var graphModel = this.get('dataDisplayModel');
+
+        sc_super();
         
-        sc_super();
-
         if( SC.none( iStorage._links_))
           return; // We don't support the older format 0096 and before. Just bring up the default graph
                   // that we already have.
@@ -199,12 +199,8 @@
                   tDataContext,
                   { collection: tCollectionClient,
                     attribute: iDragData.attribute });
-<<<<<<< HEAD
+        DG.dirtyCurrentDocument();
       }.observes('*axisMultiTarget.dragData'),
-=======
-        DG.dirtyCurrentDocument();
-      }.observes('*axisMultiTarget.dragData')
->>>>>>> 8f337c56
 
       /**
         The Y2 axis has received a drop of an attribute. We respond by creating a new scatterplot that
