--- conflicted
+++ resolved
@@ -125,18 +125,11 @@
      * In addition to removing the plot, synchronize the remaining plots' yAttributeIndex
      * @param iPlotIndex {Number}
      */
-<<<<<<< HEAD
     removePlotAtIndex: function( iPlotIndex) {
-      DG.assert( iPlotIndex < this._plots.length);
+      DG.assert( iPlotIndex < this._plots.length,
+        'Attempt to remove non-existent plot');
       var tPlot = this._plots[ iPlotIndex];
       this._plots.splice( iPlotIndex, 1);
-=======
-    removePlotAtIndex: function( iIndex) {
-      DG.assert( iIndex < this._plots.length,
-        'Attempt to remove non-existent plot');
-      var tPlot = this._plots[ iIndex];
-      this._plots.splice( iIndex, 1);
->>>>>>> 40556a7b
       tPlot.destroy();
       this._plots.forEach( function( iPlot, iIndex) {
         iPlot.setIfChanged( 'yAttributeIndex', iIndex);
@@ -476,7 +469,6 @@
     removeAttribute: function (iDescKey, iAxisKey, iAttrIndex) {
 
       var
-<<<<<<< HEAD
           /**
            * This is the normal case - there's one attribute assigned to the axis, and we remove it.
            * When we remove the last attribute, we have to do some plot reconfiguration. When it's not
@@ -497,70 +489,6 @@
             tNewAxis.set('attributeDescription', tConfig.get(iDescKey));
             this.set(iAxisKey, tNewAxis);
             tAxisToDestroy.destroy();
-
-            tConfig.setAttributeAndCollectionClient(iDescKey, null);
-            // The role of the attribute placement description on the axis whose attribute is removed must be secondary
-            // and the other axis role must now be primary
-            switch (this.getPath('dataConfiguration.' + tOtherDesc + '.attributeType')) {
-              case DG.Analysis.EAttributeType.eNumeric:
-                tSecondaryRole = DG.Analysis.EAnalysisRole.eSecondaryNumeric;
-                tPrimaryRole = DG.Analysis.EAnalysisRole.ePrimaryNumeric;
-                break;
-              case DG.Analysis.EAttributeType.eCategorical:
-                tSecondaryRole = DG.Analysis.EAnalysisRole.eSecondaryCategorical;
-                tPrimaryRole = DG.Analysis.EAnalysisRole.ePrimaryCategorical;
-                break;
-              default:
-                tSecondaryRole = DG.Analysis.EAnalysisRole.eNone;
-                tPrimaryRole = DG.Analysis.EAnalysisRole.eNone;
-            }
-            tConfig.get(iDescKey).set('role', tSecondaryRole);
-            tConfig.get(tOtherDesc).set('role', tPrimaryRole);
-
-            if (iAxisKey === 'y2Axis') {
-              if( tY2Plot) {
-                this.removePlot( tY2Plot);
-                this.notifyPropertyChange('attributeRemoved');
-              }
-            }
-            else {
-              this.synchPlotWithAttributes();
-            }
-
-            this.invalidate();
-            this.set('aboutToChangeConfiguration', false); // reset for next time
-          }.bind(this),
-
-          /**
-           * We're removing one of 2 or more attributes. The axis will stay the same. One plot will be removed.
-           */
-          removeIndexedAttribute = function () {
-            var tAttrDesc = tConfig.get(iDescKey);
-            tAttrDesc.removeAttributeAtIndex(iAttrIndex);
-            this.removePlotAtIndex(iAttrIndex);
-
-            this.notifyPropertyChange('attributeRemoved');
-          }.bind(this);
-=======
-        /**
-         * This is the normal case - there's one attribute assigned to the axis, and we remove it.
-         * When we remove the last attribute, we have to do some plot reconfiguration. When it's not
-         * the last attribute, we assume that the plot configuration remains the same.
-         */
-        removeLastAttribute = function() {
-          var tName = tConfig.getPath( iDescKey + '.attribute' + '.name'),
-              tAxisToDestroy = this.get( iAxisKey ),
-              tNewAxis = DG.AxisModel.create(),
-              tOtherDesc = (iDescKey === 'xAttributeDescription') ? 'yAttributeDescription' : 'xAttributeDescription',
-              tSecondaryRole, tPrimaryRole;
-
-          DG.logUser("attributeRemoved: %@", tName);
-
-          this.set( 'aboutToChangeConfiguration', true ); // signals dependents to prepare
-
-          tNewAxis.set( 'attributeDescription', tConfig.get( iDescKey ) );
-          this.set( iAxisKey, tNewAxis );
-          tAxisToDestroy.destroy();
 
           tConfig.setAttributeAndCollectionClient( iDescKey, null,
               DG.Analysis.EAnalysisRole.eNone, DG.Analysis.EAttributeType.eNone);
@@ -582,39 +510,42 @@
           tConfig.get( iDescKey ).set( 'role', tSecondaryRole );
           tConfig.get( tOtherDesc ).set( 'role', tPrimaryRole );
 
-          this.synchPlotWithAttributes();
-
-          this.invalidate();
-          this.set( 'aboutToChangeConfiguration', false ); // reset for next time
-        }.bind(this),
-
-        /**
-         * We're removing one of 2 or more attributes. The axis will stay the same. One plot will be removed.
-         */
-        removeIndexedAttribute = function() {
-          var tAttrDesc = tConfig.get( iDescKey);
-          tAttrDesc.removeAttributeAtIndex( iAttrIndex);
-          this.removePlotAtIndex( iAttrIndex);
-
-          this.notifyPropertyChange('attributeRemoved');
-        }.bind(this);
->>>>>>> 40556a7b
+            if (iAxisKey === 'y2Axis') {
+              if( tY2Plot) {
+                this.removePlot( tY2Plot);
+                this.notifyPropertyChange('attributeRemoved');
+              }
+            }
+            else {
+              this.synchPlotWithAttributes();
+            }
+
+            this.invalidate();
+            this.set('aboutToChangeConfiguration', false); // reset for next time
+          }.bind(this),
+
+          /**
+           * We're removing one of 2 or more attributes. The axis will stay the same. One plot will be removed.
+           */
+          removeIndexedAttribute = function () {
+            var tAttrDesc = tConfig.get(iDescKey);
+            tAttrDesc.removeAttributeAtIndex(iAttrIndex);
+            this.removePlotAtIndex(iAttrIndex);
+
+            this.notifyPropertyChange('attributeRemoved');
+          }.bind(this);
 
       iAttrIndex = iAttrIndex || 0;
       var tConfig = this.get('dataConfiguration'),
           tAttributes = tConfig.getPath(iDescKey + '.attributes');
 
+      if( tAttributes.length === 0)
+        return;
       if (tAttributes.length === 1) {
         // If we are removing the last x or y-axis attribute and there is a y2-axis attribute, remove the latter first.
         if( ((iAxisKey === 'yAxis') || (iAxisKey === 'xAxis')) && this.getY2Plot())
           this.removeAttribute( 'y2AttributeDescription', 'y2Axis', 0);
 
-<<<<<<< HEAD
-=======
-      if( tAttributes.length === 0)
-        return;
-      else if( tAttributes.length === 1)
->>>>>>> 40556a7b
         removeLastAttribute();
       }
       else
