// ==========================================================================
//                            DG.GraphModel
//
//  Author:   William Finzer
//
//  Copyright (c) 2014 by The Concord Consortium, Inc. All rights reserved.
//
//  Licensed under the Apache License, Version 2.0 (the "License");
//  you may not use this file except in compliance with the License.
//  You may obtain a copy of the License at
//
//    http://www.apache.org/licenses/LICENSE-2.0
//
//  Unless required by applicable law or agreed to in writing, software
//  distributed under the License is distributed on an "AS IS" BASIS,
//  WITHOUT WARRANTIES OR CONDITIONS OF ANY KIND, either express or implied.
//  See the License for the specific language governing permissions and
//  limitations under the License.
// ==========================================================================

sc_require('components/graph_map_common/data_display_model');

/** @class  DG.GraphModel - The model for a graph.

 @extends DG.DataDisplayModel
 */
DG.GraphModel = DG.DataDisplayModel.extend(
  /** @scope DG.GraphModel.prototype */
  {
    autoDestroyProperties: [ 'plot', 'xAxis', 'yAxis', 'y2Axis' ],

    dataConfigurationClass: function() {
      return DG.GraphDataConfiguration;
    }.property(),

    isTransparent: false, // part of model state that determines whether plot views are transparent
    plotBackgroundColor: null, // part of model state that specifies color of plot background. Default is white
    plotBackgroundOpacity: 1, // part of model state that specifies opacity of plot background. Default is 1

    /**
     * @property {DG.NumberToggleModel}
     */
    numberToggle: null,

    /**
     @property { DG.AxisModel }
     */
    xAxis: null,

    /**
     @property { DG.AxisModel }
     */
    yAxis: null,

    /**
     * This second axis is only instantiated when the user has indicated a desire to plot an attribute on an axis
     * to the right of the plot.
     * @property { DG.AxisModel }
     */
    y2Axis: null,

    /**
     * Returns the first plot in _plots, if any. When used to set,
     * wipes out the current array and replaces it with a new array
     * containing just iValue
     * TODO: This function property may not be used any more. If so, get rid of it.
     *
     * @param iKey
     * @param iPlot
     * @return {DG.Plot}
     */
    plot: function( iKey, iPlot) {
      if( !SC.none( iPlot)) {
        this._plots.forEach( function( iPlot) {
          iPlot.removeObserver('connectingLine', this, this.connectingLineChanged);
          iPlot.destroy();
        });
        this._plots = [ iPlot];
        // TODO: Figure out a more elegant way to observe this property
        iPlot.addObserver('connectingLine', this, this.connectingLineChanged);
      }
      return (this._plots.length < 1) ? null : this._plots[0];
    }.property(),

    _plots: null,

    plots: function() {
      return this._plots;
    }.property(),

    lastPlot: function() {
      var tNumPlots = this._plots.length;
      return ( tNumPlots > 0) ? this._plots[ tNumPlots - 1] : null;
    }.property(),

    /**
     * Return the plot at the given index, null if out of bounds
     * @param iIndex
     * @return {DG.Plot}
     */
    getPlotAtIndex: function( iIndex) {
      if( iIndex < this._plots.length) {
        return this._plots[ iIndex];
      }
      return null;
    },

    /**
     * If not already present, adds the given plot to my array.
     * @param iPlot
     */
    addPlot: function( iPlot) {
      if( !this._plots.contains( iPlot)) {
        var tFirstPlot = this.get('plot');
        // TODO: Clumsy way to transfer setting for connectingLine. Fix it!
        if( tFirstPlot.isAdornmentVisible('connectingLine'))
          iPlot.toggleAdornmentVisibility('connectingLine');
        if( iPlot.get('verticalAxisIsY2')) {
          this._plots.push( iPlot);
        }
        else {
          var tYAttrIndex = iPlot.get('yAttributeIndex');
          this._plots.splice(tYAttrIndex, 0, iPlot);
        }
      }
    },

    removePlot: function( iPlot) {
      var tIndex = this._plots.indexOf( iPlot);
      if( tIndex >= 0)
        this.removePlotAtIndex( tIndex);
    },

    /**
     * In addition to removing the plot, synchronize the remaining plots' yAttributeIndex
     * @param iPlotIndex {Number}
     */
    removePlotAtIndex: function( iPlotIndex) {
      DG.assert( iPlotIndex < this._plots.length,
        'Attempt to remove non-existent plot');
      var tPlot = this._plots[ iPlotIndex];
      this._plots.splice( iPlotIndex, 1);
      tPlot.destroy();
      var tActualYIndex = 0;
      this._plots.forEach( function( iPlot, iIndex) {
        // Only plots for attributes on regular y-axis need their yAttributeIndex updated
        if( !iPlot.get('verticalAxisIsY2')) {
          iPlot.setIfChanged('yAttributeIndex', tActualYIndex);
          tActualYIndex++;
        }
      });
    },

    /**
     Observers can use this property to know when to get ready for a change; e.g. to set up a cache of current
     point positions for an animation.
     @property {Boolean}
     */
    aboutToChangeConfiguration: false,

    /**
     Keep plot axis in synch
     */
    xAxisChanged: function() {
      var tPlot = this.get( 'plot' );
      if( !SC.none( tPlot ) )
        tPlot.set( 'xAxis', this.get( 'xAxis' ) );
    }.observes( 'xAxis' ),

    /**
     Keep plot axis in synch
     */
    yAxisChanged: function() {
      var tPlot = this.get( 'plot' );
      if( !SC.none( tPlot ) )
        tPlot.set( 'yAxis', this.get( 'yAxis' ) );
    }.observes( 'yAxis' ),

    /**
     Keep plot axis in synch
     */
    y2AxisChanged: function() {
      var tPlot = this.get( 'plot' );
      if( !SC.none( tPlot ) )
        tPlot.set( 'y2Axis', this.get( 'y2Axis' ) );
    }.observes( 'y2Axis' ),

    /**
     * The menu item applies to the zeroth plot. We pass this command along to any other
     * plots as well.
     */
    connectingLineChanged: function() {
      var tPlots = this.get('plots' ),
          tVisible = (tPlots.length > 0) ? tPlots[0].getAdornmentModel('connectingLine' ).get('isVisible') : false;
      this.get('plots' ).forEach( function( iPlot, iIndex) {
        if( iIndex > 0)
          iPlot.setAdornmentVisibility( 'connectingLine', tVisible);
      });
    },

    /**
     Prepare dependencies.
     */
    init: function() {
      sc_super();
      
      function getAxisClassFromType( iType) {
        if( iType === DG.Analysis.EAttributeType.eNumeric)
          return DG.CellLinearAxisModel;
        else if( iType === DG.Analysis.EAttributeType.eCategorical)
          return DG.CellAxisModel;
        else
          return DG.AxisModel;
      }

      var configureAttributeDescription = function( iKey) {
        var tAttributeName = this.get(iKey + 'AttributeName'),
            tAttribute,
            tDefaults = DG.currDocumentController().collectionDefaults(),
            tCollectionClient = tDefaults.collectionClient;
        if( tAttributeName) {
          delete this[iKey + 'AttributeName'];  // Because that was how it was passed in
          tAttribute = tDataContext ? tDataContext.getAttributeByName(tAttributeName) :
              (tCollectionClient ? tCollectionClient.getAttributeByName(tAttributeName) : null);
          if( tAttribute)
            this.get('dataConfiguration').setAttributeAndCollectionClient( iKey + 'AttributeDescription',
                { collection: tCollectionClient, attributes: [ tAttribute]});
        }
      }.bind(this);
<<<<<<< HEAD
      var tDataContext = this.dContext;
      if( tDataContext) {
        this.setPath('dataConfiguration.dContext');
        delete this.dContext;  // It was passed in this way, but it's not one of our legitimate properties
=======
      var tDataContext = this.initialDataContext;
      if( tDataContext) {
        this.setPath('dataConfiguration.initialDataContext');
        delete this.initialDataContext;  // It was passed in this way, but it's not one of our legitimate properties
>>>>>>> ad70ca35
      }

      this._plots = [];

      if( DG.IS_INQUIRY_SPACE_BUILD) {
        this.set('numberToggle', DG.NumberToggleModel.create( { dataConfiguration: this.get('dataConfiguration')}));
      }
      ['x', 'y', 'y2'].forEach(function (iKey) {
        configureAttributeDescription(iKey);
        var tDescription = this.getPath('dataConfiguration.' + (iKey + 'AttributeDescription'));
        this.set(iKey + 'Axis',
            getAxisClassFromType(tDescription.get('attributeType')).create({dataConfiguration: this.dataConfiguration}));
        this.setPath( iKey + 'Axis.attributeDescription', tDescription);
      }.bind(this));

      this.synchPlotWithAttributes();

      // We might already have some data, so let's adapt to it. But it would seem that we can't
      // possibly have data, so it's a mystery why we have to call rescaleAxesFromData
      // TODO: Understand this better
      this.invalidate();
      this.rescaleAxesFromData( true /* allow scale shrinkage */,
                                true /* animate points */ );

      this.addObserver('dataConfiguration.hiddenCases', this.hiddenCasesDidChange);
    },

    destroy: function() {
      this.removeObserver('dataConfiguration.hiddenCases', this.hiddenCasesDidChange);

      sc_super();
    },

    /**
      Gets the attribute for the specified axis.
      @param  {String}              iOrientation -- identifies the axis ('horizontal' or 'vertical')
     */
    getAttributeForAxis: function(iOrientation) {
      var tDescKey;
      switch( iOrientation) {
        case 'horizontal':
          tDescKey = 'xAttributeDescription';
          break;
        case 'vertical':
          tDescKey = 'yAttributeDescription';
          break;
        case 'vertical2':
          tDescKey = 'y2AttributeDescription';
          break;
      }

      return this.getPath('dataConfiguration.' + tDescKey + '.attribute');
    },

    /**
      Sets the attribute for the specified axis.
      @param  {DG.DataContext}      iDataContext -- The data context for this graph
      @param  {Object}              iAttrRefs --
              {DG.CollectionClient} iAttrRefs.collection -- The collection that contains the attribute
              {DG.Attribute}        iAttrRefs.attributes -- The array of attributes to set for the axis
      @param  {String}              iOrientation -- identifies the axis ('horizontal' or 'vertical')
     */
    changeAttributeForAxis: function( iDataContext, iAttrRefs, iOrientation) {
      var tDescKey, tAxisKey,
          newAttribute = iAttrRefs.attributes[0];

      switch( iOrientation) {
        case 'horizontal':
          tDescKey = 'xAttributeDescription';
          tAxisKey = 'xAxis';
          break;
        case 'vertical':
          tDescKey = 'yAttributeDescription';
          tAxisKey = 'yAxis';
          break;
        case 'vertical2':
          tDescKey = 'y2AttributeDescription';
          tAxisKey = 'y2Axis';
          break;
      }

      iAttrRefs.attributes[0] = newAttribute;
      this.set('aboutToChangeConfiguration', true ); // signals dependents to prepare

      var dataConfiguration = this.get('dataConfiguration');
      dataConfiguration.set('dataContext', iDataContext);
      dataConfiguration.setAttributeAndCollectionClient( tDescKey, iAttrRefs);

      // Make sure correct kind of axis is installed
      this.privSyncAxisWithAttribute( tDescKey, tAxisKey );
      this.invalidate();
      this.set('aboutToChangeConfiguration', false ); // reset for next time
    },

    /**
      Sets the attribute for the specified axis.
      @param  {DG.DataContext}      iDataContext -- The data context for this graph
      @param  {Object}              iAttrRefs -- The attribute to set for the axis
             {DG.CollectionClient} iAttrRefs.collection -- The collection that contains the attribute
             {DG.Attribute}        iAttrRefs.attributes -- The array of attributes to set for the axis
      @param  {String}              iOrientation -- identifies the axis ('horizontal' or 'vertical')
     */
    addAttributeToAxis: function( iDataContext, iAttrRefs) {
      DG.logUser("addAxisAttribute: { attribute: %@ }", iAttrRefs.attributes[0].get('name'));

      var tYAttrDescription = this.getPath('dataConfiguration.yAttributeDescription' ),
          tAttrIndex = tYAttrDescription.get('attributes' ).length;

      if( tAttrIndex === 0) {
        // We aren't adding after all. Happens when foreign context is brought to multi-attribute place
        this.changeAttributeForAxis( iDataContext, iAttrRefs, 'vertical');
        return;
      }

      tYAttrDescription.addAttribute( iAttrRefs.attributes[0]);

      // The only plot we can currently make with multiple attributes is a scatterplot
      var tPlot = DG.ScatterPlotModel.create(this.getModelPointStyleAccessors());
      tPlot.beginPropertyChanges();
      tPlot.setIfChanged( 'dataConfiguration', this.get('dataConfiguration') );
      tPlot.setIfChanged( 'xAxis', this.get( 'xAxis' ) );
      tPlot.setIfChanged( 'yAxis', this.get( 'yAxis' ) );
      tPlot.set('yAttributeIndex', tAttrIndex);
      tPlot.endPropertyChanges();

      this.addPlot( tPlot);

      this.notifyPropertyChange('attributeAdded');
    },

    /**
     * Return the plot whose yAxis property is our y2Axis.
     * @returns {DG.PlotModel}
     */
    getY2Plot: function() {
      var tY2Plot,
          tY2Axis = this.get('y2Axis');
      this.get('plots').forEach( function( iPlot) {
        if( iPlot.get('yAxis') === tY2Axis)
          tY2Plot = iPlot;
      });
      return tY2Plot;
    },

    /**
      Sets the attribute for the specified axis.
      @param  {DG.DataContext}      iDataContext -- The data context for this graph
      @param  {Object}              iAttrRefs -- The attribute to set for the axis
             {DG.CollectionClient} iAttrRefs.collection -- The collection that contains the attribute
             {DG.Attribute}        iAttrRefs.attributes -- The array of attributes to set for the axis
      @param  {String}              iOrientation -- identifies the axis ('horizontal' or 'vertical')
     */
    changeAttributeForY2Axis: function( iDataContext, iAttrRefs) {

      if( this.getPath('dataConfiguration.yAttributeDescription.attributes').length === 0) {
        // We aren't adding after all. Happens when foreign context is brought to multi-attribute place
        this.changeAttributeForAxis( iDataContext, iAttrRefs, 'vertical');
        return;
      }

      var setNewBounds = function() {
        var tAxis = this.get('y2Axis');
        if( !tAxis || !tAxis.get('isNumeric'))
          return;

        var tDataConfiguration = this.get('dataConfiguration'),
            tMinMax = tDataConfiguration && tDataConfiguration.getDataMinAndMaxForDimension( DG.GraphTypes.EPlace.eY2);
        tAxis.setDataMinAndMax( tMinMax.min, tMinMax.max, true);
      }.bind(this);

      var tY2AttrDescription = this.getPath('dataConfiguration.y2AttributeDescription' );
      tY2AttrDescription.removeAllAttributes();
      tY2AttrDescription.addAttribute( iAttrRefs.attributes[0]);
      tY2AttrDescription.set('collectionClient', iAttrRefs.collection);

      this.privSyncAxisWithAttribute( 'y2AttributeDescription', 'y2Axis' );

      if( !this.getY2Plot()) {
        // The only plot we can currently make with Y2 axis is a scatterplot
        var tProperties = $.extend( this.getModelPointStyleAccessors(), { verticalAxisIsY2: true }),
            tPlot = DG.ScatterPlotModel.create( tProperties);
        tPlot.beginPropertyChanges();
        tPlot.setIfChanged('dataConfiguration', this.get('dataConfiguration'));
        tPlot.setIfChanged('xAxis', this.get('xAxis'));
        tPlot.setIfChanged('yAxis', this.get('y2Axis'));
        tPlot.endPropertyChanges();

        this.addPlot(tPlot);
      }

      setNewBounds();

      this.notifyPropertyChange('y2AttributeAdded');
    },

    /**
     * Useful for knowing whether we can rescale.
     * @return {Boolean}
     */
    hasNumericAxis: function() {
      return this.getPath('xAxis.isNumeric') || this.getPath('yAxis.isNumeric');
    }.property('xAxis', 'yAxis'),

    /**
     * @return {Boolean}
     */
    canRescale: function() {
      return this.get('hasNumericAxis') || (this.get('plot') && this.get('plot').mixUp);
    }.property('hasNumericAxis', 'plot'),

    /**
     * @return {Boolean}
     */
    canMixUp: function() {
      var tPlot = this.get('plot');
      return tPlot && tPlot.mixUp;
    }.property('plot'),

    rescaleAxesFromData: function( iShrink, iAnimate) {
      var tPlot = this.get('plot');
      if( tPlot)
        tPlot.rescaleAxesFromData( iShrink, iAnimate);
    },

    /**
     * Sychronize the axis model to a new attribute or attribute description, to sure correct kind of axis is installed.
     * @param{String} iDescKey - key to the desired attribute description (x...|yAttributeDescription)
     * @param{String} iAxisKey - key to the axis to be changed (x...|yAxis)
     */
    privSyncAxisWithAttribute: function( iDescKey, iAxisKey ) {
      var tDataConfiguration = this.get('dataConfiguration'),
          tVarIsNumeric = tDataConfiguration.getPath( iDescKey + '.isNumeric'),
          tAxisIsNumeric = this.getPath( iAxisKey + '.isNumeric'),
          tAxisModelParams = { dataConfiguration: tDataConfiguration };

      // If the variable and axis are incompatible, we'll have to change the axis
      if( tAxisIsNumeric !== tVarIsNumeric ) {
        var tAxisToDestroy = this.get( iAxisKey ),
            tNewAxis = tVarIsNumeric ? DG.CellLinearAxisModel.create(tAxisModelParams) :
                       DG.CellAxisModel.create(tAxisModelParams);
        tNewAxis.set( 'attributeDescription', tDataConfiguration.get( iDescKey ) );
        this.set( iAxisKey, tNewAxis );
        tAxisToDestroy.destroy();

        this.synchPlotWithAttributes();
      }
    },

    /**
     Figure out the appropriate plot for the current attribute configuration. If it is not
     the current plot, switch.
     We have need of three local variables that point to a plot.
       tCurrentPlot is the plot instance (possibly null) when we start
       tNewPlot is any new plot we create
       tOperativePlot is the actual plot with which we proceed. It may be the same as tCurrentPlot or tNewPlot.
       At the end, we figure out whether tCurrentPlot has to be destroyed or not based on whether there was a
         current plot and whether we made a new plot.
     */
    synchPlotWithAttributes: function() {
      var tConfig = this.get( 'dataConfiguration' ),
        tXType = tConfig.get( 'xType' ),
        tYType = tConfig.get( 'yType' ),
        tCurrentPlot = this.get( 'plot' ),
        tNewPlotClass, tNewPlot, tOperativePlot,
        tPlotTable,
        tAdornmentModels = {};
      // DateTime types are treated as numeric for the purposes of synching with a plot
      tXType = (tXType === DG.Analysis.EAttributeType.eDateTime) ? DG.Analysis.EAttributeType.eNumeric : tXType;
      tYType = (tYType === DG.Analysis.EAttributeType.eDateTime) ? DG.Analysis.EAttributeType.eNumeric : tYType;
      // The elements of this table are the classes for the new plot under each of the 9
      //  possible pairs for x and y attribute types.
      tPlotTable = [
        [ // x has no attribute
          DG.CasePlotModel /* y has none */, DG.DotPlotModel /* y is numeric */, DG.DotChartModel /* y is categorical */
        ],
        [ // x is numeric
          DG.DotPlotModel /* y has none */, DG.ScatterPlotModel /* y is numeric */, DG.DotPlotModel /* y is categorical */
        ],
        [ // x is categorical
          DG.DotChartModel /* y has none */, DG.DotPlotModel /* y is numeric */, DG.DotChartModel /* y is categorical */
        ]
      ];

      tNewPlotClass = tPlotTable[ tXType][ tYType];
      if( SC.none( tNewPlotClass ) )
        tNewPlotClass = DG.PlotModel;

      tNewPlotClass.configureRoles( tConfig );
      if( SC.none( tCurrentPlot ) || (tNewPlotClass !== tCurrentPlot.constructor) ) {
        tNewPlot = tOperativePlot = tNewPlotClass.create( this.getModelPointStyleAccessors());
      }
      else
        tOperativePlot = tCurrentPlot;

      if( tCurrentPlot && tOperativePlot !== tCurrentPlot ) {
        // copy adornments that work across plot types
        tAdornmentModels = tCurrentPlot.copyAdornmentModels( tOperativePlot );
      }

      tOperativePlot.beginPropertyChanges();
      tOperativePlot.setIfChanged( 'dataConfiguration', tConfig );
      tOperativePlot.setIfChanged( 'xAxis', this.get( 'xAxis' ) );
      tOperativePlot.setIfChanged( 'yAxis', this.get( 'yAxis' ) );
      for( var tProperty in tAdornmentModels ) {
        if( tAdornmentModels.hasOwnProperty( tProperty )) {
          var tModel = tAdornmentModels[tProperty];
          tOperativePlot.setIfChanged( tProperty, tModel);
        }
      }
      tOperativePlot.endPropertyChanges();

      this.setIfChanged('plot', tOperativePlot);

      if( !SC.none(tNewPlot) && !SC.none(tCurrentPlot))
        tCurrentPlot.destroy();
    },

    /**
     Remove the attribute on the axis described by the given key.
     @param{String} key to the desired attribute description
     @param{String} key to the axis whose attribute is to be removed
     @param{Number} index of attribute in the list
     */
    removeAttribute: function (iDescKey, iAxisKey, iAttrIndex) {

      var
          /**
           * This is the normal case - there's one attribute assigned to the axis, and we remove it.
           * When we remove the last attribute, we have to do some plot reconfiguration. When it's not
           * the last attribute, we assume that the plot configuration remains the same.
           */
          removeLastAttribute = function () {
            var tAxisToDestroy = this.get(iAxisKey),
                tNewAxis = DG.AxisModel.create( { dataConfiguration: tConfig }),
                tOtherDesc = (iDescKey === 'xAttributeDescription') ? 'yAttributeDescription' : 'xAttributeDescription',
                tY2Plot = (iAxisKey === 'y2Axis') ? this.getY2Plot() : null,
                tSecondaryRole, tPrimaryRole;

            this.set('aboutToChangeConfiguration', true); // signals dependents to prepare

            tNewAxis.set('attributeDescription', tConfig.get(iDescKey));
            this.set(iAxisKey, tNewAxis);
            tAxisToDestroy.destroy();

            tConfig.setAttributeAndCollectionClient(iDescKey, null,
                DG.Analysis.EAnalysisRole.eNone, DG.Analysis.EAttributeType.eNone);
            // The role of the attribute placement description on the axis whose attribute is removed must be secondary
            // and the other axis role must now be primary
            switch (this.getPath('dataConfiguration.' + tOtherDesc + '.attributeType')) {
              case DG.Analysis.EAttributeType.eNumeric:
                tSecondaryRole = DG.Analysis.EAnalysisRole.eSecondaryNumeric;
                tPrimaryRole = DG.Analysis.EAnalysisRole.ePrimaryNumeric;
                break;
              case DG.Analysis.EAttributeType.eCategorical:
                tSecondaryRole = DG.Analysis.EAnalysisRole.eSecondaryCategorical;
                tPrimaryRole = DG.Analysis.EAnalysisRole.ePrimaryCategorical;
                break;
              default:
                tSecondaryRole = DG.Analysis.EAnalysisRole.eNone;
                tPrimaryRole = DG.Analysis.EAnalysisRole.eNone;
            }
            tConfig.get(iDescKey).set('role', tSecondaryRole);
            tConfig.get(tOtherDesc).set('role', tPrimaryRole);

            if (iAxisKey === 'y2Axis') {
              if (tY2Plot) {
                this.removePlot(tY2Plot);
                this.notifyPropertyChange('attributeRemoved');
              }
            }
            else {
              this.synchPlotWithAttributes();
            }

            this.invalidate();
            this.set('aboutToChangeConfiguration', false); // reset for next time
          }.bind(this),

          /**
           * We're removing one of 2 or more attributes. The axis will stay the same. One plot will be removed.
           */
          removeIndexedAttribute = function () {
            var tAttrDesc = tConfig.get(iDescKey);
            tAttrDesc.removeAttributeAtIndex(iAttrIndex);
            this.removePlotAtIndex(iAttrIndex);

            this.notifyPropertyChange('attributeRemoved');
          }.bind(this);

      iAttrIndex = iAttrIndex || 0;
      var tConfig = this.get('dataConfiguration'),
          tAttributes = tConfig.getPath(iDescKey + '.attributes');

      if( tAttributes.length === 0)
        return;
      if (tAttributes.length === 1) {
        if( iAxisKey === 'xAxis')
          tConfig.get('yAttributeDescription').removeAllAttributesButFirst();

        // If we are removing the last x or y-axis attribute and there is a y2-axis attribute, remove the latter first.
        if( ((iAxisKey === 'yAxis') || (iAxisKey === 'xAxis')) && this.getY2Plot())
          this.removeAttribute( 'y2AttributeDescription', 'y2Axis', 0);

        removeLastAttribute();
      }
      else
        removeIndexedAttribute();
    },

    hiddenCasesDidChange: function() {
      if( !this._isBeingRestored) {
        this.invalidate();
        this.rescaleAxesFromData( false, /* no shrinkage allowed */ true /* animate */);
      }
    },

    /**
     * Use the properties of the given object to restore my plot, axes, and legend.
     * @param iStorage {Object}
     */
    restoreStorage: function( iStorage) {
      var tDataConfig = this.get('dataConfiguration'),
          tYAttrIndex = 0,
          tY2AttrIndex = 0;

      this._isBeingRestored = true;

      var instantiateArrayOfPlots = function( iPlots) {
        iPlots.forEach( function( iModelDesc, iIndex) {
          if( !iModelDesc.plotClass)
            return;
          var tPlot = DG.Core.classFromClassName( iModelDesc.plotClass ).create( this.getModelPointStyleAccessors()),
          tActualYAttrIndex = iModelDesc.plotModelStorage.verticalAxisIsY2 ? tY2AttrIndex++ : tYAttrIndex++;
          tPlot.beginPropertyChanges();
          tPlot.setIfChanged( 'dataConfiguration', tDataConfig);
          tPlot.setIfChanged( 'xAxis', this.get( 'xAxis' ) );
          tPlot.setIfChanged( 'yAxis', this.get( 'yAxis' ) );
          tPlot.setIfChanged( 'y2Axis', this.get( 'y2Axis' ) );
          tPlot.setIfChanged( 'yAttributeIndex', tActualYAttrIndex);
          tPlot.restoreStorage(iModelDesc.plotModelStorage);
          tPlot.endPropertyChanges();
          if( iIndex === 0)
            this.set('plot', tPlot);
          else
            this.addPlot( tPlot);
        }.bind( this));
      }.bind( this);

      sc_super();

      // Start the plots from scratch
      while( this._plots.length > 0) {
        this._plots.pop().destroy();
      }

      if( !SC.none( iStorage.isTransparent))
        this.set('isTransparent', iStorage.isTransparent);
      if( !SC.none( iStorage.plotBackgroundColor))
        this.set('plotBackgroundColor', iStorage.plotBackgroundColor);
      if( !SC.none( iStorage.plotBackgroundOpacity))
        this.set('plotBackgroundOpacity', iStorage.plotBackgroundOpacity);

      this.set('aboutToChangeConfiguration', true ); // signals dependents to prepare

      ['x', 'y', 'y2', 'legend'].forEach( function( iKey) {
        var tAttrRef = this.instantiateAttributeRefFromStorage(iStorage, iKey + 'Coll', iKey + 'Attr');
        tDataConfig.setAttributeAndCollectionClient(iKey + 'AttributeDescription', tAttrRef,
            iStorage[iKey + 'Role'], iStorage[iKey + 'AttributeType']);
      }.bind( this));

      this.set('aboutToChangeConfiguration', false ); // We're done

      ['x', 'y', 'y2'].forEach( function( iKey) {
        var tAxisClassName = iStorage[iKey + 'AxisClass'],
            tAxisClass = tAxisClassName && DG[tAxisClassName.substring(3)], // convert string to axis class
            tPrevAxis = this.get( iKey + 'Axis'),
            tCurrentAxisClass = tPrevAxis.constructor;
        if( tAxisClass && tAxisClass !== tCurrentAxisClass) {
          var tNewAxis = tAxisClass.create({ dataConfiguration: tDataConfig});
          tNewAxis.set('attributeDescription', tDataConfig.get(iKey + 'AttributeDescription'));
          this.set(iKey + 'Axis', tNewAxis);
          tPrevAxis.destroy();
        }
      }.bind( this));

      instantiateArrayOfPlots( (iStorage.plotClass ? [ {plotClass: iStorage.plotClass }] : null) ||
                                  iStorage.plotModels ||
                                  []);
      this._isBeingRestored = false;
    },

    checkboxDescriptions: function() {
      return this.getPath('plot.checkboxDescriptions');
    }.property('plot'),

    lastValueControls: function() {
      return this.getPath('plot.lastValueControls');
    }.property('plot'),

    /**
     * My plot model and my axes may have animations going on. If so, stop them.
     */
    stopAnimation: function() {
      this.get('plot').stopAnimation();
      this.get('xAxis').stopAnimation();
      this.get('yAxis').stopAnimation();
      var tY2Axis = this.get('y2Axis');
      tY2Axis && tY2Axis.stopAnimation();
    },

    isParentCase: function( iCase) {
      var parent = iCase.get('parent');
      return SC.none( parent);
    },

    handleOneDataContextChange: function( iNotifier, iChange) {
      sc_super();

      var plotModel = this.get('plot'),
          operation = iChange && iChange.operation;

      // No response necessary if the change doesn't affect us.
      if( plotModel && !plotModel.isAffectedByChange( iChange))
        return;

      // The GraphModel response is operation-specific.
      switch( operation) {
        case 'deleteCases':
          this.get('dataConfiguration').synchHiddenCases();
          this.dataDidChange( null, null, iChange);
          break;
        case 'createCase':
        case 'createCases':
        case 'createCollection':
        case 'resetCollections':
          this.dataDidChange( null, null, iChange);
          break;
        case 'updateCases':
        case 'dependentCases':
        case 'createAttributes':
        case 'updateAttributes':
          // We must invalidate before we build indices because the change may
          // have affected the set of included cases, which affects indices.
          // It would be better not to be dealing with indices at all, but
          // that refactoring is left for another day.
          this.get('dataConfiguration').invalidateCaches( null, iChange);
          iChange.indices = this.buildIndices( iChange);
          this.dataRangeDidChange( this, 'revision', this, iChange.indices);
          break;
        case 'selectCases':
          //this.selectionDidChange();
          break;
      }

      // Forward the notification to the plots, so they can respond as well.
      this.get('plots' ).forEach( function( iPlot) {
        iPlot.handleDataContextNotification( iNotifier, iChange);
      });
    },

    /**
      Responder for notifications from the DataContext.
     */
    handleDataContextNotification: function( iNotifier) {
      sc_super(); // Bulk of work will be done in calls to handleOneDataContextChange

      if( this.get('numberToggle')) {
        // The numberToggle does not need to respond to individual notifications
        this.get('numberToggle' ).handleDataContextNotification( iNotifier);
      }
    },
    
    /**
     @private
     */
    dataDidChange: function( iSource, iKey, iChange ) {
      var tPlot = this.get('plot');
      if( tPlot && tPlot.isAffectedByChange( iChange)) {
        this.invalidate( iChange);  // So that when we ask for cases we get the right ones
        var dataConfig = this.get('dataConfiguration'),
            cases = dataConfig && dataConfig.get('cases'),
            tDataLength = cases ? cases.length : 0;
        if( tDataLength !== this._oldNumberOfCases ) {
          var isAddingCases = (tDataLength > this._oldNumberOfCases);
          if( tPlot && isAddingCases) {
            var newCase = cases[ tDataLength-1];
            if( this.isParentCase( newCase))
              tPlot.set('openParentCaseID', newCase.get('id'));

            // We always rescale the axes on new data. Previously, we rescaled
            // for child cases but skipped rescale on parent cases because in
            // most cases the parent case values aren't filled in until the end
            // when the closeCase command is issued. Some games provide all their
            // parent-level case values at createCase-time, however, and then
            // don't trigger any updateCase notifications at closeCase time.
            // Therefore, we always rescale here even though that could lead to
            // rescaling at openCase and again at closeCase under some circumstances.
            tPlot.rescaleAxesFromData( false /* don't allow scale shrinkage */,
                                       false /* don't animate points */ );
          }
          this._oldNumberOfCases = tDataLength;
        }
      }
      // Must redraw everything if there are aggregate functions
      // Should be able to refine this to only changes that affect the plot
      if( this.getPath('dataConfiguration.hasAggregates'))
        this.invalidate();
    },

    /**
     @private
     */
    invalidate: function( iChange, iInvalidatePlotCaches) {
      var tPlot = this.get( 'plot' );
      sc_super();

      if( iInvalidatePlotCaches && !SC.none( tPlot ) )
        tPlot.invalidateCaches();
    }

  } );
<|MERGE_RESOLUTION|>--- conflicted
+++ resolved
@@ -227,17 +227,10 @@
                 { collection: tCollectionClient, attributes: [ tAttribute]});
         }
       }.bind(this);
-<<<<<<< HEAD
-      var tDataContext = this.dContext;
-      if( tDataContext) {
-        this.setPath('dataConfiguration.dContext');
-        delete this.dContext;  // It was passed in this way, but it's not one of our legitimate properties
-=======
       var tDataContext = this.initialDataContext;
       if( tDataContext) {
         this.setPath('dataConfiguration.initialDataContext');
         delete this.initialDataContext;  // It was passed in this way, but it's not one of our legitimate properties
->>>>>>> ad70ca35
       }
 
       this._plots = [];
