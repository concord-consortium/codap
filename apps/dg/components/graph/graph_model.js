// ==========================================================================
//                            DG.GraphModel
//
//  Author:   William Finzer
//
//  Copyright (c) 2014 by The Concord Consortium, Inc. All rights reserved.
//
//  Licensed under the Apache License, Version 2.0 (the "License");
//  you may not use this file except in compliance with the License.
//  You may obtain a copy of the License at
//
//    http://www.apache.org/licenses/LICENSE-2.0
//
//  Unless required by applicable law or agreed to in writing, software
//  distributed under the License is distributed on an "AS IS" BASIS,
//  WITHOUT WARRANTIES OR CONDITIONS OF ANY KIND, either express or implied.
//  See the License for the specific language governing permissions and
//  limitations under the License.
// ==========================================================================

sc_require('components/graph_map_common/data_display_model');

/** @class  DG.GraphModel - The model for a graph.

 @extends DG.DataDisplayModel
 */
DG.GraphModel = DG.DataDisplayModel.extend(
  /** @scope DG.GraphModel.prototype */
  {
    autoDestroyProperties: [ 'plot', 'xAxis', 'yAxis', 'y2Axis' ],

    dataConfigurationClass: function() {
      return DG.GraphDataConfiguration;
    }.property(),
    
    /**
     * @property {DG.NumberToggleModel}
     */
    numberToggle: null,

    /**
     @property { DG.AxisModel }
     */
    xAxis: null,

    /**
     @property { DG.AxisModel }
     */
    yAxis: null,

    /**
     * This second axis is only instantiated when the user has indicated a desire to plot an attribute on an axis
     * to the right of the plot.
     * @property { DG.AxisModel }
     */
    y2Axis: null,

    /**
     * Returns the first plot in _plots, if any. When used to set,
     * wipes out the current array and replaces it with a new array
     * containing just iValue
     * TODO: This function property may not be used any more. If so, get rid of it.
     *
     * @param iKey
     * @param iPlot
     * @return {DG.Plot}
     */
    plot: function( iKey, iPlot) {
      if( !SC.none( iPlot)) {
        this._plots.forEach( function( iPlot) {
          iPlot.removeObserver('connectingLine', this, this.connectingLineChanged);
          iPlot.destroy();
        });
        this._plots = [ iPlot];
        // TODO: Figure out a more elegant way to observe this property
        iPlot.addObserver('connectingLine', this, this.connectingLineChanged);
      }
      return (this._plots.length < 1) ? null : this._plots[0];
    }.property(),

    _plots: null,

    plots: function() {
      return this._plots;
    }.property(),

    lastPlot: function() {
      var tNumPlots = this._plots.length;
      return ( tNumPlots > 0) ? this._plots[ tNumPlots - 1] : null;
    }.property(),

    /**
     * Return the plot at the given index, null if out of bounds
     * @param iIndex
     * @return {DG.Plot}
     */
    getPlotAtIndex: function( iIndex) {
      if( iIndex < this._plots.length) {
        return this._plots[ iIndex];
      }
      return null;
    },

    /**
     * If not already present, adds the given attribute to my array.
     * @param iPlot
     */
    addPlot: function( iPlot) {
      if( !this._plots.contains( iPlot)) {
        var tFirstPlot = this.get('plot');
        // TODO: Clumsy way to transfer setting for connectingLine. Fix it!
        if( tFirstPlot.isAdornmentVisible('connectingLine'))
          iPlot.toggleAdornmentVisibility('connectingLine');
        this._plots.push( iPlot);
      }
    },

    /**
     * In addition to removing the plot, synchronize the remaining plots' yAttributeIndex
     * @param iIndex {Number}
     */
    removePlotAtIndex: function( iIndex) {
      DG.assert( iIndex < this._plots.length);
      var tPlot = this._plots[ iIndex];
      this._plots.splice( iIndex, 1);
      tPlot.destroy();
      this._plots.forEach( function( iPlot, iIndex) {
        iPlot.setIfChanged( 'yAttributeIndex', iIndex);
      });
    },

    /**
     Observers can use this property to know when to get ready for a change; e.g. to set up a cache of current
     point positions for an animation.
     @property {Boolean}
     */
    aboutToChangeConfiguration: false,

    /**
     Keep plot axis in synch
     */
    xAxisChanged: function() {
      var tPlot = this.get( 'plot' );
      if( !SC.none( tPlot ) )
        tPlot.set( 'xAxis', this.get( 'xAxis' ) );
    }.observes( 'xAxis' ),

    /**
     Keep plot axis in synch
     */
    yAxisChanged: function() {
      var tPlot = this.get( 'plot' );
      if( !SC.none( tPlot ) )
        tPlot.set( 'yAxis', this.get( 'yAxis' ) );
    }.observes( 'yAxis' ),

    /**
     Keep plot axis in synch
     */
    y2AxisChanged: function() {
      var tPlot = this.get( 'plot' );
      if( !SC.none( tPlot ) )
        tPlot.set( 'y2Axis', this.get( 'y2Axis' ) );
    }.observes( 'y2Axis' ),

    /**
     * The menu item applies to the zeroth plot. We pass this command along to any other
     * plots as well.
     */
    connectingLineChanged: function() {
      var tPlots = this.get('plots' ),
          tVisible = (tPlots.length > 0) ? tPlots[0].getAdornmentModel('connectingLine' ).get('isVisible') : false;
      this.get('plots' ).forEach( function( iPlot, iIndex) {
        if( iIndex > 0)
          iPlot.setAdornmentVisibility( 'connectingLine', tVisible);
      });
    },

    /**
     Prepare dependencies.
     */
    init: function() {
      var tXDescription, tYDescription, tY2Description;

      sc_super();
      
      function getAxisClassFromType( iType) {
        if( iType === DG.Analysis.EAttributeType.eNumeric)
          return DG.CellLinearAxisModel;
        else if( iType === DG.Analysis.EAttributeType.eCategorical)
          return DG.CellAxisModel;
        else
          return DG.AxisModel;
      }

      this._plots = [];

      if( DG.IS_INQUIRY_SPACE_BUILD) {
        this.set('numberToggle', DG.NumberToggleModel.create( { dataConfiguration: this.get('dataConfiguration')}));
      }
      tXDescription = this.dataConfiguration.get( 'xAttributeDescription' );
      tYDescription = this.dataConfiguration.get( 'yAttributeDescription' );
      tY2Description = this.dataConfiguration.get( 'y2AttributeDescription' );

      this.set( 'xAxis', getAxisClassFromType( tXDescription.get('attributeType')).create() );
      this.setPath('xAxis.attributeDescription', tXDescription);
      this.set( 'yAxis', getAxisClassFromType( tYDescription.get('attributeType')).create() );
      this.setPath('yAxis.attributeDescription', tYDescription);

      // To get started with y2Axis we're going to create one during init. But this may change.
      this.set( 'y2Axis', DG.AxisModel.create() );
      this.setPath('y2Axis.attributeDescription', tY2Description);

      this.synchPlotWithAttributes();

      // We might already have some data, so let's adapt to it. But it would seem that we can't
      // possibly have data, so it's a mystery why we have to call rescaleAxesFromData
      // TODO: Understand this better
      this.invalidate();
      this.rescaleAxesFromData( true /* allow scale shrinkage */,
                                true /* animate points */ );
    },

    destroy: function() {
      sc_super();
    },

    /**
      Sets the attribute for the specified axis.
      @param  {DG.DataContext}      iDataContext -- The data context for this graph
      @param  {Object}              iAttrRefs --
              {DG.CollectionClient} iAttrRefs.collection -- The collection that contains the attribute
              {DG.Attribute}        iAttrRefs.attributes -- The array of attributes to set for the axis
      @param  {String}              iOrientation -- identifies the axis ('horizontal' or 'vertical')
     */
    changeAttributeForAxis: function( iDataContext, iAttrRefs, iOrientation) {
      var tDescKey, tAxisKey;
      switch( iOrientation) {
        case 'horizontal':
          tDescKey = 'xAttributeDescription';
          tAxisKey = 'xAxis';
          break;
        case 'vertical':
          tDescKey = 'yAttributeDescription';
          tAxisKey = 'yAxis';
          break;
        case 'vertical2':
          tDescKey = 'y2AttributeDescription';
          tAxisKey = 'y2Axis';
          break;
      }

      DG.logUser("plotAxisAttributeChange: { orientation: %@, attribute: %@ }", 
                  iOrientation, iAttrRefs.attributes[0].get('name'));
      this.set('aboutToChangeConfiguration', true ); // signals dependents to prepare

      var dataConfiguration = this.get('dataConfiguration');
      dataConfiguration.set('dataContext', iDataContext);
      dataConfiguration.setAttributeAndCollectionClient( tDescKey, iAttrRefs);

      // Make sure correct kind of axis is installed
      this.privSyncAxisWithAttribute( tDescKey, tAxisKey );
      this.invalidate();
      this.set('aboutToChangeConfiguration', false ); // reset for next time
    },

    /**
      Sets the attribute for the specified axis.
      @param  {DG.DataContext}      iDataContext -- The data context for this graph
      @param  {Object}              iAttrRef -- The attribute to set for the axis
              {DG.CollectionClient} iAttrRef.collection -- The collection that contains the attribute
              {DG.Attribute}        iAttrRef.attribute -- The attribute to set for the axis
      @param  {String}              iOrientation -- identifies the axis ('horizontal' or 'vertical')
     */
    addAttributeToAxis: function( iDataContext, iAttrRef) {
      DG.logUser("addAxisAttribute: { attribute: %@ }", iAttrRef.attribute.get('name'));

      var tYAttrDescription = this.getPath('dataConfiguration.yAttributeDescription' ),
          tAttrIndex = tYAttrDescription.get('attributes' ).length;
      tYAttrDescription.addAttribute( iAttrRef.attribute);

      // The only plot we can currently make with multiple attributes is a scatterplot
      var tPlot = DG.ScatterPlotModel.create();
      tPlot.beginPropertyChanges();
      tPlot.setIfChanged( 'dataConfiguration', this.get('dataConfiguration') );
      tPlot.setIfChanged( 'xAxis', this.get( 'xAxis' ) );
      tPlot.setIfChanged( 'yAxis', this.get( 'yAxis' ) );
      tPlot.set('yAttributeIndex', tAttrIndex);
      tPlot.endPropertyChanges();

      this.addPlot( tPlot);

      this.notifyPropertyChange('attributeAdded');
    },

    /**
      Sets the attribute for the specified axis.
      @param  {DG.DataContext}      iDataContext -- The data context for this graph
      @param  {Object}              iAttrRef -- The attribute to set for the axis
              {DG.CollectionClient} iAttrRef.collection -- The collection that contains the attribute
              {DG.Attribute}        iAttrRef.attribute -- The attribute to set for the axis
      @param  {String}              iOrientation -- identifies the axis ('horizontal' or 'vertical')
     */
    changeAttributeForY2Axis: function( iDataContext, iAttrRef) {

      var setNewBounds = function() {
        var tAttribute = iAttrRef.attribute,
            tAxis = this.get('y2Axis');

        var tDataConfiguration = this.get('dataConfiguration'),
            tMinMax = tDataConfiguration && tDataConfiguration.getDataMinAndMaxForDimension( DG.GraphTypes.EPlace.eY2);
        tAxis.setDataMinAndMax( tMinMax.min, tMinMax.max, true);
      }.bind(this);

      var getY2Plot = function() {
        var tY2Plot,
            tY2Axis = this.get('y2Axis');
        this.get('plots').forEach( function( iPlot) {
          if( iPlot.get('yAxis') === tY2Axis)
            tY2Plot = iPlot;
        });
        return tY2Plot;
      }.bind( this);

      DG.logUser("changeAttributeOnSecondYAxis: { attribute: %@ }", iAttrRef.attribute.get('name'));

      var tY2AttrDescription = this.getPath('dataConfiguration.y2AttributeDescription' );
      tY2AttrDescription.removeAllAttributes();
      tY2AttrDescription.addAttribute( iAttrRef.attribute);
      tY2AttrDescription.set('collectionClient', iAttrRef.collection);

      this.privSyncAxisWithAttribute( 'y2AttributeDescription', 'y2Axis' );

      if( !getY2Plot()) {
        // The only plot we can currently make with Y2 axis is a scatterplot
        var tPlot = DG.ScatterPlotModel.create( { verticalAxisIsY2: true });
        tPlot.beginPropertyChanges();
        tPlot.setIfChanged('dataConfiguration', this.get('dataConfiguration'));
        tPlot.setIfChanged('xAxis', this.get('xAxis'));
        tPlot.setIfChanged('yAxis', this.get('y2Axis'));
        tPlot.endPropertyChanges();

        this.addPlot(tPlot);
      }

      setNewBounds();

      this.notifyPropertyChange('y2AttributeAdded');
    },

    /**
     * Useful for knowing whether we can rescale.
     * @return {Boolean}
     */
    hasNumericAxis: function() {
      return this.getPath('xAxis.isNumeric') || this.getPath('yAxis.isNumeric');
    }.property(),

    rescaleAxesFromData: function( iShrink, iAnimate) {
      var tPlot = this.get('plot');
      if( tPlot)
        tPlot.rescaleAxesFromData( iShrink, iAnimate);
    },

    /**
     * Change the attribute type (EAttributeType) on the axis described by the given key,
     * to treat a Numeric attribute as Categorical.
     * @param{String} iDescKey - key to the desired attribute description (x...|y...|legendAttributeDescription)
     * @param{String} iAxisKey - key to the axis whose attribute is to be removed (x...|yAxis)
     * @param{Boolean} true if we want to treat the attribute as numeric (else categorical).
     */
    changeAttributeType: function( iDescKey, iAxisKey, iTreatAsNumeric ) {
      var tDataConfiguration = this.get('dataConfiguration');

      DG.logUser("plotAxisAttributeChangeType: { axis: %@, attribute: %@ }",
          iAxisKey, tDataConfiguration.getPath( iDescKey + '.attribute.name'));
      this.set('aboutToChangeConfiguration', true ); // signals dependents to prepare

      tDataConfiguration.setAttributeType( iDescKey, iTreatAsNumeric );

      if( iDescKey === 'xAttributeDescription' || iDescKey === 'yAttributeDescription')
        this.privSyncAxisWithAttribute( iDescKey, iAxisKey );
      this.invalidate( null, true /* also invalidate plot caches */);
      this.set('aboutToChangeConfiguration', false ); // reset for next time
    },

    /**
     * Sychronize the axis model to a new attribute or attribute description, to sure correct kind of axis is installed.
     * @param{String} iDescKey - key to the desired attribute description (x...|yAttributeDescription)
     * @param{String} iAxisKey - key to the axis to be changed (x...|yAxis)
     */
    privSyncAxisWithAttribute: function( iDescKey, iAxisKey ) {
      var tDataConfiguration = this.get('dataConfiguration'),
          tVarIsNumeric = tDataConfiguration.getPath( iDescKey + '.isNumeric'),
          tAxisIsNumeric = this.getPath( iAxisKey + '.isNumeric' );

      // If the variable and axis are incompatible, we'll have to change the axis
      if( tAxisIsNumeric !== tVarIsNumeric ) {
        var tAxisToDestroy = this.get( iAxisKey ),
            tNewAxis = tVarIsNumeric ? DG.CellLinearAxisModel.create() :
                       DG.CellAxisModel.create();
        tNewAxis.set( 'attributeDescription', tDataConfiguration.get( iDescKey ) );
        this.set( iAxisKey, tNewAxis );
        tAxisToDestroy.destroy();

        this.synchPlotWithAttributes();
      }
    },

    /**
     Figure out the appropriate plot for the current attribute configuration. If it is not
     the current plot, switch.
     We have need of three local variables that point to a plot.
       tCurrentPlot is the plot instance (possibly null) when we start
       tNewPlot is any new plot we create
       tOperativePlot is the actual plot with which we proceed. It may be the same as tCurrentPlot or tNewPlot.
       At the end, we figure out whether tCurrentPlot has to be destroyed or not based on whether there was a
         current plot and whether we made a new plot.
     */
    synchPlotWithAttributes: function() {
      var tConfig = this.get( 'dataConfiguration' ),
        tXType = tConfig.get( 'xType' ),
        tYType = tConfig.get( 'yType' ),
        tCurrentPlot = this.get( 'plot' ),
        tNewPlotClass, tNewPlot, tOperativePlot,
        tPlotTable,
        tAdornmentModels = {};
      // The elements of this table are the classes for the new plot under each of the 9
      //  possible pairs for x and y attribute types.
      tPlotTable = [
        [ // x has no attribute
          DG.CasePlotModel /* y has none */, DG.DotPlotModel /* y is numeric */, DG.DotChartModel /* y is categorical */
        ],
        [ // x is numeric
          DG.DotPlotModel /* y has none */, DG.ScatterPlotModel /* y is numeric */, DG.DotPlotModel /* y is categorical */
        ],
        [ // x is categorical
          DG.DotChartModel /* y has none */, DG.DotPlotModel /* y is numeric */, DG.DotChartModel /* y is categorical */
        ]
      ];

      tNewPlotClass = tPlotTable[ tXType][ tYType];
      if( SC.none( tNewPlotClass ) )
        tNewPlotClass = DG.PlotModel;

      tNewPlotClass.configureRoles( tConfig );
      if( SC.none( tCurrentPlot ) || (tNewPlotClass !== tCurrentPlot.constructor) )
        tNewPlot = tOperativePlot = tNewPlotClass.create();
      else
        tOperativePlot = tCurrentPlot;

      if( tCurrentPlot && tOperativePlot !== tCurrentPlot ) {
        // copy adornments that work across plot types
        tAdornmentModels = tCurrentPlot.copyAdornmentModels( tOperativePlot );
      }

      tOperativePlot.beginPropertyChanges();
      tOperativePlot.setIfChanged( 'dataConfiguration', tConfig );
      tOperativePlot.setIfChanged( 'xAxis', this.get( 'xAxis' ) );
      tOperativePlot.setIfChanged( 'yAxis', this.get( 'yAxis' ) );
      for( var tProperty in tAdornmentModels ) {
        if( tAdornmentModels.hasOwnProperty( tProperty )) {
          tOperativePlot.setIfChanged( tProperty, tAdornmentModels[tProperty] );
        }
      }
      tOperativePlot.endPropertyChanges();

      this.setIfChanged('plot', tOperativePlot);

      if( !SC.none(tNewPlot) && !SC.none(tCurrentPlot))
        tCurrentPlot.destroy();
    },

    /**
     Remove the attribute on the axis described by the given key.
     @param{String} key to the desired attribute description
     @param{String} key to the axis whose attribute is to be removed
     @param{Number} index of attribute in the list
     */
    removeAttribute: function( iDescKey, iAxisKey, iAttrIndex ) {

      var
        /**
         * This is the normal case - there's one attribute assigned to the axis, and we remove it.
         * When we remove the last attribute, we have to do some plot reconfiguration. When it's not
         * the last attribute, we assume that the plot configuration remains the same.
         */
        removeLastAttribute = function() {
          var tName = tConfig.getPath( iDescKey + '.attribute' + '.name'),
              tAxisToDestroy = this.get( iAxisKey ),
              tNewAxis = DG.AxisModel.create(),
              tOtherDesc = (iDescKey === 'xAttributeDescription') ? 'yAttributeDescription' : 'xAttributeDescription',
              tSecondaryRole, tPrimaryRole;

          DG.logUser("attributeRemoved: %@", tName);

          this.set( 'aboutToChangeConfiguration', true ); // signals dependents to prepare

          tNewAxis.set( 'attributeDescription', tConfig.get( iDescKey ) );
          this.set( iAxisKey, tNewAxis );
          tAxisToDestroy.destroy();

          tConfig.setAttributeAndCollectionClient( iDescKey, null);
          // The role of the attribute placement description on the axis whose attribute is removed must be secondary
          // and the other axis role must now be primary
          switch( this.getPath( 'dataConfiguration.' + tOtherDesc + '.attributeType' ) ) {
            case DG.Analysis.EAttributeType.eNumeric:
              tSecondaryRole = DG.Analysis.EAnalysisRole.eSecondaryNumeric;
              tPrimaryRole = DG.Analysis.EAnalysisRole.ePrimaryNumeric;
              break;
            case DG.Analysis.EAttributeType.eCategorical:
              tSecondaryRole = DG.Analysis.EAnalysisRole.eSecondaryCategorical;
              tPrimaryRole = DG.Analysis.EAnalysisRole.ePrimaryCategorical;
              break;
            default:
              tSecondaryRole = DG.Analysis.EAnalysisRole.eNone;
              tPrimaryRole = DG.Analysis.EAnalysisRole.eNone;
          }
          tConfig.get( iDescKey ).set( 'role', tSecondaryRole );
          tConfig.get( tOtherDesc ).set( 'role', tPrimaryRole );

          if( iAxisKey === 'y2Axis') {
            // TODO: This is a kludge that won't hold up beyond the simplest case
            this.removePlotAtIndex( this.get('plots').length - 1);
            this.notifyPropertyChange('attributeRemoved');
          }
          else {
            this.synchPlotWithAttributes();
          }

          this.invalidate();
          this.set( 'aboutToChangeConfiguration', false ); // reset for next time
        }.bind(this),

        /**
         * We're removing one of 2 or more attributes. The axis will stay the same. One plot will be removed.
         */
        removeIndexedAttribute = function() {
          var tAttrDesc = tConfig.get( iDescKey);
          tAttrDesc.removeAttributeAtIndex( iAttrIndex);
          this.removePlotAtIndex( iAttrIndex);

          this.notifyPropertyChange('attributeRemoved');
        }.bind(this);

      iAttrIndex = iAttrIndex || 0;
      var tConfig = this.get( 'dataConfiguration' ),
          tAttributes = tConfig.getPath( iDescKey + '.attributes');

      if( tAttributes.length === 1)
        removeLastAttribute();
      else
        removeIndexedAttribute();
    },

    /**
     * Use the properties of the given object to restore my plot, axes, and legend.
     * @param iStorage {Object}
     */
    restoreStorage: function( iStorage) {
<<<<<<< HEAD
      var tDataContext = this.getPath('dataConfiguration.dataContext'),
          xAttrRef, yAttrRef, y2AttrRef, legendAttrRef,
=======
      var xAttrRef, yAttrRef, legendAttrRef,
>>>>>>> 85dfba07
          tXAxisClass = DG.Core.classFromClassName( iStorage.xAxisClass),
          tPrevXAxis = this.get('xAxis'),
          tYAxisClass = DG.Core.classFromClassName( iStorage.yAxisClass),
          tPrevYAxis = this.get('yAxis'),
          tY2AxisClass = iStorage.y2AxisClass ? DG.Core.classFromClassName( iStorage.y2AxisClass) : DG.AxisModel,
          tPrevY2Axis = this.get('y2Axis'),
          tCurrentXAxisClass = tPrevXAxis.constructor,
          tCurrentYAxisClass = tPrevYAxis.constructor,
          tCurrentY2AxisClass = tPrevY2Axis.constructor,
          tDataConfig = this.get('dataConfiguration'),
          tYAttrIndex = 0,
          tY2AttrIndex = 0;

      var instantiateArrayOfPlots = function( iPlots) {
        iPlots.forEach( function( iModelDesc, iIndex) {
          if( !iModelDesc.plotClass)
            return;
          var tPlot = DG.Core.classFromClassName( iModelDesc.plotClass ).create(
            { _isBeingRestored: true }  // So that rescaling won't happen
          ),
              tActualYAttrIndex = iModelDesc.plotModelStorage.verticalAxisIsY2 ? tY2AttrIndex++ : tYAttrIndex++;
          tPlot.beginPropertyChanges();
          tPlot.setIfChanged( 'dataConfiguration', tDataConfig);
          tPlot.setIfChanged( 'xAxis', this.get( 'xAxis' ) );
          tPlot.setIfChanged( 'yAxis', this.get( 'yAxis' ) );
          tPlot.setIfChanged( 'y2Axis', this.get( 'y2Axis' ) );
          tPlot.setIfChanged( 'yAttributeIndex', tActualYAttrIndex);
          tPlot.endPropertyChanges();
          if( iIndex === 0)
            this.set('plot', tPlot);
          else
            this.addPlot( tPlot);
        }.bind( this));
      }.bind( this);

      sc_super();

      // Instantiate the attribute references
      xAttrRef = this.instantiateAttributeRefFromStorage(iStorage, 'xColl', 'xAttr');
      yAttrRef = this.instantiateAttributeRefFromStorage(iStorage, 'yColl', 'yAttr');
      y2AttrRef = this.instantiateAttributeRefFromStorage(iStorage, 'y2Coll', 'y2Attr');
      legendAttrRef = this.instantiateAttributeRefFromStorage(iStorage, 'legendColl', 'legendAttr');

      this.set('aboutToChangeConfiguration', true ); // signals dependents to prepare

      // Set the collection(s) and attribute(s)
      // TO_DO: Consider adding some validation to iStorage values before use,
      //    methods like storageToRole(iStorage.xRole), storageToAttributeType(iStorage.xAttributeType).
      tDataConfig.setAttributeAndCollectionClient('xAttributeDescription', xAttrRef, iStorage.xRole, iStorage.xAttributeType);
      tDataConfig.setAttributeAndCollectionClient('yAttributeDescription', yAttrRef, iStorage.yRole, iStorage.yAttributeType);
      tDataConfig.setAttributeAndCollectionClient('y2AttributeDescription', y2AttrRef, iStorage.y2Role, iStorage.y2AttributeType);
      tDataConfig.setAttributeAndCollectionClient('legendAttributeDescription', legendAttrRef, iStorage.legendRole, iStorage.legendAttributeType);

      this.set('aboutToChangeConfiguration', false ); // We're done

      if( tXAxisClass && tXAxisClass !== tCurrentXAxisClass) {
        var tNewXAxis = tXAxisClass.create();
        tNewXAxis.set('attributeDescription', tDataConfig.get('xAttributeDescription'));
        this.set('xAxis', tNewXAxis);
        tPrevXAxis.destroy();
      }
      if( tYAxisClass && tYAxisClass !== tCurrentYAxisClass) {
        var tNewYAxis = tYAxisClass.create();
        tNewYAxis.set('attributeDescription', tDataConfig.get('yAttributeDescription'));
        this.set('yAxis', tNewYAxis);
        tPrevYAxis.destroy();
      }
      if( tY2AxisClass && tY2AxisClass !== tCurrentY2AxisClass) {
        var tNewY2Axis = tY2AxisClass.create();
        tNewY2Axis.set('attributeDescription', tDataConfig.get('y2AttributeDescription'));
        this.set('y2Axis', tNewY2Axis);
        tPrevY2Axis.destroy();
      }
      instantiateArrayOfPlots( (iStorage.plotClass ? [ {plotClass: iStorage.plotClass }] : null) ||
                                  iStorage.plotModels ||
                                  []);

      this.get('plots' ).forEach( function( iPlot) {
        iPlot._isBeingRestored = null;  // Reenable rescaling
      });
    },

    /**
     Return the plot's notion of gear menu items concatenated with mine.
     @return {Array of menu items}
     */
    getGearMenuItems: function() {
      var this_ = this,
        tPlot = this.get( 'plot' );
        //kIsForSubmenu = true;
      if( SC.none( tPlot ) )  // Can happen if we can't handle a particular configuration
        return [];

      var getGraphMenuItems = function () {
        var tSelection = this_.get( 'selection' ),
            tDeleteIsEnabled = tSelection && tSelection.get( 'length' ) !== 0;
        return [
          { title:"Select All", target:this_, itemAction:this_.selectAll, isEnabled:true },
          { title:"Delete Selected Cases", target:this_, itemAction:this_.deleteSelectedCases, isEnabled:tDeleteIsEnabled }
        ];
      };

      return tPlot.getGearMenuItems(). // plot specific menu items
          concat( getGraphMenuItems()). // then menu items for all plots...
          concat( [{ isSeparator: YES }]).
          concat( this.createHideShowAttributeSubMenuItems());
    },

    /** Submenu items for hiding selected or unselected cases, or showing all cases */
    createHideShowAttributeSubMenuItems: function() {
      var tSelection = this.getPath('dataConfiguration.selection' ).toArray(),
          tSomethingIsSelected = tSelection && tSelection.get('length') !== 0,
          tCases = this.getPath('dataConfiguration.cases' ),
          tSomethingIsUnselected = tSelection && tCases && (tSelection.get('length') < tCases.length),
          tSomethingHidden = this.getPath('dataConfiguration.hiddenCases' ).length > 0,
          tHideSelectedNumber = (tSelection && tSelection.length > 1) ? 'Plural' : 'Sing',
          tHideUnselectedNumber = (tSelection && tCases &&
                                   (tCases.length - tSelection.length > 1)) ? 'Plural' : 'Sing';

      function hideSelectedCases() {
        DG.logUser("Hide %@ selected cases", tSelection.length);
        this.get('dataConfiguration' ).hideCases( tSelection);
      }

      function hideUnselectedCases() {
        var tUnselected = DG.ArrayUtils.subtract( tCases, tSelection,
                                                            function( iCase) {
                                                              return iCase.get('id');
                                                            });
        DG.logUser("Hide %n selected cases", tUnselected.length);
        this.get('dataConfiguration' ).hideCases( tUnselected);
      }

      function showAllCases() {
        DG.logUser("Show all cases");
        this.get('dataConfiguration' ).showAllCases();
      }

      return [
        // Note that these 'built' string keys will have to be specially handled by any
        // minifier we use
                  { title: ('DG.DataDisplayMenu.hideSelected' + tHideSelectedNumber), isEnabled: tSomethingIsSelected,
                                      target: this, itemAction: hideSelectedCases },
                  { title: ('DG.DataDisplayMenu.hideUnselected' + tHideUnselectedNumber), isEnabled: tSomethingIsUnselected,
                                      target: this, itemAction: hideUnselectedCases },
                  { title: 'DG.DataDisplayMenu.showAll', isEnabled: tSomethingHidden,
                                      target: this, itemAction: showAllCases }
              ];
    },

<<<<<<< HEAD
    /** create a menu item that removes the attribute on the given axis/legend */
    createRemoveAttributeMenuItem: function( iXYorLegend, isForSubmenu, iAttrIndex ) {
      iAttrIndex = iAttrIndex || 0;
      var tDescKey = iXYorLegend + 'AttributeDescription',
          tAxisKey = iXYorLegend + 'Axis', // not used by removeLegendAttribute()
          tAttributes = this.getPath( 'dataConfiguration.' + tDescKey + '.attributes'),
          tAttribute = (SC.isArray( tAttributes) && iAttrIndex < tAttributes.length) ?
                            tAttributes[ iAttrIndex] : DG.Analysis.kNullAttribute,
          tName = (tAttribute === DG.Analysis.kNullAttribute) ? '' : tAttribute.get( 'name'),
          tResourceName = isForSubmenu ? 'attribute_' : 'removeAttribute_',
          tTitle = ('DG.GraphMenu.' + tResourceName + iXYorLegend).loc( tName ),
          tAction;
      switch( iXYorLegend) {
        case 'x':
        case 'y':
        case 'y2':
          tAction = this.removeAttribute;
          break;
        case 'legend':
          tAction = this.removeLegendAttribute;
          break;
      }
      return {
        title: tTitle,
        target: this,
        itemAction: tAction,
        isEnabled: (tAttribute !== DG.Analysis.kNullAttribute),
        args: [ tDescKey, tAxisKey, iAttrIndex ] };
    },

    /** create a menu item that changes the attribute type on the given axis/legend */
    createChangeAttributeTypeMenuItem: function( iXYorLegend ) {
      var tDescKey = iXYorLegend + 'AttributeDescription',
          tAxisKey = iXYorLegend + 'Axis',
          tDescription = this.getPath( 'dataConfiguration.' + tDescKey),
          tAttribute = tDescription && tDescription.get( 'attribute'),
          tIsNumeric = tDescription && tDescription.get( 'isNumeric'),
          tTitle =( tIsNumeric ? 'DG.GraphMenu.treatAsCategorical' : 'DG.GraphMenu.treatAsNumeric').loc();
      return {
        title: tTitle,
        target: this,
        itemAction: this.changeAttributeType, // call with args, toggling 'numeric' setting
        isEnabled: (tAttribute !== DG.Analysis.kNullAttribute),
        args: [ tDescKey, tAxisKey, !tIsNumeric ] };
    },

=======
>>>>>>> 85dfba07
    /**
     * My plot model and my axes may have animations going on. If so, stop them.
     */
    stopAnimation: function() {
      this.get('plot').stopAnimation();
      this.get('xAxis').stopAnimation();
      this.get('yAxis').stopAnimation();
      var tY2Axis = this.get('y2Axis');
      tY2Axis && tY2Axis.stopAnimation();
    },

    isParentCase: function( iCase) {
      var parent = iCase.get('parent');
      return SC.none( parent);
    },

    handleOneDataContextChange: function( iNotifier, iChange) {
      var plotModel = this.get('plot'),
          operation = iChange && iChange.operation;

      // No response necessary if the change doesn't affect us.
      if( plotModel && !plotModel.isAffectedByChange( iChange))
        return;

      // The GraphModel response is operation-specific.
      switch( operation) {
        case 'createCase':
        case 'createCases':
        case 'deleteCases':
          this.dataDidChange( null, null, iChange);
          break;
        case 'updateCases':
        case 'createAttributes':
        case 'updateAttributes':
          // We must invalidate before we build indices because the change may
          // have affected the set of included cases, which affects indices.
          // It would be better not to be dealing with indices at all, but
          // that refactoring is left for another day.
          this.get('dataConfiguration').invalidateCaches( null, iChange);
          iChange.indices = this.buildIndices( iChange);
          this.dataRangeDidChange( this, 'revision', this, iChange.indices);
          break;
        case 'selectCases':
          //this.selectionDidChange();
          break;
      }

      // Forward the notification to the plots, so they can respond as well.
      this.get('plots' ).forEach( function( iPlot) {
        iPlot.handleDataContextNotification( iNotifier, iChange);
      });
    },

    /**
      Responder for notifications from the DataContext.
     */
    handleDataContextNotification: function( iNotifier) {
      sc_super(); // Bulk of work will be done in calls to handleOneDataContextChange

      if( this.get('numberToggle')) {
        // The numberToggle does not need to respond to individual notifications
        this.get('numberToggle' ).handleDataContextNotification( iNotifier);
      }
    },
    
    /**
     @private
     */
    dataDidChange: function( iSource, iKey, iChange ) {
      var tPlot = this.get('plot');
      if( tPlot && tPlot.isAffectedByChange( iChange)) {
        this.invalidate( iChange);  // So that when we ask for cases we get the right ones
        var dataConfig = this.get('dataConfiguration'),
            cases = dataConfig && dataConfig.get('cases'),
            tDataLength = cases ? cases.length : 0;
        if( tDataLength !== this._oldNumberOfCases ) {
          var isAddingCases = (tDataLength > this._oldNumberOfCases);
          if( tPlot && isAddingCases) {
            var newCase = cases[ tDataLength-1];
            if( this.isParentCase( newCase))
              tPlot.set('openParentCaseID', newCase.get('id'));

            // We always rescale the axes on new data. Previously, we rescaled
            // for child cases but skipped rescale on parent cases because in
            // most cases the parent case values aren't filled in until the end
            // when the closeCase command is issued. Some games provide all their
            // parent-level case values at createCase-time, however, and then
            // don't trigger any updateCase notifications at closeCase time.
            // Therefore, we always rescale here even though that could lead to
            // rescaling at openCase and again at closeCase under some circumstances.
            tPlot.rescaleAxesFromData( false /* don't allow scale shrinkage */,
                                       false /* don't animate points */ );
          }
          this._oldNumberOfCases = tDataLength;
        }
      }
      // Must redraw everything if there are aggregate functions
      if( this.getPath('dataConfiguration.hasAggregates'))
        this.invalidate();
    },

    /**
     @private
     */
    invalidate: function( iChange, iInvalidatePlotCaches) {
      var tPlot = this.get( 'plot' );
      sc_super();

      if( iInvalidatePlotCaches && !SC.none( tPlot ) )
        tPlot.invalidateCaches();
    }

  } );
<|MERGE_RESOLUTION|>--- conflicted
+++ resolved
@@ -27,7 +27,7 @@
 DG.GraphModel = DG.DataDisplayModel.extend(
   /** @scope DG.GraphModel.prototype */
   {
-    autoDestroyProperties: [ 'plot', 'xAxis', 'yAxis', 'y2Axis' ],
+    autoDestroyProperties: [ 'plot', 'xAxis', 'yAxis' ],
 
     dataConfigurationClass: function() {
       return DG.GraphDataConfiguration;
@@ -47,13 +47,6 @@
      @property { DG.AxisModel }
      */
     yAxis: null,
-
-    /**
-     * This second axis is only instantiated when the user has indicated a desire to plot an attribute on an axis
-     * to the right of the plot.
-     * @property { DG.AxisModel }
-     */
-    y2Axis: null,
 
     /**
      * Returns the first plot in _plots, if any. When used to set,
@@ -155,15 +148,6 @@
     }.observes( 'yAxis' ),
 
     /**
-     Keep plot axis in synch
-     */
-    y2AxisChanged: function() {
-      var tPlot = this.get( 'plot' );
-      if( !SC.none( tPlot ) )
-        tPlot.set( 'y2Axis', this.get( 'y2Axis' ) );
-    }.observes( 'y2Axis' ),
-
-    /**
      * The menu item applies to the zeroth plot. We pass this command along to any other
      * plots as well.
      */
@@ -180,7 +164,7 @@
      Prepare dependencies.
      */
     init: function() {
-      var tXDescription, tYDescription, tY2Description;
+      var tXDescription, tYDescription;
 
       sc_super();
       
@@ -200,16 +184,11 @@
       }
       tXDescription = this.dataConfiguration.get( 'xAttributeDescription' );
       tYDescription = this.dataConfiguration.get( 'yAttributeDescription' );
-      tY2Description = this.dataConfiguration.get( 'y2AttributeDescription' );
 
       this.set( 'xAxis', getAxisClassFromType( tXDescription.get('attributeType')).create() );
       this.setPath('xAxis.attributeDescription', tXDescription);
       this.set( 'yAxis', getAxisClassFromType( tYDescription.get('attributeType')).create() );
       this.setPath('yAxis.attributeDescription', tYDescription);
-
-      // To get started with y2Axis we're going to create one during init. But this may change.
-      this.set( 'y2Axis', DG.AxisModel.create() );
-      this.setPath('y2Axis.attributeDescription', tY2Description);
 
       this.synchPlotWithAttributes();
 
@@ -234,21 +213,9 @@
       @param  {String}              iOrientation -- identifies the axis ('horizontal' or 'vertical')
      */
     changeAttributeForAxis: function( iDataContext, iAttrRefs, iOrientation) {
-      var tDescKey, tAxisKey;
-      switch( iOrientation) {
-        case 'horizontal':
-          tDescKey = 'xAttributeDescription';
-          tAxisKey = 'xAxis';
-          break;
-        case 'vertical':
-          tDescKey = 'yAttributeDescription';
-          tAxisKey = 'yAxis';
-          break;
-        case 'vertical2':
-          tDescKey = 'y2AttributeDescription';
-          tAxisKey = 'y2Axis';
-          break;
-      }
+      var tDescKey = (iOrientation === 'horizontal') ?
+                         'xAttributeDescription' : 'yAttributeDescription',
+          tAxisKey = (iOrientation === 'horizontal') ? 'xAxis' : 'yAxis';
 
       DG.logUser("plotAxisAttributeChange: { orientation: %@, attribute: %@ }", 
                   iOrientation, iAttrRefs.attributes[0].get('name'));
@@ -292,62 +259,6 @@
 
       this.notifyPropertyChange('attributeAdded');
     },
-
-    /**
-      Sets the attribute for the specified axis.
-      @param  {DG.DataContext}      iDataContext -- The data context for this graph
-      @param  {Object}              iAttrRef -- The attribute to set for the axis
-              {DG.CollectionClient} iAttrRef.collection -- The collection that contains the attribute
-              {DG.Attribute}        iAttrRef.attribute -- The attribute to set for the axis
-      @param  {String}              iOrientation -- identifies the axis ('horizontal' or 'vertical')
-     */
-    changeAttributeForY2Axis: function( iDataContext, iAttrRef) {
-
-      var setNewBounds = function() {
-        var tAttribute = iAttrRef.attribute,
-            tAxis = this.get('y2Axis');
-
-        var tDataConfiguration = this.get('dataConfiguration'),
-            tMinMax = tDataConfiguration && tDataConfiguration.getDataMinAndMaxForDimension( DG.GraphTypes.EPlace.eY2);
-        tAxis.setDataMinAndMax( tMinMax.min, tMinMax.max, true);
-      }.bind(this);
-
-      var getY2Plot = function() {
-        var tY2Plot,
-            tY2Axis = this.get('y2Axis');
-        this.get('plots').forEach( function( iPlot) {
-          if( iPlot.get('yAxis') === tY2Axis)
-            tY2Plot = iPlot;
-        });
-        return tY2Plot;
-      }.bind( this);
-
-      DG.logUser("changeAttributeOnSecondYAxis: { attribute: %@ }", iAttrRef.attribute.get('name'));
-
-      var tY2AttrDescription = this.getPath('dataConfiguration.y2AttributeDescription' );
-      tY2AttrDescription.removeAllAttributes();
-      tY2AttrDescription.addAttribute( iAttrRef.attribute);
-      tY2AttrDescription.set('collectionClient', iAttrRef.collection);
-
-      this.privSyncAxisWithAttribute( 'y2AttributeDescription', 'y2Axis' );
-
-      if( !getY2Plot()) {
-        // The only plot we can currently make with Y2 axis is a scatterplot
-        var tPlot = DG.ScatterPlotModel.create( { verticalAxisIsY2: true });
-        tPlot.beginPropertyChanges();
-        tPlot.setIfChanged('dataConfiguration', this.get('dataConfiguration'));
-        tPlot.setIfChanged('xAxis', this.get('xAxis'));
-        tPlot.setIfChanged('yAxis', this.get('y2Axis'));
-        tPlot.endPropertyChanges();
-
-        this.addPlot(tPlot);
-      }
-
-      setNewBounds();
-
-      this.notifyPropertyChange('y2AttributeAdded');
-    },
-
     /**
      * Useful for knowing whether we can rescale.
      * @return {Boolean}
@@ -519,14 +430,7 @@
           tConfig.get( iDescKey ).set( 'role', tSecondaryRole );
           tConfig.get( tOtherDesc ).set( 'role', tPrimaryRole );
 
-          if( iAxisKey === 'y2Axis') {
-            // TODO: This is a kludge that won't hold up beyond the simplest case
-            this.removePlotAtIndex( this.get('plots').length - 1);
-            this.notifyPropertyChange('attributeRemoved');
-          }
-          else {
-            this.synchPlotWithAttributes();
-          }
+          this.synchPlotWithAttributes();
 
           this.invalidate();
           this.set( 'aboutToChangeConfiguration', false ); // reset for next time
@@ -558,24 +462,15 @@
      * @param iStorage {Object}
      */
     restoreStorage: function( iStorage) {
-<<<<<<< HEAD
       var tDataContext = this.getPath('dataConfiguration.dataContext'),
-          xAttrRef, yAttrRef, y2AttrRef, legendAttrRef,
-=======
-      var xAttrRef, yAttrRef, legendAttrRef,
->>>>>>> 85dfba07
+          xAttrRef, yAttrRef, legendAttrRef,
           tXAxisClass = DG.Core.classFromClassName( iStorage.xAxisClass),
           tPrevXAxis = this.get('xAxis'),
           tYAxisClass = DG.Core.classFromClassName( iStorage.yAxisClass),
           tPrevYAxis = this.get('yAxis'),
-          tY2AxisClass = iStorage.y2AxisClass ? DG.Core.classFromClassName( iStorage.y2AxisClass) : DG.AxisModel,
-          tPrevY2Axis = this.get('y2Axis'),
           tCurrentXAxisClass = tPrevXAxis.constructor,
           tCurrentYAxisClass = tPrevYAxis.constructor,
-          tCurrentY2AxisClass = tPrevY2Axis.constructor,
-          tDataConfig = this.get('dataConfiguration'),
-          tYAttrIndex = 0,
-          tY2AttrIndex = 0;
+          tDataConfig = this.get('dataConfiguration');
 
       var instantiateArrayOfPlots = function( iPlots) {
         iPlots.forEach( function( iModelDesc, iIndex) {
@@ -583,14 +478,12 @@
             return;
           var tPlot = DG.Core.classFromClassName( iModelDesc.plotClass ).create(
             { _isBeingRestored: true }  // So that rescaling won't happen
-          ),
-              tActualYAttrIndex = iModelDesc.plotModelStorage.verticalAxisIsY2 ? tY2AttrIndex++ : tYAttrIndex++;
+          );
           tPlot.beginPropertyChanges();
           tPlot.setIfChanged( 'dataConfiguration', tDataConfig);
           tPlot.setIfChanged( 'xAxis', this.get( 'xAxis' ) );
           tPlot.setIfChanged( 'yAxis', this.get( 'yAxis' ) );
-          tPlot.setIfChanged( 'y2Axis', this.get( 'y2Axis' ) );
-          tPlot.setIfChanged( 'yAttributeIndex', tActualYAttrIndex);
+          tPlot.setIfChanged( 'yAttributeIndex', iIndex);
           tPlot.endPropertyChanges();
           if( iIndex === 0)
             this.set('plot', tPlot);
@@ -604,7 +497,6 @@
       // Instantiate the attribute references
       xAttrRef = this.instantiateAttributeRefFromStorage(iStorage, 'xColl', 'xAttr');
       yAttrRef = this.instantiateAttributeRefFromStorage(iStorage, 'yColl', 'yAttr');
-      y2AttrRef = this.instantiateAttributeRefFromStorage(iStorage, 'y2Coll', 'y2Attr');
       legendAttrRef = this.instantiateAttributeRefFromStorage(iStorage, 'legendColl', 'legendAttr');
 
       this.set('aboutToChangeConfiguration', true ); // signals dependents to prepare
@@ -614,7 +506,6 @@
       //    methods like storageToRole(iStorage.xRole), storageToAttributeType(iStorage.xAttributeType).
       tDataConfig.setAttributeAndCollectionClient('xAttributeDescription', xAttrRef, iStorage.xRole, iStorage.xAttributeType);
       tDataConfig.setAttributeAndCollectionClient('yAttributeDescription', yAttrRef, iStorage.yRole, iStorage.yAttributeType);
-      tDataConfig.setAttributeAndCollectionClient('y2AttributeDescription', y2AttrRef, iStorage.y2Role, iStorage.y2AttributeType);
       tDataConfig.setAttributeAndCollectionClient('legendAttributeDescription', legendAttrRef, iStorage.legendRole, iStorage.legendAttributeType);
 
       this.set('aboutToChangeConfiguration', false ); // We're done
@@ -630,12 +521,6 @@
         tNewYAxis.set('attributeDescription', tDataConfig.get('yAttributeDescription'));
         this.set('yAxis', tNewYAxis);
         tPrevYAxis.destroy();
-      }
-      if( tY2AxisClass && tY2AxisClass !== tCurrentY2AxisClass) {
-        var tNewY2Axis = tY2AxisClass.create();
-        tNewY2Axis.set('attributeDescription', tDataConfig.get('y2AttributeDescription'));
-        this.set('y2Axis', tNewY2Axis);
-        tPrevY2Axis.destroy();
       }
       instantiateArrayOfPlots( (iStorage.plotClass ? [ {plotClass: iStorage.plotClass }] : null) ||
                                   iStorage.plotModels ||
@@ -705,16 +590,15 @@
       return [
         // Note that these 'built' string keys will have to be specially handled by any
         // minifier we use
-                  { title: ('DG.DataDisplayMenu.hideSelected' + tHideSelectedNumber), isEnabled: tSomethingIsSelected,
+                  { title: ('DG.GraphMenu.hideSelected' + tHideSelectedNumber), isEnabled: tSomethingIsSelected,
                                       target: this, itemAction: hideSelectedCases },
-                  { title: ('DG.DataDisplayMenu.hideUnselected' + tHideUnselectedNumber), isEnabled: tSomethingIsUnselected,
+                  { title: ('DG.GraphMenu.hideUnselected' + tHideUnselectedNumber), isEnabled: tSomethingIsUnselected,
                                       target: this, itemAction: hideUnselectedCases },
-                  { title: 'DG.DataDisplayMenu.showAll', isEnabled: tSomethingHidden,
+                  { title: 'DG.GraphMenu.showAll', isEnabled: tSomethingHidden,
                                       target: this, itemAction: showAllCases }
               ];
     },
 
-<<<<<<< HEAD
     /** create a menu item that removes the attribute on the given axis/legend */
     createRemoveAttributeMenuItem: function( iXYorLegend, isForSubmenu, iAttrIndex ) {
       iAttrIndex = iAttrIndex || 0;
@@ -761,8 +645,6 @@
         args: [ tDescKey, tAxisKey, !tIsNumeric ] };
     },
 
-=======
->>>>>>> 85dfba07
     /**
      * My plot model and my axes may have animations going on. If so, stop them.
      */
@@ -770,8 +652,6 @@
       this.get('plot').stopAnimation();
       this.get('xAxis').stopAnimation();
       this.get('yAxis').stopAnimation();
-      var tY2Axis = this.get('y2Axis');
-      tY2Axis && tY2Axis.stopAnimation();
     },
 
     isParentCase: function( iCase) {
