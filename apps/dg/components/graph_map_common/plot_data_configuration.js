--- conflicted
+++ resolved
@@ -291,11 +291,7 @@
       return !this.getPath( iKey + 'AttributeDescription.isNull');
     }.bind( this));
   },
-<<<<<<< HEAD
-  
-=======
-
->>>>>>> 1da20eaf
+
   /**
     Returns true if this graph references attributes in collections with aggregate
     functions, which is useful when determining whether a graph needs to be redrawn.
@@ -467,11 +463,7 @@
     var plottedCollectionIDs = [],
         collectionClient = this.get('collectionClient'),
         collectionClientID = collectionClient && collectionClient.get('id'),
-<<<<<<< HEAD
-        // Temporary elimination of legend because it can cause inclusion of unwanted cases
-=======
     // Temporary elimination of legend because it can cause inclusion of unwanted cases
->>>>>>> 1da20eaf
         properties = ['xCollectionClient', 'yCollectionClient', 'y2CollectionClient'/*, 'legendCollectionClient'*/];
     if( collectionClient && !SC.none( collectionClientID))
       plottedCollectionIDs.push( collectionClientID);
