--- conflicted
+++ resolved
@@ -670,14 +670,11 @@
   restoreHiddenCases: function( iArrayOfCaseIDs) {
     if(SC.none( iArrayOfCaseIDs))
       return;
+
     this.set('hiddenCases', iArrayOfCaseIDs.map( function( iID) {
                                   return this.dataContext.getCaseByID( iID);
-<<<<<<< HEAD
                                 }.bind(this)
     ));
-=======
-    }.bind(this)));
->>>>>>> 40556a7b
   }
 
 });
