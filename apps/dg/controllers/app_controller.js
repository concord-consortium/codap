// ==========================================================================
//                          DG.appController
//
//  Copyright (c) 2014 by The Concord Consortium, Inc. All rights reserved.
//
//  Licensed under the Apache License, Version 2.0 (the "License");
//  you may not use this file except in compliance with the License.
//  You may obtain a copy of the License at
//
//    http://www.apache.org/licenses/LICENSE-2.0
//
//  Unless required by applicable law or agreed to in writing, software
//  distributed under the License is distributed on an "AS IS" BASIS,
//  WITHOUT WARRANTIES OR CONDITIONS OF ANY KIND, either express or implied.
//  See the License for the specific language governing permissions and
//  limitations under the License.
// ==========================================================================

/** @class

  Top-level coordinating controller for the DG application.

 @extends SC.Object
 */
DG.appController = SC.Object.create((function () // closure
/** @scope DG.appController.prototype */ {

  return {  // return from closure

    /**
     * File menu.
     * @property {SC.MenuPane}
     */
    fileMenuPane: null,

    /**
     * Options menu.
     * @property {SC.MenuPane}
     */
    optionMenuPane: null,

    /**
     * Options menu.
     * @property {SC.MenuPane}
     */
    guideMenuPane: null,

    autoSaveTimer: null,

    /**
     * Initialization function.
     */
    init: function () {
      sc_super();
      this.fileMenuPane = SC.MenuPane.create({
        items: this.get('fileMenuItems'),
        layout: { width: 165 }
      });
      this.optionMenuPane = SC.MenuPane.create({
        items: this.get('optionMenuItems'),
        layout: { width: 150 }
      });
      this.guideMenuPane = SC.MenuPane.create({
        layout: { width: 250 }
      });

      this.autoSaveTimer = SC.Timer.schedule({
        target: this,
        action: 'autoSaveDocument',
        interval: 1000*10, // Every ten seconds
        repeats: YES
      });

      // Give the user a chance to confirm/cancel before closing, reloading,
      // or navigating away from the page. The sites listed below provide some
      // information on the 'beforeunload' event and its handling, but the upshot
      // is that if you return a string, then the browser will provide a dialog
      // that should include the returned string (Firefox >= 4 chooses not to on
      // the grounds that there are security concerns).
      // https://developer.mozilla.org/en-US/docs/DOM/window.onbeforeunload
      // http://bytes.com/topic/javascript/insights/825556-using-onbeforeunload-javascript-event
      // https://bugzilla.mozilla.org/show_bug.cgi?id=588292 for discussion of Firefox functionality.
      window.onbeforeunload = function (iEvent) {
        if (DG.currDocumentController().get('hasUnsavedChanges'))
          return 'DG.AppController.beforeUnload.confirmationMessage'.loc();
      };
    },
    // always include dev items, for now. jms 7/3/2014
    _fileMenuIncludesDevItems: true, //DG.IS_DEV_BUILD,

    fileMenuItems: function () {
      var stdItems = [
          { 
            localize: true, 
            title: 'DG.AppController.fileMenuItems.openDocument', // "Open Document..."
            target: this, 
            action: 'openDocument',
            isEnabledBinding: 'DG.authorizationController.isSaveEnabled' 
          },
          { 
            localize: true, 
            title: 'DG.AppController.fileMenuItems.copyDocument', // "Make a copy..."
            target: this, 
            action: 'copyDocument',
            isEnabledBinding: 'DG.authorizationController.isSaveEnabled' },
          {
            localize: true,
            title: 'DG.AppController.revertDocument.title', // "Revert to Original..."
            target: this,
            action: 'revertDocumentToOriginal',
            isEnabledBinding: 'DG.authorizationController.isSaveEnabled' },
          { 
            localize: true, 
            title: 'DG.AppController.fileMenuItems.closeDocument',  // "Close Document..."
            target: this, 
            action: 'closeDocumentWithConfirmation' },
          { 
            isSeparator: YES },
          { 
            localize: true, 
            title: 'DG.AppController.fileMenuItems.documentManager', // "Document Manager..."
            target: this, 
            action: 'loadManager',
            isEnabledBinding: 'DG.authorizationController.isSaveEnabled' },
          { isSeparator: YES },
          { 
            localize: true, 
            title: 'DG.AppController.fileMenuItems.exportCaseData', // "Export Case Data..."
            target: this, 
            action: 'exportCaseData' }
        ],
        docServerItems = [
          { isSeparator: YES },
          { 
            localize: true, 
            title: 'DG.AppController.fileMenuItems.showShareLink', // "Share document..."
            target: this, 
            action: 'showShareLink',
            isEnabledBinding: 'DG.authorizationController.isSaveEnabled'
          }
        ],
        devItems = [
          { isSeparator: YES },
          { 
            localize: true, 
            title: 'DG.AppController.fileMenuItems.importDocument', // "Import JSON Document..."
            target: this, 
            action: 'importDocument' },
          { 
            localize: true, 
            title: 'DG.AppController.fileMenuItems.exportDocument', // "Export JSON Document..."
            target: this, 
            action: 'exportDocument' }
        ], finalItems;
        finalItems = stdItems.concat([]);
        if (DG.documentServer) { 
          finalItems = finalItems.concat( docServerItems ); 
        }
        if (this._fileMenuIncludesDevItems) { 
          finalItems = finalItems.concat( devItems ); 
        }
        return finalItems;
    }.property(),

    loginDidChange: function () {
      var isDeveloper = DG.authorizationController.get('isUserDeveloper');
      this._fileMenuIncludesDevItems = this._fileMenuIncludesDevItems || isDeveloper;
      this.fileMenuPane.set('items', this.get('fileMenuItems'));
    }.observes('DG.authorizationController.isUserDeveloper'),

    optionMenuItems: function () {
      return [
        { localize: true, title: 'DG.AppController.optionMenuItems.help', // "Help...",
          target: this, action: 'showHelp' },
        { localize: true, title: 'DG.AppController.optionMenuItems.reportProblem', // "Report Problem..."
          target: this, action: 'reportProblem' },
        { localize: true, title: 'DG.AppController.optionMenuItems.toWebSite', // "CODAP website...",
          target: this, action: 'showWebSite' },
       // Hiding About CODAP and What's New for IS dissemination
       /* { isSeparator: YES },
        { localize: true, title: 'DG.AppController.optionMenuItems.about', // "About CODAP...",
          target: this, action: 'showAbout' },
        { localize: true, title: 'DG.AppController.optionMenuItems.releaseNotes', // "What's New?",
          target: this, action: 'showReleaseNotes' },*/
        { isSeparator: YES },
        { localize: true, title: 'DG.AppController.optionMenuItems.configureGuide', // "Configure Guide..."
          target: this, action: 'configureGuide' },
        { localize: true, title: 'DG.AppController.optionMenuItems.viewWebPage', // "View Web Page..."
          target: this, action: 'viewWebPage' }
      ];
    }.property(),

    /**
     Allows the user to specify a document to be opened.
     Called when the user selects "Open" from the document's gear menu.
     */
    openDocument: function () {
    //  SC.Benchmark.start('openDocument');
      this.openSaveDialog = DG.CreateOpenSaveDialog({
        dialogType: DG.OpenSaveDialog.kOpenDialog,
        prompt: 'DG.AppController.openDocument.prompt', // "Choose a document to open:"
        documentList: DG.DocumentListController.create(),
        okTitle: 'DG.AppController.openDocument.okTitle', // "Open"
        okTooltip: 'DG.AppController.openDocument.okTooltip', // "Open the specified document"
        okTarget: this,
        okAction: 'openDocumentFromDialog'
      });
    //  SC.Benchmark.end('openDocument');
    //  SC.Benchmark.log('openDocument');
    },

    /**
     Dialog callback function after the user chooses a document to open.
     */
    openDocumentFromDialog: function () {
    //  SC.Benchmark.start('openDocumentFromDialog');
      var docName = this.openSaveDialog.get('documentName'),
        docID = this.openSaveDialog.get('documentID');

      // Close the dialog when we're finished with it.
      this.openSaveDialog.close();
      this.openSaveDialog = null;

      var openDocumentAfterConfirmation = function () {
        DG.authorizationController.openDocument(docID, this);
        DG.logUser("openDocument: '%@'", docName);
      }.bind(this);

      var cancelOpenDocument = function () {
        DG.logUser("cancelOpenDocument: '%@'", docName);
      };

      // If the user chose a document to open...
      if (!SC.empty(docName)) {
        // ... and it contains unsaved changes...
        if (DG.currDocumentController().get('hasUnsavedChanges')) {
          // ... then ask the user to confirm closing the current document
          DG.logUser("confirmOpenDocument?: '%@'", docName);
          DG.AlertPane.warn({
            message: 'DG.AppController.closeDocument.warnMessage',
            description: 'DG.AppController.closeDocument.warnDescription',
            buttons: [
              { title: 'DG.AppController.closeDocument.okButtonTitle',
                action: openDocumentAfterConfirmation,
                localize: YES
              },
              { title: 'DG.AppController.closeDocument.cancelButtonTitle',
                action: cancelOpenDocument,
                localize: YES
              }
            ],
            localize: YES
          });
        }
        else {
          openDocumentAfterConfirmation();
        }
      }
    //  SC.Benchmark.end('openDocumentFromDialog');
    //  SC.Benchmark.log('openDocumentFromDialog');
    },

    /**
     * Called when the name of the desired document is given other than through
     * user dialog box.
     *
     * @param {String} iName Name of the document
     * @param {String} iOwner Owner of the document
     */
    openDocumentNamed: function (iName, iOwner) {
      if (iName) {  // try to open the document the user chose
        DG.authorizationController.openDocumentByName(iName, iOwner, this);
        DG.logUser("openDocument: '%@'", iName);
      }

      if (iOwner && iOwner !== DG.authorizationController.getPath('currLogin.user')) {
        this.setOpenedDocumentUnshared = YES;
      }
    },

    openDocumentWithId: function (iId) {
      if (iId) {
        DG.authorizationController.openDocument(iId, this);
        DG.currDocumentController().set('externalDocumentId', ''+iId);
        DG.logUser("openDocument: '%@' (id)", iId);
      }

      // FIXME How do we determine whether it should get set unshared or not?
    },

    setOpenedDocumentUnshared: NO,

    /**
     openDocument callback function after the document content has been loaded.
     */
    receivedOpenDocumentResponse: function (iResponse) {
      var shouldShowAlert = true,
        alertDescription = null;
      // Currently, we must close any open document before opening another
      if (SC.ok(iResponse) && !iResponse.get('isError')) {

        if (this.openJsonDocument(iResponse.get('body'))) {
          shouldShowAlert = false;
          var docId = iResponse.headers()['Document-Id'];
          if (docId) {
            DG.currDocumentController().set('externalDocumentId', ''+docId);
          }
        }
        // If we failed to open/parse the document successfully,
        // then we may need to create a new untitled document.
      }
      // Handle error response from server
      var msgKey = 'DG.AppController.openDocument.' + SC.json.decode(iResponse.get('body')).message;
      if (msgKey.loc() === msgKey)
        msgKey = 'DG.AppController.openDocument.error.general';
      // Note that we currently only support a single message rather than message & description.
      // We could use a convention like a '\n' in the string to delineate the separate message
      // and description without requiring the server to return two strings (for instance).
      // We leave this as a possible future nicety for a subsequent release so as not to hold
      // up the initial release for what is essentially a cosmetic improvement.
      alertDescription = msgKey;
      if (shouldShowAlert) {
        // Should handle errors here -- alert the user, etc.
        DG.AlertPane.error({
          localize: true,
          message: alertDescription,
          delegate: SC.Object.create({
            alertPaneDidDismiss: function (pane, status) {
              // Could do something more here on dismissal,
              // e.g. create a new document if necessary
            }
          })
        });
      }
    },

    /**
     Tests the JSON text for validity as a possible document.  This is a placeholder function
     for future DG Document structure validation.
     @param    {String}    iDocText -- The JSON-formatted document text
     @returns  {Boolean}   True on success, false on failure
     */
    isValidJsonDocument: function (iDocText) {
      // Is there some other form of validation that is more appropriate?
      return true;
    },

    /**
     Attempts to parse the specified iDocText as the contents of a saved document in JSON format.
     @param    {String}    iDocText -- The JSON-formatted document text
     @returns  {Boolean}   True on success, false on failure
     */
    openJsonDocument: function (iDocText) {
<<<<<<< HEAD
      console.log('In app_controller:openJsaonDocument');
      SC.Benchmark.start('app_controller:openJsonDocument');
      var kMemoryDataSource = 'DG.MemoryDataSource',
      // kRESTDataSource = 'DG.RESTDataSource',
        kDefaultDataSource = /*kRESTDataSource*/ kMemoryDataSource;
=======
>>>>>>> 44df7187

      // Does it look like it could be a valid document?
      if (!this.isValidJsonDocument(iDocText)) return false;

      // Currently, we must close any open document before opening another
      this.closeDocument();

      // Create document-specific store.
      var archiver = DG.DocumentArchiver.create({}),
        newDocument;

      // Parse the document contents from the retrieved docText.
      newDocument = archiver.openDocument(DG.store, iDocText);
      if (newDocument) {
<<<<<<< HEAD
        console.log('In app_controller:openJsonDocument:setting document controller')
        SC.Benchmark.start('app_controller:openJsonDocument:setting document controller');
        docStore.document = newDocument;
=======
>>>>>>> 44df7187
        DG.currDocumentController().setDocument(newDocument);
        SC.Benchmark.end('app_controller:openJsonDocument:setting document controller');
        SC.Benchmark.log('app_controller:openJsonDocument:setting document controller');
      }

      if (this.setOpenedDocumentUnshared) {
        DG.currDocumentController().setPath('content._permissions', 0);
        this.setOpenedDocumentUnshared = NO;
      }
    SC.Benchmark.end('app_controller:openJsonDocument');
    SC.Benchmark.log('app_controller:openJsonDocument');
      return true;
    },

    /**
     Allows the user to save the current document contents with a user-specified document name.
     */
    saveDocument: function () {
      if (DG.currDocumentController().get('documentName') === SC.String.loc('DG.Document.defaultDocumentName')) {
        this.openSaveDialog = DG.CreateOpenSaveDialog({
          dialogType: DG.OpenSaveDialog.kSaveDialog,
          prompt: 'DG.AppController.saveDocument.prompt', // "Choose a name for your document:"
          documentNameValue: DG.currDocumentController().get('documentName'),
          documentPermissionValue: DG.currDocumentController().get('documentPermissions'),
          okTitle: 'DG.AppController.saveDocument.okTitle', // "Save"
          okTooltip: 'DG.AppController.saveDocument.okTooltip', // "Save the document with the specified name"
          okTarget: this,
          okAction: 'saveDocumentFromDialog'
        });
      } else {
        this.autoSaveDocument();
      }
    },

    _originalDocumentName: null,
    renameDocument: function(iOriginalName, iNewName) {
      if (iOriginalName && iNewName !== iOriginalName && iOriginalName !== SC.String.loc('DG.Document.defaultDocumentName')) {
        this.set('_originalDocumentName', iOriginalName);
        DG.authorizationController.renameDocument(iOriginalName, iNewName, this);
      }
    },

    receivedRenameDocumentResponse: function(iResponse) {
      var shouldShowAlert = true,
        alertDescription = null, msgKey;
      // Currently, we must close any open document before opening another
      if (SC.ok(iResponse) && !iResponse.get('isError')) {
          DG.dirtyCurrentDocument();
          this.saveDocument();
          return;
      }
      // We got an error. Revert the rename.
      DG.currDocumentController().set('documentName', this.get('_originalDocumentName'));

      try {
        // Handle error response from server
        msgKey = 'DG.AppController.renameDocument.' + SC.json.decode(iResponse.get('body')).message;
      }
      catch(error) {
        msgKey = '';
      }

      if (msgKey.loc() === msgKey)
        msgKey = 'DG.AppController.renameDocument.error.general';
      // Note that we currently only support a single message rather than message & description.
      // We could use a convention like a '\n' in the string to delineate the separate message
      // and description without requiring the server to return two strings (for instance).
      // We leave this as a possible future nicety for a subsequent release so as not to hold
      // up the initial release for what is essentially a cosmetic improvement.
      alertDescription = msgKey;
      if (shouldShowAlert) {
        // Should handle errors here -- alert the user, etc.
        DG.AlertPane.error({
          localize: true,
          message: alertDescription,
          delegate: SC.Object.create({
            alertPaneDidDismiss: function (pane, status) {
              // Could do something more here on dismissal,
              // e.g. create a new document if necessary
            }
          })
        });
      }

    },

    copyDocument: function () {
      this.openSaveDialog = DG.CreateOpenSaveDialog({
        dialogType: DG.OpenSaveDialog.kSaveDialog,
        prompt: 'DG.AppController.copyDocument.prompt', // "Choose a name for your document:"
        documentNameValue: DG.currDocumentController().get('documentName'),
        documentPermissionValue: DG.currDocumentController().get('documentPermissions'),
        okTitle: 'DG.AppController.copyDocument.okTitle', // "Save"
        okTooltip: 'DG.AppController.copyDocument.okTooltip', // "Save the document with the specified name"
        okTarget: this,
        okAction: 'copyDocumentFromDialog'
      });
    },

    /**
     Dialog callback function after the user chooses a name for saving the document.
     */
    saveDocumentFromDialog: function () {
      var docName = this.openSaveDialog.get('documentName'),
        documentPermissions = this.openSaveDialog.get('documentPermissions');

      if (!SC.empty(docName)) {
        docName = docName.trim();
        DG.currDocumentController().set('documentName', docName);
        DG.currDocumentController().saveDocument(docName, documentPermissions);
        DG.logUser("saveDocument: '%@'", docName);
      }

      // Close the open/save dialog.
      this.openSaveDialog.close();
      this.openSaveDialog = null;
    },

    /**
     Dialog callback function after the user chooses a name for copying the document.
     */
    copyDocumentFromDialog: function () {
      var docName = this.openSaveDialog.get('documentName'),
        documentPermissions = this.openSaveDialog.get('documentPermissions');

      if (!SC.empty(docName)) {
        docName = docName.trim();
        DG.currDocumentController().copyDocument(docName, documentPermissions);
        DG.logUser("copyDocument: '%@'", docName);
      }

      // Close the open/save dialog.
      this.openSaveDialog.close();
      this.openSaveDialog = null;
    },

    /**
     Callback function which saves the current document.
     */
    autoSaveDocument: function () {
      if (DG.authorizationController.get('isSaveEnabled')) {
        var docName = DG.currDocumentController().get('documentName'),
          documentPermissions = DG.currDocumentController().get('documentPermissions');

        if (!SC.empty(docName)
          && docName !== SC.String.loc('DG.Document.defaultDocumentName')
          && DG.currDocumentController().get('hasUnsavedChanges')) {
          DG.currDocumentController().saveDocument(docName, documentPermissions);
          DG.logUser("autoSaveDocument: '%@'", docName);
        }
      }
    },

    triggerSaveNotification: function() {
      var el = DG.getPath('mainPage.mainPane.infoBar.leftSide.saveNotification.layer');
      var opacity = 1;
      var next = function(i) {
        if (opacity > 0) {
          el.style.opacity = opacity;
          opacity = 1 - (Math.pow(i,5));
          setTimeout(function() { next(i + 0.05); }, 100);
        } else {
          el.style.opacity = 0;
        }
      };
      next(0);
    },

    /**
     * Opens a new tab with users document manager opened.
     */
    loadManager: function() {
      var url = '';
      if (DG.documentServer) {
        url = DG.documentServer + "documents";
      } else {
        url = 'http://' +
            DG.getDrupalSubdomain() +
            DG.authorizationController.getLoginCookieDomain() + 
            ('DG.AppController.manageDocumentsURL'.loc());
      }
      window.open(url, 'document_manager');
    },

    logout: function () {

      var logoutAfterConfirmation = function () {
        // Close the current document
        this.closeDocument();

        // Create a new empty document
        DG.currDocumentController().setDocument(DG.currDocumentController().createDocument());

        // Log out, bringing up the login dialog
        DG.authorizationController.logout();
      }.bind(this);

      var cancelLogout = function () {
        DG.logUser("cancelLogout:");
      };

      if (DG.currDocumentController().get('hasUnsavedChanges')) {
        DG.logUser("confirmLogout?:");
        DG.AlertPane.warn({
          message: 'DG.AppController.closeDocument.warnMessage',
          description: 'DG.AppController.closeDocument.warnDescription',
          buttons: [
            { title: 'DG.AppController.closeDocument.okButtonTitle',
              action: logoutAfterConfirmation,
              localize: YES
            },
            { title: 'DG.AppController.closeDocument.cancelButtonTitle',
              action: cancelLogout,
              localize: YES
            }
          ],
          localize: YES
        });
      }
      else {
        logoutAfterConfirmation();
      }
    },

    /**
     Close the current document and all its components.
     */
    closeDocument: function () {

      SC.Benchmark.start('closeDocument');
      // Destroy the views
      DG.mainPage.closeAllComponents();

      // Finish whatever we were in the middle of
      if (DG.store) // We can get here without a store if we are opening a document specified as url param
        DG.store.commitRecords();

      // Destroy the document and its contents
      DG.currDocumentController().closeDocument();
      DG.store = null;

      SC.Benchmark.end('closeDocument');
      SC.Benchmark.log('closeDocument');
    },

    /**
     Closes the document after confirming with the user that that is desired.
     */
    closeDocumentWithConfirmation: function (iDefaultGameName) {
      var docName = DG.currDocumentController().get('documentName');

      var closeDocumentAfterConfirmation = function () {
        this.closeAndNewDocument(iDefaultGameName);
        DG.logUser("closeDocument: '%@'", docName);
      }.bind(this);

      var cancelCloseDocument = function () {
        DG.logUser("cancelCloseDocument: '%@'", docName);
      };

      if (DG.currDocumentController().get('hasUnsavedChanges')) {
        DG.logUser("confirmCloseDocument?: '%@'", docName);
        DG.AlertPane.warn({
          message: 'DG.AppController.closeDocument.warnMessage',
          description: 'DG.AppController.closeDocument.warnDescription',
          buttons: [
            { title: 'DG.AppController.closeDocument.okButtonTitle',
              action: closeDocumentAfterConfirmation,
              localize: YES
            },
            { title: 'DG.AppController.closeDocument.cancelButtonTitle',
              action: cancelCloseDocument,
              localize: YES
            }
          ],
          localize: YES
        });
      }
      else {
        closeDocumentAfterConfirmation();
      }
    },

    /**
     Close the current document and open up a new empty document.
     */
    closeAndNewDocument: function (iDefaultGameName) {

      // Close the current document
      this.closeDocument();

      // Create a new empty document
      DG.currDocumentController().setDocument(DG.currDocumentController().createDocument());

      // New documents generally start with a default game
      // TODO: Eliminate redundancy with DG.authorizationController....
      DG.gameSelectionController.setDefaultGame(iDefaultGameName);
      DG.mainPage.addGameIfNotPresent();
    },

    /**
     Revert document to the original stored in the document server, after prompting user for OK/Cancel.
     */
    revertDocumentToOriginal: function () {
      var _this = this;
      function doRevert() {
        DG.logUser("Reverted to original"); // deleted by user action, not game action
        DG.authorizationController.revertCurrentDocument(_this);
      }

      DG.AlertPane.warn({
        message: 'DG.AppController.revertDocument.warnMessage',
        description: 'DG.AppController.revertDocument.warnDescription',
        buttons: [
          { title: 'DG.AppController.revertDocument.okButtonTitle',
            action: doRevert,
            localize: YES
          },
          { title: 'DG.AppController.revertDocument.cancelButtonTitle', localize: YES }
        ],
        localize: YES
      });
    },

    /**
     Delete all case data, except for open case IDs, after prompting user for OK/Cancel.
     */
    deleteAllCaseData: function () {

      function doDelete() {
        DG.logUser("deleteAllCaseData by User"); // deleted by user action, not game action
        DG.doCommand({action: 'deleteAllCaseData'});
        DG.dirtyCurrentDocument();
      }

      DG.AlertPane.warn({
        message: 'DG.AppController.resetData.warnMessage',
        description: 'DG.AppController.resetData.warnDescription',
        buttons: [
          { title: 'DG.AppController.resetData.okButtonTitle',
            action: doDelete,
            localize: YES
          },
          { title: 'DG.AppController.resetData.cancelButtonTitle', localize: YES }
        ],
        localize: YES
      });
    },

    /**
     Handler for the Import JSON Document... menu command.
     Puts up a dialog in which the user can paste the JSON document text and then
     attempts to parse the text and import its contents.
     */
    importDocument: function () {
      var tDialog;

      var importJsonFileFromDialog = function () {
        function handleAbnormal() {
          console.log("Abort or error on file read.");
        }

        function handleRead() {
          try {
            console.log("File read.");
            that.openJsonDocument(this.result);
            tDialog.close();
          }
          catch (er) {
            console.log(er);
            tDialog.showAlert();
          }
        }

        var v = tDialog.get('value');
        var reader = new FileReader();
        var that = this;
        if (v[0]) {
          reader.onabort = handleAbnormal;
          reader.onerror = handleAbnormal;
          reader.onload = handleRead;
          reader.readAsText(v[0]);
        }
      }.bind(this);

      var resetAlert = function () {
        if (tDialog) {
          tDialog.hideAlert();
        }
      }.bind(this);

      tDialog = DG.CreateFileImportDialog({
        prompt: 'DG.AppController.importDocument.prompt',
        alert: 'DG.AppController.importDocument.alert',
        textValue: '',
        textAction: resetAlert,
        okTarget: null,
        okAction: importJsonFileFromDialog,
        okTitle: 'DG.AppController.importDocument.okTitle',
        okTooltip: 'DG.AppController.importDocument.okTooltip'
      });
    },

    /**
     Handler for the Export JSON Document... menu command.
     */
    exportDocument: function () {
      DG.currDocumentController().exportDocument(function(docArchive) {
        var docJson,
        tDialog = null,
        onOK = function () {
          var fn = tDialog.value();
          var blob = new Blob([docJson], {type: "application/json;charset=utf-8"});
          window.saveAs(blob, fn);
          tDialog.close();
        };
        if (docArchive) {
          docJson = SC.json.encode(docArchive);
          if (!SC.empty(docJson)) {
            tDialog = DG.CreateSingleTextDialog({
              prompt: 'DG.AppController.exportDocument.prompt',
              textValue: docArchive.name + '.json',
              okTarget: null,
              okAction: onOK,
              okTitle: 'DG.AppController.exportDocument.okTitle',
              okTooltip: 'DG.AppController.exportDocument.okTooltip',
              cancelVisible: true
            });
          }
        }
      });
    },

    /**
     Handler for the Export Case Data... menu command.
     Displays a dialog, so user can select and copy the case data from the current document.
     */
    exportCaseData: function () {
      // callback to get export string from one of the menu item titles
      var exportCollection = function (whichCollection) {
        return DG.currDocumentController().exportCaseData(whichCollection);
      };
      // get array of exportable collection names for menu titles
      var tMenuItems = DG.currDocumentController().exportCaseData().split('\t'),
        tStartingMenuItem = tMenuItems[0];

      DG.CreateExportCaseDataDialog({
        prompt: 'DG.AppController.exportCaseData.prompt',
        textLimit: 1000000,
        textValue: exportCollection(tStartingMenuItem),
        collectionMenuTitle: tStartingMenuItem,
        collectionMenuItems: tMenuItems,
        collectionMenuItemAction: exportCollection,
        okTitle: 'DG.AppController.exportDocument.okTitle',
        okTooltip: 'DG.AppController.exportDocument.okTooltip'
      });
    },

    showShareLink: function() {
      var sheetPane = SC.PanelPane.create({
        layout: { top: 0, centerX: 0, width: 540, height: 190 },
        contentView: SC.View.extend({
          childViews: 'titleView shareButton okButton instructionsLabel linkLabel'.w(),

          titleView: SC.LabelView.design({
            layout: { top: 10, left: 0, right: 0, height: 34 },
            controlSize: SC.LARGE_CONTROL_SIZE,
            fontWeight: SC.BOLD_WEIGHT,
            textAlign: SC.ALIGN_CENTER,
            value: 'DG.AppController.shareLinkDialog.title',            // "Share"
            localize: YES
          }),

          shareButton: SC.CheckboxView.design({
            layout: { top: 44, height: 20, left: 10, width:100 },
            title: 'DG.AppController.shareLinkDialog.shareButtonLabel', // "Shareable"
            localize: YES,
            valueBinding: 'DG._currDocumentController.content._permissions',
            toggleOnValue: 1,
            toggleOffValue: 0,
            isDefault: NO,
            action: function() {
              DG.dirtyCurrentDocument();
              this.invokeNext(function() {
                DG.appController.autoSaveDocument();
              });
            }
          }),

          instructionsLabel: SC.LabelView.design({
            escapeHTML: NO,
            layout: { top: 67, left: 0, right: 0, height: 24 },
            textAlign: SC.ALIGN_CENTER,
            value: 'DG.AppController.shareLinkDialog.instructions',
            isVisibleBinding: SC.Binding.oneWay('DG._currDocumentController.documentPermissions').bool(),
            localize: YES
          }),

          linkLabel: SC.TextFieldView.design({
            layerId: 'shareLinkField',
            escapeHTML: NO,
            layout: { top: 87, left: 0, right: 0, height: 65 },
            textAlign: SC.ALIGN_CENTER,
            isTextArea: YES,
            isEditable: NO,
            autoCapitalize: NO,
            autoCorrect: NO,
            isDefault: YES,
            value: this.get('_shareLinkDialogText'),
            isVisibleBinding: SC.Binding.oneWay('DG._currDocumentController.documentPermissions').bool(),
            didAppendToDocument: function() {
              // Force always have all text selected
              // HACK, but I can't figure out how to use SC.TextSelection to do what I want, so using jQuery directly.
              $("#shareLinkField textarea").mouseup(function(e) {
                e.preventDefault();
                $("#shareLinkField textarea").select();
              });
              this.visibilityChanged();
            },
            visibilityChanged: function() {
              if (this.get('isVisible')) {
                //var linkView = this.get('_view_layer');
                // HACK, once again I can't figure out how to use SC.TextSelection to do what I want, so using jQuery directly.
                $("#shareLinkField textarea").focus();
                $("#shareLinkField textarea").select();
              }
            }.observes('isVisible')
          }),

          okButton: SC.ButtonView.design({
            layout: { bottom: 5, height: 24, right:20, width:100 },
            title: 'DG.AppController.shareLinkDialog.okButtonTitle',                // "OK"
            localize: YES,
            action: function() { sheetPane.remove(); },
            isDefault: NO
          })
        })
      });
      sheetPane.append();
    },

    _shareLinkDialogText: function() {
      var currDocId = DG.currDocumentController().get('externalDocumentId');
      return this.copyLink(currDocId);
    }.property(),

    showCopyLink: function(newDocId) {
      var destination = this.copyLink(newDocId);
      var sheetPane = SC.PanelPane.create({
        layout: { top: 0, centerX: 0, width: 340, height: 140 },
        contentView: SC.View.extend({
          childViews: 'titleView okButton instructionsLabel'.w(),

          titleView: SC.LabelView.design({
            layout: { top: 10, left: 0, right: 0, height: 34 },
            controlSize: SC.LARGE_CONTROL_SIZE,
            fontWeight: SC.BOLD_WEIGHT,
            textAlign: SC.ALIGN_CENTER,
            value: 'DG.AppController.copyLinkDialog.title',            // "Share"
            localize: YES
          }),

          instructionsLabel: SC.LabelView.design({
            escapeHTML: NO,
            layout: { top: 44, left: 0, right: 0, height: 36 },
            textAlign: SC.ALIGN_CENTER,
            value: 'DG.AppController.copyLinkDialog.instructions',
            localize: YES
          }),

          okButton: SC.ButtonView.design({
            layout: { top: 110, height: 24, right:20, width:100 },
            title: 'DG.AppController.copyLinkDialog.okButtonTitle',                // "OK"
            localize: YES,
            action: function() {
              var win = window.open(destination, '_blank');
              if (win) {
                win.focus();
              }
              sheetPane.remove();
            },
            isDefault: YES
          })
        })
      });
      sheetPane.append();
    },

    copyLink: function(newDocId) {
      var currLoc = '' + window.location,
          parts = currLoc.split('?'),
          currQuery = DG.queryString.parse(parts[1] ? parts[1] : ''),
        newLoc;

      currQuery.recordid = encodeURIComponent(newDocId);

      newLoc = parts[0] + '?' + DG.queryString.stringify(currQuery);

      return newLoc;
    }.property(),

    /**
     Bring up the bug report page.
     */
    reportProblem: function () {
      var username = DG.authorizationController.getPath('currLogin.user');

      if (username === 'guest') // Guest user isn't specific enough
        username = '';

      var serverString = 'DataGames/WebPages/scripts/datagames.php' +
        '?device=%@&os=%@&os_version=%@&cf_browser=%@&cf_browser_version=%@&version=%@&name=%@'.fmt(
          encodeURIComponent(SC.browser.device),
          encodeURIComponent(SC.browser.os), encodeURIComponent(SC.browser.osVersion),
          encodeURIComponent(SC.browser.name), encodeURIComponent(SC.browser.version),
          encodeURIComponent(DG.BUILD_NUM), encodeURIComponent(username));
      DG.currDocumentController().
        addWebView(DG.mainPage.get('docView'), null, serverString,
        'DG.AppController.reportProblem.dialogTitle'.loc(),
        { centerX: 0, centerY: 0, width: 600, height: 500 });
      //var url = 'mailto:codap-help@concord.org?subject=Bug%20Report' /*('DG.AppController.showHelpURL'.loc())*/;
      //location=url;
      //window.open(url,'dg_help_page');
    },

    /**
     Pass responsibility to document controller
     */
    viewWebPage: function () {
      DG.currDocumentController().viewWebPage();
    },

    /**
     Pass responsibility to document controller
     */
    configureGuide: function () {
      DG.currDocumentController().configureGuide();
    },

    /**
     Bring up the bug report page. What's New menu item is hidden for IS dissemination
     */
  /*  showReleaseNotes: function () {
      DG.currDocumentController().addWebView(DG.mainPage.get('docView'), null,
        'DG.AppController.showReleaseNotesURL'.loc(),
        'DG.AppController.showReleaseNotesTitle'.loc(), // 'CODAP Release Notes'
        { centerX: 0, centerY: 0, width: 600, height: 400 });
    },*/

    /**
     Show the about box. About CODAP menu item is hidden for IS dissemination
     */
  /*  showAbout: function () {
      DG.currDocumentController().addWebView(DG.mainPage.get('docView'), null,
        'DG.AppController.showAboutURL'.loc(),
        'DG.AppController.showAboutTitle'.loc(), // 'About CODAP'
        { centerX: 0, centerY: 0, width: 770, height: 400 });
    },*/

    /**
     Show the help window.
     */
    showHelp: function () {
      // Changed link to play.codap.concord.org/support
      DG.currDocumentController().addWebView(DG.mainPage.get('docView'), null,
          'http://' + /*DG.getDrupalSubdomain() + DG.authorizationController.getLoginCookieDomain()+ */ ('DG.AppController.showHelpURL'.loc()),
        'DG.AppController.showHelpTitle'.loc(), //'Help with CODAP'
        { centerX: 0, centerY: 0, width: 600, height: 400 });
     // var url = 'http://' + ('DG.AppController.showHelpURL'.loc());
     // window.open(url,'dg_help_page');
    },

    /**
     Open a new tab with the CODAP website.
     */
    showWebSite: function () {
      //var windowFeatures = "location=yes,scrollbars=yes,status=yes,titlebar=yes";
      DG.currDocumentController().addWebView(DG.mainPage.get('docView'), null,
          'http://' + /*DG.getDrupalSubdomain() + DG.authorizationController.getLoginCookieDomain()+ */ ('DG.AppController.showWebSiteURL'.loc()),
        'DG.AppController.showWebSiteTitle'.loc(), //'About CODAP'
        { centerX: 0, centerY: 0, width: 1000, height: 500 });
      //var url = 'http://' + /*DG.getDrupalSubdomain() + DG.authorizationController.getLoginCookieDomain() +*/ ('DG.AppController.showWebSiteURL'.loc());
      //window.open(url, '_blank' /*'dg_website'*/);

    }

  }; // end return from closure

}())); // end closure<|MERGE_RESOLUTION|>--- conflicted
+++ resolved
@@ -351,14 +351,8 @@
      @returns  {Boolean}   True on success, false on failure
      */
     openJsonDocument: function (iDocText) {
-<<<<<<< HEAD
-      console.log('In app_controller:openJsaonDocument');
+      console.log('In app_controller:openJsonDocument');
       SC.Benchmark.start('app_controller:openJsonDocument');
-      var kMemoryDataSource = 'DG.MemoryDataSource',
-      // kRESTDataSource = 'DG.RESTDataSource',
-        kDefaultDataSource = /*kRESTDataSource*/ kMemoryDataSource;
-=======
->>>>>>> 44df7187
 
       // Does it look like it could be a valid document?
       if (!this.isValidJsonDocument(iDocText)) return false;
@@ -373,12 +367,9 @@
       // Parse the document contents from the retrieved docText.
       newDocument = archiver.openDocument(DG.store, iDocText);
       if (newDocument) {
-<<<<<<< HEAD
-        console.log('In app_controller:openJsonDocument:setting document controller')
+        console.log('In app_controller:openJsonDocument:setting document controller');
         SC.Benchmark.start('app_controller:openJsonDocument:setting document controller');
         docStore.document = newDocument;
-=======
->>>>>>> 44df7187
         DG.currDocumentController().setDocument(newDocument);
         SC.Benchmark.end('app_controller:openJsonDocument:setting document controller');
         SC.Benchmark.log('app_controller:openJsonDocument:setting document controller');
