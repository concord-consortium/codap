--- conflicted
+++ resolved
@@ -409,7 +409,6 @@
      * @returns {Boolean}
      */
     importText: function( iText, iName) {
-      // Currently, we must close any open document before opening another
 
       // Create document-specific store.
       var archiver = DG.DocumentArchiver.create({}),
@@ -439,7 +438,6 @@
      */
     importURL: function (iURL) {
 
-      // jshint unused: false
       var embedInteractive = function () {
             // Currently, we must close any open document before opening a new data interactive
             this.closeDocument();
@@ -472,25 +470,8 @@
                 iURL, 'Web Page',
                 {width: 600, height: 400});
           }.bind(this);
-      // jshint unused: vars
-
-<<<<<<< HEAD
-      embedInteractive();
-
-      //DG.AlertPane.plain({
-      //  message: 'DG.AppController.dropURLDialog.message',
-      //  description: 'DG.AppController.dropURLDialog.description',
-      //  buttons: [
-      //    {title: 'DG.AppController.dropURLDialog.ignore', localize: YES},
-      //    {title: 'DG.AppController.dropURLDialog.embedDI', action: embedInteractive, localize: YES},
-      //    {title: 'DG.AppController.dropURLDialog.embedWV', action: embedWebView, localize: YES}
-      //  ],
-      //  localize: YES
-      //});
-
-=======
+
       addInteractive();
->>>>>>> e3e2a446
       return true;
     },
 
