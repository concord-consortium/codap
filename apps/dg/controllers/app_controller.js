// ==========================================================================
//                          DG.appController
//
//  Copyright (c) 2014 by The Concord Consortium, Inc. All rights reserved.
//
//  Licensed under the Apache License, Version 2.0 (the "License");
//  you may not use this file except in compliance with the License.
//  You may obtain a copy of the License at
//
//    http://www.apache.org/licenses/LICENSE-2.0
//
//  Unless required by applicable law or agreed to in writing, software
//  distributed under the License is distributed on an "AS IS" BASIS,
//  WITHOUT WARRANTIES OR CONDITIONS OF ANY KIND, either express or implied.
//  See the License for the specific language governing permissions and
//  limitations under the License.
// ==========================================================================

/** @class

  Top-level coordinating controller for the DG application.

 @extends SC.Object
 */
DG.appController = SC.Object.create((function () // closure
/** @scope DG.appController.prototype */ {

  return {  // return from closure
<<<<<<< HEAD

    /**
     * File menu.
     * @property {SC.MenuPane}
     */
    fileMenuPane: null,

    /**
     * Options menu.
     * @property {SC.MenuPane}
     */
    optionMenuPane: null,

    /**
     * Options menu.
     * @property {SC.MenuPane}
     */
    guideMenuPane: null,

    /**
     * Initialization function.
     */
    init: function () {
      sc_super();
      this.fileMenuPane = SC.MenuPane.create({
        items: this.get('fileMenuItems'),
        layout: { width: 165 }
      });
      this.optionMenuPane = SC.MenuPane.create({
        items: this.get('optionMenuItems'),
        layout: { width: 150 }
      });
      this.guideMenuPane = SC.MenuPane.create({
        layout: { width: 250 }
      });

      // Give the user a chance to confirm/cancel before closing, reloading,
      // or navigating away from the page. The sites listed below provide some
      // information on the 'beforeunload' event and its handling, but the upshot
      // is that if you return a string, then the browser will provide a dialog
      // that should include the returned string (Firefox >= 4 chooses not to on
      // the grounds that there are security concerns).
      // https://developer.mozilla.org/en-US/docs/DOM/window.onbeforeunload
      // http://bytes.com/topic/javascript/insights/825556-using-onbeforeunload-javascript-event
      // https://bugzilla.mozilla.org/show_bug.cgi?id=588292 for discussion of Firefox functionality.
      window.onbeforeunload = function (iEvent) {
        if (DG.currDocumentController().get('hasUnsavedChanges'))
          return 'DG.AppController.beforeUnload.confirmationMessage'.loc();
      };
    },
    // always include dev items, for now. jms 7/3/2014
    _fileMenuIncludesDevItems: true, //DG.IS_DEV_BUILD,

    fileMenuItems: function () {
      var stdItems = [
          { localize: true, title: 'DG.AppController.fileMenuItems.openDocument', // "Open Document..."
            target: this, action: 'openDocument',
            isEnabledBinding: 'DG.authorizationController.isSaveEnabled' },
          { localize: true, title: 'DG.AppController.fileMenuItems.saveDocument', // "Save Document..."
            target: this, action: 'saveDocument',
            isEnabledBinding: 'DG.authorizationController.isSaveEnabled' },
          { localize: true, title: 'DG.AppController.fileMenuItems.closeDocument',  // "Close Document..."
            target: this, action: 'closeDocumentWithConfirmation' },
          { isSeparator: YES },
          { localize: true, title: 'DG.AppController.fileMenuItems.documentManager', // "Document Manager..."
            target: this, action: 'loadManager',
            isEnabledBinding: 'DG.authorizationController.isSaveEnabled' },
          { isSeparator: YES },
          { localize: true, title: 'DG.AppController.fileMenuItems.exportCaseData', // "Export Case Data..."
            target: this, action: 'exportCaseData' }
        ],
        devItems = [
          { isSeparator: YES },
          { localize: true, title: 'DG.AppController.fileMenuItems.importDocument', // "Import JSON Document..."
            target: this, action: 'importDocument' },
          { localize: true, title: 'DG.AppController.fileMenuItems.exportDocument', // "Export JSON Document..."
            target: this, action: 'exportDocument' }
        ];
      return this._fileMenuIncludesDevItems ? stdItems.concat(devItems) : stdItems;
    }.property(),

    loginDidChange: function () {
      var isDeveloper = DG.authorizationController.get('isUserDeveloper');
      this._fileMenuIncludesDevItems = this._fileMenuIncludesDevItems || isDeveloper;
      this.fileMenuPane.set('items', this.get('fileMenuItems'));
    }.observes('DG.authorizationController.isUserDeveloper'),

    optionMenuItems: function () {
      return [
        { localize: true, title: 'DG.AppController.optionMenuItems.help', // "Help...",
          target: this, action: 'showHelp' },
        { localize: true, title: 'DG.AppController.optionMenuItems.reportProblem', // "Report Problem..."
          target: this, action: 'reportProblem' },
        { localize: true, title: 'DG.AppController.optionMenuItems.toWebSite', // "CODAP website...",
          target: this, action: 'showWebSite' },
        { isSeparator: YES },
        { localize: true, title: 'DG.AppController.optionMenuItems.about', // "About CODAP...",
          target: this, action: 'showAbout' },
        { localize: true, title: 'DG.AppController.optionMenuItems.releaseNotes', // "What's New?",
          target: this, action: 'showReleaseNotes' },
        { isSeparator: YES },
        { localize: true, title: 'DG.AppController.optionMenuItems.configureGuide', // "Configure Guide..."
          target: this, action: 'configureGuide' },
        { localize: true, title: 'DG.AppController.optionMenuItems.viewWebPage', // "View Web Page..."
          target: this, action: 'viewWebPage' }
=======
  
  /**
   * File menu.
   * @property {SC.MenuPane}
   */
  fileMenuPane: null,

  /**
   * Options menu.
   * @property {SC.MenuPane}
   */
  optionMenuPane: null,

  /**
   * Options menu.
   * @property {SC.MenuPane}
   */
  guideMenuPane: null,

  /**
   * Initialization function.
   */
  init: function() {
    sc_super();
    this.fileMenuPane = SC.MenuPane.create({
              items: this.get('fileMenuItems'),
              layout: { width: 165 }
            });
    this.optionMenuPane = SC.MenuPane.create({
              items: this.get('optionMenuItems'),
              layout: { width: 150 }
            });
    this.guideMenuPane = SC.MenuPane.create({
              layout: { width: 250 }
            });

    // Give the user a chance to confirm/cancel before closing, reloading,
    // or navigating away from the page. The sites listed below provide some
    // information on the 'beforeunload' event and its handling, but the upshot
    // is that if you return a string, then the browser will provide a dialog
    // that should include the returned string (Firefix >= 4 chooses not to on
    // the grounds that there are security concerns).
    // https://developer.mozilla.org/en-US/docs/DOM/window.onbeforeunload
    // http://bytes.com/topic/javascript/insights/825556-using-onbeforeunload-javascript-event
    // https://bugzilla.mozilla.org/show_bug.cgi?id=588292 for discussion of Firefox functionality.
    window.onbeforeunload = function( iEvent) {
                              if( DG.currDocumentController().get('hasUnsavedChanges'))
                                return 'DG.AppController.beforeUnload.confirmationMessage'.loc();
                            };
  },
  
  _fileMenuIncludesDevItems: DG.IS_DEV_BUILD,
  
  fileMenuItems: function() {
    var stdItems = [
      { localize: true, title: 'DG.AppController.fileMenuItems.openDocument', // "Open Document..."
        target: this, action: 'openDocument',
        isEnabledBinding: 'DG.authorizationController.isSaveEnabled' },
      { localize: true, title: 'DG.AppController.fileMenuItems.saveDocument', // "Save Document..."
        target: this, action: 'saveDocument',
        isEnabledBinding: 'DG.authorizationController.isSaveEnabled' },
      { localize: true, title: 'DG.AppController.fileMenuItems.closeDocument',  // "Close Document..." 
        target: this, action: 'closeDocumentWithConfirmation' },
      { isSeparator: YES },
      { localize: true, title: 'DG.AppController.fileMenuItems.documentManager', // "Document Manager..."
        target: this, action: 'loadManager',
        isEnabledBinding: 'DG.authorizationController.isSaveEnabled' },
      { isSeparator: YES },
      { localize: true, title: 'DG.AppController.fileMenuItems.exportCaseData', // "Export Case Data..."
          target: this, action: 'exportCaseData' }
    ],
        docServerItems = [
      { isSeparator: YES },
      { localize: true, title: 'DG.AppController.fileMenuItems.showShareLink', // "Share document..."
        target: this, action: 'showShareLink',
        saveEnabledBinding: 'DG.authorizationController.isSaveEnabled',
        hasBeenSharedBinding: SC.Binding.oneWay('DG._currDocumentController.documentPermissions').bool(),
        isEnabled: function() {
          return this.get('saveEnabled') && this.get('hasBeenShared');
        }.property('saveEnabled', 'hasBeenShared') },
    ],
        devItems = [
      { isSeparator: YES },
      { localize: true, title: 'DG.AppController.fileMenuItems.importDocument', // "Import JSON Document..."
        target: this, action: 'importDocument' },
      { localize: true, title: 'DG.AppController.fileMenuItems.exportDocument', // "Export JSON Document..."
        target: this, action: 'exportDocument' }
    ], finalItems;
    finalItems = stdItems.concat([]);
    if (DG.documentServer) { finalItems = finalItems.concat( docServerItems ); }
    if (this._fileMenuIncludesDevItems) { finalItems = finalItems.concat( devItems ); }
    return finalItems;
  }.property(),

  loginDidChange: function() {
    var isDeveloper = DG.authorizationController.get('isUserDeveloper');
    this._fileMenuIncludesDevItems = DG.IS_DEV_BUILD || isDeveloper;
    this.fileMenuPane.set('items', this.get('fileMenuItems'));
  }.observes('DG.authorizationController.isUserDeveloper'),
  
  optionMenuItems: function() {
    return [
      { localize: true, title: 'DG.AppController.optionMenuItems.help', // "Help...",
        target: this, action: 'showHelp' },
      { localize: true, title: 'DG.AppController.optionMenuItems.reportProblem', // "Report Problem..."
        target: this, action: 'reportProblem' },
      { localize: true, title: 'DG.AppController.optionMenuItems.toWebSite', // "Data Games website...",
        target: this, action: 'showWebSite' },
      { isSeparator: YES },
      { localize: true, title: 'DG.AppController.optionMenuItems.about', // "About Data Games...",
        target: this, action: 'showAbout' },
      { localize: true, title: 'DG.AppController.optionMenuItems.releaseNotes', // "What's New?",
        target: this, action: 'showReleaseNotes' },
      { isSeparator: YES },
      { localize: true, title: 'DG.AppController.optionMenuItems.configureGuide', // "Configure Guide..."
        target: this, action: 'configureGuide' },
      { localize: true, title: 'DG.AppController.optionMenuItems.viewWebPage', // "View Web Page..."
        target: this, action: 'viewWebPage' }
>>>>>>> 7c47fdb9
      ];
    }.property(),

    /**
     Allows the user to specify a document to be opened.
     Called when the user selects "Open" from the document's gear menu.
     */
    openDocument: function () {
      this.openSaveDialog = DG.CreateOpenSaveDialog({
        dialogType: DG.OpenSaveDialog.kOpenDialog,
        prompt: 'DG.AppController.openDocument.prompt', // "Choose a document to open:"
        documentList: DG.DocumentListController.create(),
        okTitle: 'DG.AppController.openDocument.okTitle', // "Open"
        okTooltip: 'DG.AppController.openDocument.okTooltip', // "Open the specified document"
        okTarget: this,
        okAction: 'openDocumentFromDialog'
      });
    },

    /**
     Dialog callback function after the user chooses a document to open.
     */
    openDocumentFromDialog: function () {
      var docName = this.openSaveDialog.get('documentName'),
        docID = this.openSaveDialog.get('documentID');

      // Close the dialog when we're finished with it.
      this.openSaveDialog.close();
      this.openSaveDialog = null;

      var openDocumentAfterConfirmation = function () {
        DG.authorizationController.openDocument(docID, this);
        DG.logUser("openDocument: '%@'", docName);
      }.bind(this);

      var cancelOpenDocument = function () {
        DG.logUser("cancelOpenDocument: '%@'", docName);
      };

      // If the user chose a document to open...
      if (!SC.empty(docName)) {
        // ... and it contains unsaved changes...
        if (DG.currDocumentController().get('hasUnsavedChanges')) {
          // ... then ask the user to confirm closing the current document
          DG.logUser("confirmOpenDocument?: '%@'", docName);
          DG.AlertPane.warn({
            message: 'DG.AppController.closeDocument.warnMessage',
            description: 'DG.AppController.closeDocument.warnDescription',
            buttons: [
              { title: 'DG.AppController.closeDocument.okButtonTitle',
                action: openDocumentAfterConfirmation,
                localize: YES
              },
              { title: 'DG.AppController.closeDocument.cancelButtonTitle',
                action: cancelOpenDocument,
                localize: YES
              }
            ],
            localize: YES
          });
        }
        else {
          openDocumentAfterConfirmation();
        }
      }
    },

    /**
     * Called when the name of the desired document is given other than through
     * user dialog box.
     *
     * @param {String} iName Name of the document
     * @param {String} iOwner Owner of the document
     */
    openDocumentNamed: function (iName, iOwner) {
      if (iName) {  // try to open the document the user chose
        DG.authorizationController.openDocumentByName(iName, iOwner, this);
        DG.logUser("openDocument: '%@'", iName);
      }
    },

    /**
     openDocument callback function after the document content has been loaded.
     */
    receivedOpenDocumentResponse: function (iResponse) {

      var shouldShowAlert = true,
        alertDescription = null;
      // Currently, we must close any open document before opening another
      if (SC.ok(iResponse) && !iResponse.get('isError')) {

        if (this.openJsonDocument(iResponse.get('body'))) {
          shouldShowAlert = false;
        }
        // If we failed to open/parse the document successfully,
        // then we may need to create a new untitled document.
      }
      // Handle error response from server
      var msgKey = 'DG.AppController.openDocument.' + SC.json.decode(iResponse.get('body')).message;
      if (msgKey.loc() === msgKey)
        msgKey = 'DG.AppController.openDocument.error.general';
      // Note that we currently only support a single message rather than message & description.
      // We could use a convention like a '\n' in the string to delineate the separate message
      // and description without requiring the server to return two strings (for instance).
      // We leave this as a possible future nicety for a subsequent release so as not to hold
      // up the initial release for what is essentially a cosmetic improvement.
      alertDescription = msgKey;
      if (shouldShowAlert) {
        // Should handle errors here -- alert the user, etc.
        DG.AlertPane.error({
          localize: true,
          message: alertDescription,
          delegate: SC.Object.create({
            alertPaneDidDismiss: function (pane, status) {
              // Could do something more here on dismissal,
              // e.g. create a new document if necessary
            }
          })
        });
      }
    },

    /**
     Tests the JSON text for validity as a possible document.  This is a placeholder function
     for future DG Document structure validation.
     @param    {String}    iDocText -- The JSON-formatted document text
     @returns  {Boolean}   True on success, false on failure
     */
    isValidJsonDocument: function (iDocText) {
      // Is there some other form of validation that is more appropriate?
      return true;
    },

    /**
     Attempts to parse the specified iDocText as the contents of a saved document in JSON format.
     @param    {String}    iDocText -- The JSON-formatted document text
     @returns  {Boolean}   True on success, false on failure
     */
    openJsonDocument: function (iDocText) {

      var kMemoryDataSource = 'DG.MemoryDataSource',
      // kRESTDataSource = 'DG.RESTDataSource',
        kDefaultDataSource = /*kRESTDataSource*/ kMemoryDataSource;

      // Does it look like it could be a valid document?
      if (!this.isValidJsonDocument(iDocText)) return false;

      // Currently, we must close any open document before opening another
      this.closeDocument();

      // Create document-specific store.
      var docStore = SC.Store.create({}).from(kDefaultDataSource),
        archiver = DG.DocumentArchiver.create({}),
        newDocument;

      DG.store = docStore;

      // Parse the document contents from the retrieved docText.
      newDocument = archiver.openDocument(docStore, iDocText);
      if (newDocument) {
        docStore.document = newDocument;
        DG.currDocumentController().setDocument(newDocument);
      }
      return true;
    },

    /**
     Allows the user to save the current document contents with a user-specified document name.
     */
    saveDocument: function () {
      this.openSaveDialog = DG.CreateOpenSaveDialog({
        dialogType: DG.OpenSaveDialog.kSaveDialog,
        prompt: 'DG.AppController.saveDocument.prompt', // "Choose a name for your document:"
        documentNameValue: DG.currDocumentController().get('documentName'),
        documentPermissionValue: DG.currDocumentController().get('documentPermissions'),
        okTitle: 'DG.AppController.saveDocument.okTitle', // "Save"
        okTooltip: 'DG.AppController.saveDocument.okTooltip', // "Save the document with the specified name"
        okTarget: this,
        okAction: 'saveDocumentFromDialog'
      });
    },

    /**
     Dialog callback function after the user chooses a name for saving the document.
     */
    saveDocumentFromDialog: function () {
      var docName = this.openSaveDialog.get('documentName'),
        documentPermissions = this.openSaveDialog.get('documentPermissions');

      if (!SC.empty(docName)) {
        docName = docName.trim();
        DG.currDocumentController().set('documentName', docName);
        DG.currDocumentController().saveDocument(docName, documentPermissions);
        DG.logUser("saveDocument: '%@'", docName);
      }

      // Close the open/save dialog.
      this.openSaveDialog.close();
      this.openSaveDialog = null;
    },

    /**
     * Opens a new tab with users document manager opened.
     */
    loadManager: function () {
      var url = 'http://' + DG.getDrupalSubdomain() + DG.authorizationController.getLoginCookieDomain() + ('DG.AppController.manageDocumentsURL'.loc());
      window.open(url, 'document_manager');
    },

    logout: function () {

      var logoutAfterConfirmation = function () {
        // Close the current document
        this.closeDocument();

        // Create a new empty document
        DG.currDocumentController().setDocument(DG.currDocumentController().createDocument());

        // Log out, bringing up the login dialog
        DG.authorizationController.logout();
      }.bind(this);

      var cancelLogout = function () {
        DG.logUser("cancelLogout:");
      };

      if (DG.currDocumentController().get('hasUnsavedChanges')) {
        DG.logUser("confirmLogout?:");
        DG.AlertPane.warn({
          message: 'DG.AppController.closeDocument.warnMessage',
          description: 'DG.AppController.closeDocument.warnDescription',
          buttons: [
            { title: 'DG.AppController.closeDocument.okButtonTitle',
              action: logoutAfterConfirmation,
              localize: YES
            },
            { title: 'DG.AppController.closeDocument.cancelButtonTitle',
              action: cancelLogout,
              localize: YES
            }
          ],
          localize: YES
        });
      }
      else {
        logoutAfterConfirmation();
      }
    },

    /**
     Close the current document and all its components.
     */
    closeDocument: function () {
      // Destroy the views
      DG.mainPage.closeAllComponents();

      // Finish whatever we were in the middle of
      if (DG.store) // We can get here without a store if we are opening a document specified as url param
        DG.store.commitRecords();

      // Destroy the document and its contents
      DG.currDocumentController().closeDocument();
      DG.store = null;
    },

    /**
     Closes the document after confirming with the user that that is desired.
     */
    closeDocumentWithConfirmation: function (iDefaultGameName) {
      var docName = DG.currDocumentController().get('documentName');

      var closeDocumentAfterConfirmation = function () {
        this.closeAndNewDocument(iDefaultGameName);
        DG.logUser("closeDocument: '%@'", docName);
      }.bind(this);

      var cancelCloseDocument = function () {
        DG.logUser("cancelCloseDocument: '%@'", docName);
      };

      if (DG.currDocumentController().get('hasUnsavedChanges')) {
        DG.logUser("confirmCloseDocument?: '%@'", docName);
        DG.AlertPane.warn({
          message: 'DG.AppController.closeDocument.warnMessage',
          description: 'DG.AppController.closeDocument.warnDescription',
          buttons: [
            { title: 'DG.AppController.closeDocument.okButtonTitle',
              action: closeDocumentAfterConfirmation,
              localize: YES
            },
            { title: 'DG.AppController.closeDocument.cancelButtonTitle',
              action: cancelCloseDocument,
              localize: YES
            }
          ],
          localize: YES
        });
      }
      else {
        closeDocumentAfterConfirmation();
      }
    },

    /**
     Close the current document and open up a new empty document.
     */
    closeAndNewDocument: function (iDefaultGameName) {

<<<<<<< HEAD
=======
    if( !SC.empty( docName)) {
      docName = docName.trim();
      DG.currDocumentController().set('documentName', docName);
      DG.currDocumentController().saveDocument( docName, documentPermissions);
      DG.logUser("saveDocument: '%@'", docName);
    }
      
    // Close the open/save dialog.
    this.openSaveDialog.close();
    this.openSaveDialog = null;
  },

  /**
   * Opens a new tab with users document manager opened.
   */
  loadManager: function() {
    var url = '';
    if (DG.documentServer) {
      url = DG.documentServer + "documents";
    } else {
      url = 'http://'+DG.getDrupalSubdomain()+DG.authorizationController.getLoginCookieDomain() + ('DG.AppController.manageDocumentsURL'.loc());
    }
    window.open(url, 'document_manager');
  },

  logout: function() {

    var logoutAfterConfirmation = function() {
>>>>>>> 7c47fdb9
      // Close the current document
      this.closeDocument();

      // Create a new empty document
      DG.currDocumentController().setDocument(DG.currDocumentController().createDocument());

      // New documents generally start with a default game
      // TODO: Eliminate redundancy with DG.authorizationController....
      DG.gameSelectionController.setDefaultGame(iDefaultGameName);
      DG.mainPage.addGameIfNotPresent();
    },

    /**
     Delete all case data, except for open case IDs, after prompting user for OK/Cancel.
     */
    deleteAllCaseData: function () {

      function doDelete() {
        DG.logUser("deleteAllCaseData by User"); // deleted by user action, not game action
        DG.currGameController.doDeleteAllCaseData();
      }

      DG.AlertPane.warn({
        message: 'DG.AppController.resetData.warnMessage',
        description: 'DG.AppController.resetData.warnDescription',
        buttons: [
          { title: 'DG.AppController.resetData.okButtonTitle',
            action: doDelete,
            localize: YES
          },
          { title: 'DG.AppController.resetData.cancelButtonTitle', localize: YES }
        ],
        localize: YES
      });
    },

    /**
     Handler for the Import JSON Document... menu command.
     Puts up a dialog in which the user can paste the JSON document text and then
     attempts to parse the text and import its contents.
     */
    importDocument: function () {
      var tDialog;

      var importJsonFileFromDialog = function () {
        function handleAbnormal() {
          console.log("Abort or error on file read.");
        }

        function handleRead() {
          try {
            console.log("File read.");
            that.openJsonDocument(this.result);
            tDialog.close();
          }
          catch (er) {
            console.log(er);
            tDialog.showAlert();
          }
        }

        var v = tDialog.get('value');
        var reader = new FileReader();
        var that = this;
        if (v[0]) {
          reader.onabort = handleAbnormal;
          reader.onerror = handleAbnormal;
          reader.onload = handleRead;
          reader.readAsText(v[0]);
        }
      }.bind(this);

      var resetAlert = function () {
        tDialog && tDialog.hideAlert();
      }.bind(this);

      tDialog = DG.CreateFileImportDialog({
        prompt: 'DG.AppController.importDocument.prompt',
        alert: 'DG.AppController.importDocument.alert',
        textValue: '',
        textAction: resetAlert,
        okTarget: null,
        okAction: importJsonFileFromDialog,
        okTitle: 'DG.AppController.importDocument.okTitle',
        okTooltip: 'DG.AppController.importDocument.okTooltip'
      });
    },

    /**
     Handler for the Export JSON Document... menu command.
     */
    exportDocument: function () {
      var docArchive = DG.currDocumentController().exportDocument(),
        docJson,
        tDialog = null,
        onOK = function () {
          var fn = tDialog.value();
          var blob = new Blob([docJson], {type: "application/json;charset=utf-8"});
          saveAs(blob, fn);
          tDialog.close();
        };
      if (docArchive) {
        docJson = SC.json.encode(docArchive);
        if (!SC.empty(docJson)) {
          tDialog = DG.CreateSingleTextDialog({
            prompt: 'DG.AppController.exportDocument.prompt',
            textValue: docArchive.name + '.json',
            okTarget: null,
            okAction: onOK,
            okTitle: 'DG.AppController.exportDocument.okTitle',
            okTooltip: 'DG.AppController.exportDocument.okTooltip',
            cancelVisible: true
          });
        }
      }
    },

    /**
     Handler for the Export Case Data... menu command.
     Displays a dialog, so user can select and copy the case data from the current document.
     */
    exportCaseData: function () {
      // callback to get export string from one of the menu item titles
      var exportCollection = function (whichCollection) {
        return DG.currDocumentController().exportCaseData(whichCollection);
      };
      // get array of exportable collection names for menu titles
      var tMenuItems = DG.currDocumentController().exportCaseData().split('\t'),
        tStartingMenuItem = tMenuItems[0];

      DG.CreateExportCaseDataDialog({
        prompt: 'DG.AppController.exportCaseData.prompt',
        textLimit: 1000000,
        textValue: exportCollection(tStartingMenuItem),
        collectionMenuTitle: tStartingMenuItem,
        collectionMenuItems: tMenuItems,
        collectionMenuItemAction: exportCollection,
        okTitle: 'DG.AppController.exportDocument.okTitle',
        okTooltip: 'DG.AppController.exportDocument.okTooltip'
      });
<<<<<<< HEAD
    },

=======
  },

  showShareLink: function() {
    var sheetPane = SC.PanelPane.create({
      layout: { top: 0, centerX: 0, width: 340, height: 140 },
      contentView: SC.View.extend({
        childViews: 'titleView okButton instructionsLabel linkLabel warningLabel'.w(),

        titleView: SC.LabelView.design({
          layout: { top: 10, left: 0, right: 0, height: 34 },
          controlSize: SC.LARGE_CONTROL_SIZE,
          fontWeight: SC.BOLD_WEIGHT,
          textAlign: SC.ALIGN_CENTER,
          value: 'DG.AppController.shareLinkDialog.title',            // "Share"
          localize: YES
        }),

        instructionsLabel: SC.LabelView.design({
          escapeHTML: NO,
          layout: { top: 44, left: 0, right: 0, height: 24 },
          textAlign: SC.ALIGN_CENTER,
          value: 'DG.AppController.shareLinkDialog.instructions',
          localize: YES
        }),

        linkLabel: SC.LabelView.design({
          escapeHTML: NO,
          layout: { top: 66, left: 0, right: 0, height: 24 },
          textAlign: SC.ALIGN_CENTER,
          value: this.get('_shareLinkDialogText')
        }),

        warningLabel: SC.LabelView.design({
          controlSize: SC.TINY_CONTROL_SIZE,
          escapeHTML: NO,
          layout: { top: 88, left: 0, right: 0, height: 24 },
          textAlign: SC.ALIGN_CENTER,
          value: 'DG.AppController.shareLinkDialog.saveWarning',
          localize: YES
        }),

        okButton: SC.ButtonView.design({
          layout: { top: 110, height: 24, right:20, width:100 },
          title: 'DG.AppController.shareLinkDialog.okButtonTitle',                // "OK"
          localize: YES,
          action: function() { sheetPane.remove() },
          isDefault: YES
        })
      })
    });
    sheetPane.append();
  },

  _shareLinkDialogText: function() {
    var currUser = DG.authorizationController.getPath('currLogin.user'),
         currDoc = DG.currDocumentController().get('documentName'),
         currLoc = window.location.origin + window.location.pathname;
    return 'DG.AppController.shareLinkDialog.link'.loc({
      doc_server: DG.documentServer,
      codap_server: encodeURIComponent(currLoc),
      owner: encodeURIComponent(currUser),
      doc: currDoc,
      doc_encoded: encodeURIComponent(currDoc)
    });
  }.property(),

  /**
    Bring up the bug report page.
   */
  reportProblem: function() {
    var username = DG.authorizationController.getPath('currLogin.user');
    
    if( username === 'guest') // Guest user isn't specific enough
      username = '';
    
    var serverString = 'DataGames/WebPages/scripts/datagames.php' +
                        '?device=%@&os=%@&os_version=%@&cf_browser=%@&cf_browser_version=%@&version=%@&name=%@'.fmt(
                          encodeURIComponent(SC.browser.device),
                          encodeURIComponent(SC.browser.os), encodeURIComponent(SC.browser.osVersion),
                          encodeURIComponent(SC.browser.name), encodeURIComponent(SC.browser.version),
                          encodeURIComponent(DG.BUILD_NUM), encodeURIComponent(username));
    DG.currDocumentController().
        addWebView( DG.mainPage.get('docView'), null, serverString,
                    'DG.AppController.reportProblem.dialogTitle'.loc(),
                    { centerX: 0, centerY: 0, width: 600, height: 400 });
  },
  
>>>>>>> 7c47fdb9
    /**
     Bring up the bug report page.
     */
    reportProblem: function () {
      var username = DG.authorizationController.getPath('currLogin.user');

      if (username === 'guest') // Guest user isn't specific enough
        username = '';

      var serverString = 'DataGames/WebPages/scripts/datagames.php' +
        '?device=%@&os=%@&os_version=%@&cf_browser=%@&cf_browser_version=%@&version=%@&name=%@'.fmt(
          encodeURIComponent(SC.browser.device),
          encodeURIComponent(SC.browser.os), encodeURIComponent(SC.browser.osVersion),
          encodeURIComponent(SC.browser.name), encodeURIComponent(SC.browser.version),
          encodeURIComponent(DG.BUILD_NUM), encodeURIComponent(username));
      DG.currDocumentController().
        addWebView(DG.mainPage.get('docView'), null, serverString,
        'DG.AppController.reportProblem.dialogTitle'.loc(),
        { centerX: 0, centerY: 0, width: 600, height: 400 });
    },

    /**
     Pass responsibility to document controller
     */
    viewWebPage: function () {
      DG.currDocumentController().viewWebPage();
    },

    /**
     Pass responsibility to document controller
     */
    configureGuide: function () {
      DG.currDocumentController().configureGuide();
    },

    /**
     Bring up the bug report page.
     */
    showReleaseNotes: function () {
      DG.currDocumentController().addWebView(DG.mainPage.get('docView'), null,
        'DG.AppController.showReleaseNotesURL'.loc(),
        'DG.AppController.showReleaseNotesTitle'.loc(), // 'CODAP Release Notes'
        { centerX: 0, centerY: 0, width: 600, height: 400 });
    },

    /**
     Show the about box.
     */
    showAbout: function () {
      DG.currDocumentController().addWebView(DG.mainPage.get('docView'), null,
        'DG.AppController.showAboutURL'.loc(),
        'DG.AppController.showAboutTitle'.loc(), // 'About CODAP'
        { centerX: 0, centerY: 0, width: 770, height: 400 });
    },

    /**
     Show the help window.
     */
    showHelp: function () {
      DG.currDocumentController().addWebView(DG.mainPage.get('docView'), null,
          'http://' + DG.getDrupalSubdomain() + DG.authorizationController.getLoginCookieDomain() + ('DG.AppController.showHelpURL'.loc()),
        'DG.AppController.showHelpTitle'.loc(), //'Help with CODAP'
        { centerX: 0, centerY: 0, width: 600, height: 400 });
    },

    /**
     Open a new tab with the CODAP website.
     */
    showWebSite: function () {
      //var windowFeatures = "location=yes,scrollbars=yes,status=yes,titlebar=yes";
      var url = 'http://' + DG.getDrupalSubdomain() + DG.authorizationController.getLoginCookieDomain() + ('DG.AppController.showWebSiteURL'.loc());
      window.open(url, 'dg_website');
    }

  }; // end return from closure

}())); // end closure<|MERGE_RESOLUTION|>--- conflicted
+++ resolved
@@ -26,7 +26,6 @@
 /** @scope DG.appController.prototype */ {
 
   return {  // return from closure
-<<<<<<< HEAD
 
     /**
      * File menu.
@@ -82,30 +81,73 @@
 
     fileMenuItems: function () {
       var stdItems = [
-          { localize: true, title: 'DG.AppController.fileMenuItems.openDocument', // "Open Document..."
-            target: this, action: 'openDocument',
+          { 
+            localize: true, 
+            title: 'DG.AppController.fileMenuItems.openDocument', // "Open Document..."
+            target: this, 
+            action: 'openDocument',
+            isEnabledBinding: 'DG.authorizationController.isSaveEnabled' 
+          },
+          { 
+            localize: true, 
+            title: 'DG.AppController.fileMenuItems.saveDocument', // "Save Document..."
+            target: this, 
+            action: 'saveDocument',
             isEnabledBinding: 'DG.authorizationController.isSaveEnabled' },
-          { localize: true, title: 'DG.AppController.fileMenuItems.saveDocument', // "Save Document..."
-            target: this, action: 'saveDocument',
-            isEnabledBinding: 'DG.authorizationController.isSaveEnabled' },
-          { localize: true, title: 'DG.AppController.fileMenuItems.closeDocument',  // "Close Document..."
-            target: this, action: 'closeDocumentWithConfirmation' },
-          { isSeparator: YES },
-          { localize: true, title: 'DG.AppController.fileMenuItems.documentManager', // "Document Manager..."
-            target: this, action: 'loadManager',
+          { 
+            localize: true, 
+            title: 'DG.AppController.fileMenuItems.closeDocument',  // "Close Document..."
+            target: this, 
+            action: 'closeDocumentWithConfirmation' },
+          { 
+            isSeparator: YES },
+          { 
+            localize: true, 
+            title: 'DG.AppController.fileMenuItems.documentManager', // "Document Manager..."
+            target: this, 
+            action: 'loadManager',
             isEnabledBinding: 'DG.authorizationController.isSaveEnabled' },
           { isSeparator: YES },
-          { localize: true, title: 'DG.AppController.fileMenuItems.exportCaseData', // "Export Case Data..."
-            target: this, action: 'exportCaseData' }
+          { 
+            localize: true, 
+            title: 'DG.AppController.fileMenuItems.exportCaseData', // "Export Case Data..."
+            target: this, 
+            action: 'exportCaseData' }
+        ],
+        docServerItems = [
+          { isSeparator: YES },
+          { 
+            localize: true, 
+            title: 'DG.AppController.fileMenuItems.showShareLink', // "Share document..."
+            target: this, 
+            action: 'showShareLink',
+            saveEnabledBinding: 'DG.authorizationController.isSaveEnabled',
+            hasBeenSharedBinding: SC.Binding.oneWay('DG._currDocumentController.documentPermissions').bool(),
+            isEnabled: function() {
+              return this.get('saveEnabled') && this.get('hasBeenShared');
+            }.property('saveEnabled', 'hasBeenShared') },
         ],
         devItems = [
           { isSeparator: YES },
-          { localize: true, title: 'DG.AppController.fileMenuItems.importDocument', // "Import JSON Document..."
-            target: this, action: 'importDocument' },
-          { localize: true, title: 'DG.AppController.fileMenuItems.exportDocument', // "Export JSON Document..."
-            target: this, action: 'exportDocument' }
-        ];
-      return this._fileMenuIncludesDevItems ? stdItems.concat(devItems) : stdItems;
+          { 
+            localize: true, 
+            title: 'DG.AppController.fileMenuItems.importDocument', // "Import JSON Document..."
+            target: this, 
+            action: 'importDocument' },
+          { 
+            localize: true, 
+            title: 'DG.AppController.fileMenuItems.exportDocument', // "Export JSON Document..."
+            target: this, 
+            action: 'exportDocument' }
+        ], finalItems;
+        finalItems = stdItems.concat([]);
+        if (DG.documentServer) { 
+          finalItems = finalItems.concat( docServerItems ); 
+        }
+        if (this._fileMenuIncludesDevItems) { 
+          finalItems = finalItems.concat( devItems ); 
+        }
+        return finalItems;
     }.property(),
 
     loginDidChange: function () {
@@ -132,126 +174,6 @@
           target: this, action: 'configureGuide' },
         { localize: true, title: 'DG.AppController.optionMenuItems.viewWebPage', // "View Web Page..."
           target: this, action: 'viewWebPage' }
-=======
-  
-  /**
-   * File menu.
-   * @property {SC.MenuPane}
-   */
-  fileMenuPane: null,
-
-  /**
-   * Options menu.
-   * @property {SC.MenuPane}
-   */
-  optionMenuPane: null,
-
-  /**
-   * Options menu.
-   * @property {SC.MenuPane}
-   */
-  guideMenuPane: null,
-
-  /**
-   * Initialization function.
-   */
-  init: function() {
-    sc_super();
-    this.fileMenuPane = SC.MenuPane.create({
-              items: this.get('fileMenuItems'),
-              layout: { width: 165 }
-            });
-    this.optionMenuPane = SC.MenuPane.create({
-              items: this.get('optionMenuItems'),
-              layout: { width: 150 }
-            });
-    this.guideMenuPane = SC.MenuPane.create({
-              layout: { width: 250 }
-            });
-
-    // Give the user a chance to confirm/cancel before closing, reloading,
-    // or navigating away from the page. The sites listed below provide some
-    // information on the 'beforeunload' event and its handling, but the upshot
-    // is that if you return a string, then the browser will provide a dialog
-    // that should include the returned string (Firefix >= 4 chooses not to on
-    // the grounds that there are security concerns).
-    // https://developer.mozilla.org/en-US/docs/DOM/window.onbeforeunload
-    // http://bytes.com/topic/javascript/insights/825556-using-onbeforeunload-javascript-event
-    // https://bugzilla.mozilla.org/show_bug.cgi?id=588292 for discussion of Firefox functionality.
-    window.onbeforeunload = function( iEvent) {
-                              if( DG.currDocumentController().get('hasUnsavedChanges'))
-                                return 'DG.AppController.beforeUnload.confirmationMessage'.loc();
-                            };
-  },
-  
-  _fileMenuIncludesDevItems: DG.IS_DEV_BUILD,
-  
-  fileMenuItems: function() {
-    var stdItems = [
-      { localize: true, title: 'DG.AppController.fileMenuItems.openDocument', // "Open Document..."
-        target: this, action: 'openDocument',
-        isEnabledBinding: 'DG.authorizationController.isSaveEnabled' },
-      { localize: true, title: 'DG.AppController.fileMenuItems.saveDocument', // "Save Document..."
-        target: this, action: 'saveDocument',
-        isEnabledBinding: 'DG.authorizationController.isSaveEnabled' },
-      { localize: true, title: 'DG.AppController.fileMenuItems.closeDocument',  // "Close Document..." 
-        target: this, action: 'closeDocumentWithConfirmation' },
-      { isSeparator: YES },
-      { localize: true, title: 'DG.AppController.fileMenuItems.documentManager', // "Document Manager..."
-        target: this, action: 'loadManager',
-        isEnabledBinding: 'DG.authorizationController.isSaveEnabled' },
-      { isSeparator: YES },
-      { localize: true, title: 'DG.AppController.fileMenuItems.exportCaseData', // "Export Case Data..."
-          target: this, action: 'exportCaseData' }
-    ],
-        docServerItems = [
-      { isSeparator: YES },
-      { localize: true, title: 'DG.AppController.fileMenuItems.showShareLink', // "Share document..."
-        target: this, action: 'showShareLink',
-        saveEnabledBinding: 'DG.authorizationController.isSaveEnabled',
-        hasBeenSharedBinding: SC.Binding.oneWay('DG._currDocumentController.documentPermissions').bool(),
-        isEnabled: function() {
-          return this.get('saveEnabled') && this.get('hasBeenShared');
-        }.property('saveEnabled', 'hasBeenShared') },
-    ],
-        devItems = [
-      { isSeparator: YES },
-      { localize: true, title: 'DG.AppController.fileMenuItems.importDocument', // "Import JSON Document..."
-        target: this, action: 'importDocument' },
-      { localize: true, title: 'DG.AppController.fileMenuItems.exportDocument', // "Export JSON Document..."
-        target: this, action: 'exportDocument' }
-    ], finalItems;
-    finalItems = stdItems.concat([]);
-    if (DG.documentServer) { finalItems = finalItems.concat( docServerItems ); }
-    if (this._fileMenuIncludesDevItems) { finalItems = finalItems.concat( devItems ); }
-    return finalItems;
-  }.property(),
-
-  loginDidChange: function() {
-    var isDeveloper = DG.authorizationController.get('isUserDeveloper');
-    this._fileMenuIncludesDevItems = DG.IS_DEV_BUILD || isDeveloper;
-    this.fileMenuPane.set('items', this.get('fileMenuItems'));
-  }.observes('DG.authorizationController.isUserDeveloper'),
-  
-  optionMenuItems: function() {
-    return [
-      { localize: true, title: 'DG.AppController.optionMenuItems.help', // "Help...",
-        target: this, action: 'showHelp' },
-      { localize: true, title: 'DG.AppController.optionMenuItems.reportProblem', // "Report Problem..."
-        target: this, action: 'reportProblem' },
-      { localize: true, title: 'DG.AppController.optionMenuItems.toWebSite', // "Data Games website...",
-        target: this, action: 'showWebSite' },
-      { isSeparator: YES },
-      { localize: true, title: 'DG.AppController.optionMenuItems.about', // "About Data Games...",
-        target: this, action: 'showAbout' },
-      { localize: true, title: 'DG.AppController.optionMenuItems.releaseNotes', // "What's New?",
-        target: this, action: 'showReleaseNotes' },
-      { isSeparator: YES },
-      { localize: true, title: 'DG.AppController.optionMenuItems.configureGuide', // "Configure Guide..."
-        target: this, action: 'configureGuide' },
-      { localize: true, title: 'DG.AppController.optionMenuItems.viewWebPage', // "View Web Page..."
-        target: this, action: 'viewWebPage' }
->>>>>>> 7c47fdb9
       ];
     }.property(),
 
@@ -456,8 +378,16 @@
     /**
      * Opens a new tab with users document manager opened.
      */
-    loadManager: function () {
-      var url = 'http://' + DG.getDrupalSubdomain() + DG.authorizationController.getLoginCookieDomain() + ('DG.AppController.manageDocumentsURL'.loc());
+    loadManager: function() {
+      var url = '';
+      if (DG.documentServer) {
+        url = DG.documentServer + "documents";
+      } else {
+        url = 'http://' +
+            DG.getDrupalSubdomain() +
+            DG.authorizationController.getLoginCookieDomain() + 
+            ('DG.AppController.manageDocumentsURL'.loc());
+      }
       window.open(url, 'document_manager');
     },
 
@@ -560,37 +490,6 @@
      */
     closeAndNewDocument: function (iDefaultGameName) {
 
-<<<<<<< HEAD
-=======
-    if( !SC.empty( docName)) {
-      docName = docName.trim();
-      DG.currDocumentController().set('documentName', docName);
-      DG.currDocumentController().saveDocument( docName, documentPermissions);
-      DG.logUser("saveDocument: '%@'", docName);
-    }
-      
-    // Close the open/save dialog.
-    this.openSaveDialog.close();
-    this.openSaveDialog = null;
-  },
-
-  /**
-   * Opens a new tab with users document manager opened.
-   */
-  loadManager: function() {
-    var url = '';
-    if (DG.documentServer) {
-      url = DG.documentServer + "documents";
-    } else {
-      url = 'http://'+DG.getDrupalSubdomain()+DG.authorizationController.getLoginCookieDomain() + ('DG.AppController.manageDocumentsURL'.loc());
-    }
-    window.open(url, 'document_manager');
-  },
-
-  logout: function() {
-
-    var logoutAfterConfirmation = function() {
->>>>>>> 7c47fdb9
       // Close the current document
       this.closeDocument();
 
@@ -731,11 +630,7 @@
         okTitle: 'DG.AppController.exportDocument.okTitle',
         okTooltip: 'DG.AppController.exportDocument.okTooltip'
       });
-<<<<<<< HEAD
-    },
-
-=======
-  },
+    },
 
   showShareLink: function() {
     var sheetPane = SC.PanelPane.create({
@@ -801,28 +696,6 @@
     });
   }.property(),
 
-  /**
-    Bring up the bug report page.
-   */
-  reportProblem: function() {
-    var username = DG.authorizationController.getPath('currLogin.user');
-    
-    if( username === 'guest') // Guest user isn't specific enough
-      username = '';
-    
-    var serverString = 'DataGames/WebPages/scripts/datagames.php' +
-                        '?device=%@&os=%@&os_version=%@&cf_browser=%@&cf_browser_version=%@&version=%@&name=%@'.fmt(
-                          encodeURIComponent(SC.browser.device),
-                          encodeURIComponent(SC.browser.os), encodeURIComponent(SC.browser.osVersion),
-                          encodeURIComponent(SC.browser.name), encodeURIComponent(SC.browser.version),
-                          encodeURIComponent(DG.BUILD_NUM), encodeURIComponent(username));
-    DG.currDocumentController().
-        addWebView( DG.mainPage.get('docView'), null, serverString,
-                    'DG.AppController.reportProblem.dialogTitle'.loc(),
-                    { centerX: 0, centerY: 0, width: 600, height: 400 });
-  },
-  
->>>>>>> 7c47fdb9
     /**
      Bring up the bug report page.
      */
