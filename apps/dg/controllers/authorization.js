--- conflicted
+++ resolved
@@ -49,7 +49,7 @@
     if (iRelativeUrl.match('://')) {
       return iRelativeUrl;
     } else {
-      return '/DataGames/api/' + iRelativeUrl;
+    return '/DataGames/api/' + iRelativeUrl;
     }
   };
 
@@ -78,7 +78,7 @@
 
     this.set('currEdit', DG.Authorization.create({user: '', passwd: ''}));
     this.set('currLogin', DG.Authorization.create({}));
-
+    
     if (DG.documentServer) {
       this.loadLoginFromDocumentServer();
     } else if( DG.Browser.isCompatibleBrowser()) {
@@ -86,33 +86,20 @@
     }
   },
   
-
-  getServerUrl: function(iUrl) {
-    return SC.Request.getUrl( serverUrl( iUrl));
-  },
-
-  postServerUrl: function(iUrl) {
-    return SC.Request.postUrl( serverUrl( iUrl));
-  },
-
-  postServerUrlJSON: function(iUrl) {
-    return this.postServerUrl(iUrl).json();
-  },
-<<<<<<< HEAD
-  
   urlForGetRequests: function(iUrl) {
     return SC.Request.getUrl(iUrl);
   },
+
   urlForPostRequests: function(iUrl) {
     return SC.Request.postUrl(iUrl);
   },
+
   urlForJSONPostRequests: function(iUrl) {
     return this.urlForPostRequests(iUrl).json();
-=======
-
-  getServerUrlJSON: function(iUrl) {
-    return this.getServerUrl(iUrl).json();
->>>>>>> 7c47fdb9
+  },
+
+  urlForJSONGetRequests: function(iUrl) {
+    return this.urlForGetRequests(iUrl).json();
   },
 
   sendLoginAsGuestRequest: function() {
@@ -136,21 +123,15 @@
       if (iSessionID) {
         this.get('currLogin').set('sessionID', iSessionID);
       }
-<<<<<<< HEAD
-      this.urlForJSONPostRequests(serverUrl('auth/login'))
-        .notify(this, 'receiveLoginResponse')
-        .send(body);
-=======
       if (DG.documentServer) {
-        this.getServerUrlJSON(DG.documentServer + 'user/info')
+        this.urlForJSONGetRequests(DG.documentServer + 'user/info')
           .notify(this, 'receiveLoginResponse')
           .send({});
       } else {
-        this.postServerUrlJSON('auth/login')
-          .notify(this, 'receiveLoginResponse')
-          .send(body);
+        this.urlForJSONPostRequests(serverUrl('auth/login'))
+        .notify(this, 'receiveLoginResponse')
+        .send(body);
       }
->>>>>>> 7c47fdb9
     }
   },
   
@@ -162,21 +143,15 @@
       this.setPath('currLogin.user', iUser);
       var body = { username: iUser, phrase: iPhrase, pass: iPass};
       //response from server is same as with login requests
-<<<<<<< HEAD
-      this.urlForJSONPostRequests(serverUrl('auth/login'))
-        .notify(this, 'receiveLoginResponse')
-        .send(body);
-=======
       if (DG.documentServer) {
-        this.getServerUrlJSON(DG.documentServer + 'user/info')
+        this.urlForJSONGetRequests(DG.documentServer + 'user/info')
           .notify(this, 'receiveLoginResponse')
           .send({});
       } else {
-        this.postServerUrlJSON('auth/login')
-          .notify(this, 'receiveLoginResponse')
-          .send(body);
+        this.urlForJSONPostRequests(serverUrl('auth/login'))
+        .notify(this, 'receiveLoginResponse')
+        .send(body);
       }
->>>>>>> 7c47fdb9
   },
   
   /**
@@ -192,7 +167,7 @@
         .send(body);
     }
   },
-
+  
   loadLoginFromDocumentServer: function() {
     var login = this.get('currLogin'),
       currEdit = this.get('currEdit'),
@@ -347,7 +322,7 @@
     var url = DG.documentServer + 'document/all';
     url += '?username=' + this.getPath('currLogin.user');
     url += '&sessiontoken=' + encodeURIComponent(this.getPath('currLogin.sessionID'));
-    this.getServerUrl( url)
+    this.urlForGetRequests( url)
       .notify(iReceiver, 'receivedDocumentListResponse')
       .send(); 
   },
@@ -358,7 +333,7 @@
     url += '&sessiontoken=' + this.getPath('currLogin.sessionID');
     url += '&recordid=' + iDocumentId;
     
-    this.getServerUrl(url)
+    this.urlForGetRequests(url)
       .notify(iReceiver, 'receivedOpenDocumentResponse')
       .send(); 
   },
@@ -369,7 +344,7 @@
     url += '&recordname=' + iDocumentName;
     url += '&owner=' + iDocumentOwner;
     
-    this.getServerUrl(url)
+    this.urlForGetRequests(url)
       .notify(iReceiver, 'receivedOpenDocumentResponse')
       .send(); 
   },
@@ -382,8 +357,8 @@
   logout: function() {
     if (DG.documentServer && this.getPath('currLogin.user') != 'guest') { return; }  // Don't allow logging out, for now...
     if (!DG.documentServer) {
-      this.sendLogoutRequest(this.getPath('currLogin.user'), this.getPath('currLogin.sessionID'));
-      DG.logUser("Logout: %@", this.getPath('currLogin.user'), { force: true });
+    this.sendLogoutRequest(this.getPath('currLogin.user'), this.getPath('currLogin.sessionID'));
+    DG.logUser("Logout: %@", this.getPath('currLogin.user'), { force: true });
     }
     this.get('currEdit').clear();
     this.get('currLogin').clear();
@@ -478,16 +453,12 @@
       return p;
     }
     var shouldLog = this.getPath('currLogin.isLoggingEnabled') ||
-<<<<<<< HEAD
-                    (iMetaArgs && iMetaArgs.force),
+                    (!DG.documentServer && iMetaArgs && iMetaArgs.force),
         nowTime = new Date().valueOf(),
         activity = extract(iProperties, 'activity') || 'Unknown',
         body,
         request;
 
-=======
-                    (!DG.documentServer && iMetaArgs && iMetaArgs.force);
->>>>>>> 7c47fdb9
     if( !shouldLog) {
       // The logging path below indirectly triggers SproutCore notifications.
       // Calling SC.run() allows the same notifications to get triggered without the logging.
@@ -544,95 +515,7 @@
     if( !SC.empty( pendingUser) && pendingSession) {
       this.sendLoginRequest( pendingUser, null, pendingSession);
     }
-<<<<<<< HEAD
-    
-    this.sheetPane = SC.PanelPane.create({
-    
-      layout: { top: 0, centerX: 0, width: 340, height: 200 },
-      contentView: SC.View.extend({
-        childViews: 'labelView userLabel userText passwordLabel passwordText loginAsGuestButton loginButton statusLabel registerLink recoveryLink'.w(),
-    
-        labelView: SC.LabelView.design({
-          layout: { top: nextTop(0), left: 0, right: 0, height: lastHeight(24) },
-          controlSize: SC.LARGE_CONTROL_SIZE,
-          fontWeight: SC.BOLD_WEIGHT,
-          textAlign: SC.ALIGN_CENTER,
-          value: 'DG.Authorization.loginPane.dialogTitle',            // "CODAP Login"
-          localize: YES
-        }),
-    
-        userLabel: SC.LabelView.design({
-          layout: { top: nextTop(kVSpace), left: 0, right: 0, height: lastHeight(18)},
-          textAlign: SC.ALIGN_CENTER,
-          value: 'DG.Authorization.loginPane.userLabel',              // "User"
-          localize: YES
-        }),
-    
-        userText: SC.TextFieldView.design({
-          layout: { top: nextTop(kVSpace), centerX: 0, width: 200, height: lastHeight(20) },
-          autoCorrect: false,
-          autoCapitalize: false,
-          valueBinding: "DG.authorizationController.currEdit.user"
-        }),
-    
-        passwordLabel: SC.LabelView.design({
-          layout: { top: nextTop(kVSpace), left: 0, right: 0, height: lastHeight(18) },
-          textAlign: SC.ALIGN_CENTER,
-          value: 'DG.Authorization.loginPane.passwordLabel',        // "Password"
-          localize: YES
-        }),
-    
-        passwordText: SC.TextFieldView.design({
-          layout: { top: nextTop(kVSpace), centerX: 0, height: lastHeight(20), width: 200 },
-          type: 'password',
-          autoCorrect: false,
-          autoCapitalize: false,
-          valueBinding: "DG.authorizationController.currEdit.passwd"
-        }),
-    
-        loginAsGuestButton: SC.ButtonView.design({
-          layout: { top: nextTop(6*kVSpace), height: lastHeight(24), left:20, width:125 },
-          title: 'DG.Authorization.loginPane.loginAsGuest',         // "Login as guest"
-          localize: YES,
-          target: 'DG.authorizationController',
-          action: 'sendLoginAsGuestRequest',
-          isDefault: NO
-        }),
-    
-        loginButton: SC.ButtonView.design({
-          layout: { top: top, height: lastHeight(24), right:20, width:100 },
-          title: 'DG.Authorization.loginPane.login',                // "Login"
-          localize: YES,
-          target: 'DG.authorizationController',
-          action: 'sendLoginRequestFromDialog',
-          isDefault: YES
-        }),
-        
-        statusLabel: SC.LabelView.design({
-          escapeHTML: NO,
-          layout: { top: nextTop( kVSpace), left: 0, right: 0, height: lastHeight(18) },
-          textAlign: SC.ALIGN_CENTER,
-          valueBinding: 'DG.authorizationController.currLogin.statusMsg'
-        }),
-
-        registerLink: SC.StaticContentView.design({
-          layout: { top: nextTop(kVSpace), left: 20, height: 18},
-          textAlign: SC.ALIGN_CENTER,
-          content: DG.getVariantString('DG.Authorization.loginPane.registerLink').loc( DG.getDrupalSubdomain()+this.getLoginCookieDomain())
-        }),
-
-        recoveryLink: SC.StaticContentView.design({
-          layout: { top: 148, left: 200, height: 18},
-          textAlign: SC.ALIGN_CENTER,
-          content: DG.getVariantString('DG.Authorization.loginPane.recoveryLink').loc( DG.getDrupalSubdomain()+this.getLoginCookieDomain())
-        })
-       })
-     });
-    
-    this.sheetPane.append();
-    this.sheetPane.contentView.userText.becomeFirstResponder();
-=======
-
+    
     if (DG.documentServer) {
       this.sheetPane = SC.PanelPane.create({
         layout: { top: 0, centerX: 0, width: 340, height: 140 },
@@ -677,93 +560,92 @@
 
       this.sheetPane.append();
     } else {
-      this.sheetPane = SC.PanelPane.create({
-
-        layout: { top: 0, centerX: 0, width: 340, height: 200 },
-        contentView: SC.View.extend({
-          childViews: 'labelView userLabel userText passwordLabel passwordText loginAsGuestButton loginButton statusLabel registerLink recoveryLink'.w(),
-
-          labelView: SC.LabelView.design({
-            layout: { top: nextTop(0), left: 0, right: 0, height: lastHeight(24) },
-            controlSize: SC.LARGE_CONTROL_SIZE,
-            fontWeight: SC.BOLD_WEIGHT,
-            textAlign: SC.ALIGN_CENTER,
-            value: 'DG.Authorization.loginPane.dialogTitle',            // "Data Games Login"
-            localize: YES
-          }),
-
-          userLabel: SC.LabelView.design({
-            layout: { top: nextTop(kVSpace), left: 0, right: 0, height: lastHeight(18)},
-            textAlign: SC.ALIGN_CENTER,
-            value: 'DG.Authorization.loginPane.userLabel',              // "User"
-            localize: YES
-          }),
-
-          userText: SC.TextFieldView.design({
-            layout: { top: nextTop(kVSpace), centerX: 0, width: 200, height: lastHeight(20) },
-            autoCorrect: false,
-            autoCapitalize: false,
-            valueBinding: "DG.authorizationController.currEdit.user"
-          }),
-
-          passwordLabel: SC.LabelView.design({
-            layout: { top: nextTop(kVSpace), left: 0, right: 0, height: lastHeight(18) },
-            textAlign: SC.ALIGN_CENTER,
-            value: 'DG.Authorization.loginPane.passwordLabel',        // "Password"
-            localize: YES
-          }),
-
-          passwordText: SC.TextFieldView.design({
-            layout: { top: nextTop(kVSpace), centerX: 0, height: lastHeight(20), width: 200 },
-            type: 'password',
-            autoCorrect: false,
-            autoCapitalize: false,
-            valueBinding: "DG.authorizationController.currEdit.passwd"
-          }),
-
-          loginAsGuestButton: SC.ButtonView.design({
-            layout: { top: nextTop(6*kVSpace), height: lastHeight(24), left:20, width:125 },
-            title: 'DG.Authorization.loginPane.loginAsGuest',         // "Login as guest"
-            localize: YES,
-            target: 'DG.authorizationController',
-            action: 'sendLoginAsGuestRequest',
-            isDefault: NO
-          }),
-
-          loginButton: SC.ButtonView.design({
-            layout: { top: top, height: lastHeight(24), right:20, width:100 },
-            title: 'DG.Authorization.loginPane.login',                // "Login"
-            localize: YES,
-            target: 'DG.authorizationController',
-            action: 'sendLoginRequestFromDialog',
-            isDefault: YES
-          }),
-
-          statusLabel: SC.LabelView.design({
-            escapeHTML: NO,
-            layout: { top: nextTop( kVSpace), left: 0, right: 0, height: lastHeight(18) },
-            textAlign: SC.ALIGN_CENTER,
-            valueBinding: 'DG.authorizationController.currLogin.statusMsg'
-          }),
-
-          registerLink: SC.StaticContentView.design({
-            layout: { top: nextTop(kVSpace), left: 20, height: 18},
-            textAlign: SC.ALIGN_CENTER,
-            content: DG.getVariantString('DG.Authorization.loginPane.registerLink').loc( DG.getDrupalSubdomain()+this.getLoginCookieDomain())
-          }),
-
-          recoveryLink: SC.StaticContentView.design({
-            layout: { top: 148, left: 200, height: 18},
-            textAlign: SC.ALIGN_CENTER,
-            content: DG.getVariantString('DG.Authorization.loginPane.recoveryLink').loc( DG.getDrupalSubdomain()+this.getLoginCookieDomain())
-          })
-         })
-       });
-
-      this.sheetPane.append();
-      this.sheetPane.contentView.userText.becomeFirstResponder();
-    }
->>>>>>> 7c47fdb9
+    this.sheetPane = SC.PanelPane.create({
+    
+      layout: { top: 0, centerX: 0, width: 340, height: 200 },
+      contentView: SC.View.extend({
+        childViews: 'labelView userLabel userText passwordLabel passwordText loginAsGuestButton loginButton statusLabel registerLink recoveryLink'.w(),
+    
+        labelView: SC.LabelView.design({
+          layout: { top: nextTop(0), left: 0, right: 0, height: lastHeight(24) },
+          controlSize: SC.LARGE_CONTROL_SIZE,
+          fontWeight: SC.BOLD_WEIGHT,
+          textAlign: SC.ALIGN_CENTER,
+          value: 'DG.Authorization.loginPane.dialogTitle',            // "CODAP Login"
+          localize: YES
+        }),
+    
+        userLabel: SC.LabelView.design({
+          layout: { top: nextTop(kVSpace), left: 0, right: 0, height: lastHeight(18)},
+          textAlign: SC.ALIGN_CENTER,
+          value: 'DG.Authorization.loginPane.userLabel',              // "User"
+          localize: YES
+        }),
+    
+        userText: SC.TextFieldView.design({
+          layout: { top: nextTop(kVSpace), centerX: 0, width: 200, height: lastHeight(20) },
+          autoCorrect: false,
+          autoCapitalize: false,
+          valueBinding: "DG.authorizationController.currEdit.user"
+        }),
+    
+        passwordLabel: SC.LabelView.design({
+          layout: { top: nextTop(kVSpace), left: 0, right: 0, height: lastHeight(18) },
+          textAlign: SC.ALIGN_CENTER,
+          value: 'DG.Authorization.loginPane.passwordLabel',        // "Password"
+          localize: YES
+        }),
+    
+        passwordText: SC.TextFieldView.design({
+          layout: { top: nextTop(kVSpace), centerX: 0, height: lastHeight(20), width: 200 },
+          type: 'password',
+          autoCorrect: false,
+          autoCapitalize: false,
+          valueBinding: "DG.authorizationController.currEdit.passwd"
+        }),
+    
+        loginAsGuestButton: SC.ButtonView.design({
+          layout: { top: nextTop(6*kVSpace), height: lastHeight(24), left:20, width:125 },
+          title: 'DG.Authorization.loginPane.loginAsGuest',         // "Login as guest"
+          localize: YES,
+          target: 'DG.authorizationController',
+          action: 'sendLoginAsGuestRequest',
+          isDefault: NO
+        }),
+    
+        loginButton: SC.ButtonView.design({
+          layout: { top: top, height: lastHeight(24), right:20, width:100 },
+          title: 'DG.Authorization.loginPane.login',                // "Login"
+          localize: YES,
+          target: 'DG.authorizationController',
+          action: 'sendLoginRequestFromDialog',
+          isDefault: YES
+        }),
+        
+        statusLabel: SC.LabelView.design({
+          escapeHTML: NO,
+          layout: { top: nextTop( kVSpace), left: 0, right: 0, height: lastHeight(18) },
+          textAlign: SC.ALIGN_CENTER,
+          valueBinding: 'DG.authorizationController.currLogin.statusMsg'
+        }),
+
+        registerLink: SC.StaticContentView.design({
+          layout: { top: nextTop(kVSpace), left: 20, height: 18},
+          textAlign: SC.ALIGN_CENTER,
+          content: DG.getVariantString('DG.Authorization.loginPane.registerLink').loc( DG.getDrupalSubdomain()+this.getLoginCookieDomain())
+        }),
+
+        recoveryLink: SC.StaticContentView.design({
+          layout: { top: 148, left: 200, height: 18},
+          textAlign: SC.ALIGN_CENTER,
+          content: DG.getVariantString('DG.Authorization.loginPane.recoveryLink').loc( DG.getDrupalSubdomain()+this.getLoginCookieDomain())
+        })
+       })
+     });
+    
+    this.sheetPane.append();
+    this.sheetPane.contentView.userText.becomeFirstResponder();
+    }
   },
   
   _loginSessionDidChange: function() {
