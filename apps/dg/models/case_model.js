--- conflicted
+++ resolved
@@ -38,11 +38,6 @@
     Utility function to convert dates to strings while leaving
     all other values alone.
    */
-<<<<<<< HEAD
-  function convertValue(x) {
-    // if (DG.isDate(x)) DG.log('convertValue: Found date: ' + x);
-    return DG.isDate(x) ? DG.formatDate(x) : x;
-=======
   function convertValue(x, iAttr) {
     if (iAttr && (iAttr.type === 'date' && (DG.isDate(x)))) {
       return DG.formatDate(x, iAttr.precision);
@@ -50,7 +45,6 @@
     else {
       return (DG.isDate(x)) ? DG.formatDate(x) : x;
     }
->>>>>>> d10320d3
   }
 
   return {
