--- conflicted
+++ resolved
@@ -23,7 +23,6 @@
 // localized string added to this file!
 //
 SC.stringsFor('English', {
-<<<<<<< HEAD
 
   // CFM/File menu
   'DG.fileMenu.menuItem.newDocument': "New",
@@ -39,12 +38,11 @@
     'DG.fileMenu.menuItem.shareGetLink': "Get link to shared view",
     'DG.fileMenu.menuItem.shareUpdate': "Update shared view",
   'DG.fileMenu.menuItem.renameDocument': "Rename",
-=======
+
   // main.js
   'DG.main.userEntryView.title': "What would you like to do?",
   'DG.main.userEntryView.openDocument': "Open Document or Browse Examples",
   'DG.main.userEntryView.newDocument': "Create New Document",
->>>>>>> 5d63d27d
 
   // mainPage.js
   'DG.mainPage.mainPane.undoButton.title': "Undo",
