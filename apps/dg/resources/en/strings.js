--- conflicted
+++ resolved
@@ -212,354 +212,6 @@
     'DG.AppController.validateDocument.invalidDocument' : 'Invalid JSON Document: %@1',
 
 
-<<<<<<< HEAD
-  // DG.OpenSaveDialog - Generally defaults which can be overridden by clients
-  'DG.OpenSaveDialog.promptView.value' : "Choose a document/name",
-  'DG.OpenSaveDialog.documentNameView.prompt' : "Document Name:",
-  'DG.OpenSaveDialog.okButton.title' : "Open/Save",
-  'DG.OpenSaveDialog.okButton.toolTip' : "Open/Save the specified document",
-  'DG.OpenSaveDialog.cancelButton.title' : "Cancel",
-  'DG.OpenSaveDialog.cancelButton.toolTip' : "Dismiss the dialog without making any changes",
-  'DG.OpenSaveDialog.documentPermissions.title': "Shared",
-  'DG.OpenSaveDialog.documentPermissions.toolTip' : "Allow other users to access this document?",
-  'DG.OpenSaveDialog.loading' : "Loading document list...",
-  'DG.OpenSaveDialog.noDocuments' : "No documents found",
-  'DG.OpenSaveDialog.noExamples' : "No examples found",
-  'DG.OpenSaveDialog.error.noResponse' : "Error retrieving document list",
-
-  // DG.OpenSaveDialog - Generally defaults which can be overridden by clients
-  'DG.SingleTextDialog.okButton.title' : "OK",
-  'DG.SingleTextDialog.cancelButton.title' : "Cancel",
-  'DG.SingleTextDialog.cancelButton.toolTip' : "Dismiss the dialog without making any changes",
-
-  // DG.DocumentController
-  'DG.DocumentController.calculatorTitle' : "Calculator",
-  'DG.DocumentController.caseTableTitle' : "Case Table",
-  'DG.DocumentController.graphTitle' : "Graph",
-  'DG.DocumentController.sliderTitle' : "Slider",
-  'DG.DocumentController.textTitle' : "Text",
-  'DG.DocumentController.mapTitle' : "Map",
-  'DG.DocumentController.saveDocument.errorMsg' : "The document could not be saved because an error occurred.",
-  'DG.DocumentController.enterURLPrompt' : "Enter the URL of a web page to display",
-  'DG.DocumentController.enterViewWebPageOKTip' : "Displays the web page given by the URL",
-
-  // DG.DocumentListController
-  'DG.DocumentListController.error.general' : "There was an error retrieving documents",
-  'DG.DocumentListController.error.parseError' : "Unable to parse response from server",
-  'DG.DocumentListController.error.documentDatabaseConnectFailed' : "Error connecting to database",
-
-  // DG.Document
-  'DG.Document.defaultDocumentName' : "Untitled Document",
-  
-  // DG.SliderView
-  'DG.SliderView.thumbView.toolTip' : "Drag to change the slider's value",
-  'DG.SliderView.startButton.toolTip' : "Start/stop animation",
-  
-  // DG.ToolButtonData
-  'DG.ToolButtonData.fileMenu.title' : "File",
-  'DG.ToolButtonData.fileMenu.toolTip' : "Save and open document (ctrl-s and ctrl-o)",
-  'DG.ToolButtonData.gameMenu.title' : "Game",
-  'DG.ToolButtonData.gameMenu.toolTip' : "Choose the game to play (ctrl-alt-shift-g)",
-  'DG.ToolButtonData.tableButton.title' : "Tables",
-  'DG.ToolButtonData.tableButton.toolTip' : "Open a case table for each data set(ctrl-alt-t)",
-  'DG.ToolButtonData.graphButton.title' : "Graph",
-  'DG.ToolButtonData.graphButton.toolTip' : "Make a graph (ctrl-alt-g)",
-  'DG.ToolButtonData.sliderButton.title' : "Slider",
-  'DG.ToolButtonData.sliderButton.toolTip' : "Make a slider (ctrl-alt-s)",
-  'DG.ToolButtonData.calcButton.title' : "Calc",
-  'DG.ToolButtonData.calcButton.toolTip' : "Open/close the calculator (ctrl-alt-c)",
-  'DG.ToolButtonData.textButton.title' : "Text",
-  'DG.ToolButtonData.textButton.toolTip' : "Make a text object (ctrl-alt-shift-t)",
-  'DG.ToolButtonData.mapButton.title' : "Map",
-  'DG.ToolButtonData.mapButton.toolTip' : "Make a map",
-  'DG.ToolButtonData.optionMenu.title' : "Options",
-  'DG.ToolButtonData.optionMenu.toolTip' : "Help, activities, learn about CODAP, ...",
-  'DG.ToolButtonData.guideMenu.title' : "Guide",
-  'DG.ToolButtonData.guideMenu.toolTip' : "Show the guide for this activity and navigate within it",
-  'DG.ToolButtonData.guideMenu.showGuide' : "Show Guide",
-
-  // Undo / Redo
-  'DG.Undo.exceptionOccurred': "An error occurred while trying to undo.",
-  'DG.Undo.componentMove': "Undo moving the component",
-  'DG.Undo.componentResize': "Undo resizing the component",
-  'DG.Undo.axisDilate': "Undo rescaling the axis",
-  'DG.Undo.axisRescaleFromData': "Undo rescaling the axis",
-  'DG.Undo.axisDrag': "Undo dragging the axis",
-  'DG.Undo.axisAttributeChange': "Undo changing the axis attribute",
-  'DG.Undo.toggleComponent.add.calcView': "Undo showing the calculator",
-  'DG.Undo.toggleComponent.delete.calcView': "Undo hiding the calculator",
-  'DG.Undo.caseTable.open': "Undo showing case tables",
-  'DG.Undo.caseTable.renameAttribute': "Undo renaming case table attribute",
-  'DG.Undo.caseTable.createAttribute': "Undo creating case table attribute",
-  'DG.Undo.caseTable.editAttributeFormula': "Undo editing case table attribute formula",
-  'DG.Undo.caseTable.deleteAttribute': "Undo deleting case table attribute",
-  'DG.Undo.graph.showcount': "Undo showing graph count",
-  'DG.Undo.graph.hidecount': "Undo hiding graph count",
-  'DG.Undo.graph.showMovableLine': "Undo showing movable line",
-  'DG.Undo.graph.hideMovableLine': "Undo hiding movable line",
-  'DG.Undo.graph.lockIntercept': "Undo locking line intercept",
-  'DG.Undo.graph.unlockIntercept': "Undo unlocking line intercept",
-  'DG.Undo.graph.showPlotFunction': "Undo showing plot function",
-  'DG.Undo.graph.hidePlotFunction': "Undo hiding plot function",
-  'DG.Undo.graph.showConnectingLine': "Undo showing connecting line",
-  'DG.Undo.graph.hideConnectingLine': "Undo hiding connecting line",
-  'DG.Undo.graph.showSquares': "Undo showing squares",
-  'DG.Undo.graph.hideSquares': "Undo hiding squares",
-  'DG.Undo.graph.showPlottedMean': "Undo showing mean",
-  'DG.Undo.graph.hidePlottedMean': "Undo hiding mean",
-  'DG.Undo.graph.showPlottedMedian': "Undo showing median",
-  'DG.Undo.graph.hidePlottedMedian': "Undo hiding median",
-  'DG.Undo.graph.showPlottedStDev': "Undo showing standard deviation",
-  'DG.Undo.graph.hidePlottedStDev': "Undo hiding standard deviation",
-  'DG.Undo.graph.showPlottedIQR': "Undo showing inter-quartile range",
-  'DG.Undo.graph.hidePlottedIQR': "Undo hiding inter-quartile range",
-  'DG.Undo.hideSelectedCases': "Undo hiding selected cases",
-  'DG.Undo.hideUnselectedCases': "Undo hiding unselected cases",
-  'DG.Undo.interactiveUndoableAction': "Undo an action in the interactive",
-  'DG.Undo.showAllCases': "Undo showing all cases",
-  'DG.Undo.map.create': "Undo adding map",
-  'DG.Undo.map.fitBounds': "Undo resizing map",
-  'DG.Undo.map.pan': "Undo panning map",
-  'DG.Undo.map.zoom': "Undo zooming map",
-  'DG.Undo.map.showGrid': "Undo showing grid on map",
-  'DG.Undo.map.hideGrid': "Undo hiding grid on map",
-  'DG.Undo.map.changeGridSize': "Undo changing map grid size",
-  'DG.Undo.map.showPoints': "Undo showing points on map",
-  'DG.Undo.map.hidePoints': "Undo hiding points on map",
-  'DG.Undo.map.showLines': "Undo showing lines on map",
-  'DG.Undo.map.hideLines': "Undo hiding lines on map",
-  'DG.Undo.map.changeBaseMap': "Undo changing map background",
-  'DG.Undo.textComponent.create': "Undo adding text object",
-  'DG.Undo.textComponent.edit': "Undo editing text",
-  'DG.Undo.sliderComponent.create': "Undo adding a slider",
-  'DG.Undo.graphComponent.create': "Undo adding a graph",
-  'DG.Undo.data.deleteCases': "Undo deleting cases",
-  'DG.Undo.component.close': "Undo closing component",
-
-  'DG.Redo.exceptionOccurred': "An error occurred while trying to redo.",
-  'DG.Redo.componentMove': "Redo moving the component",
-  'DG.Redo.componentResize': "Redo resizing the component",
-  'DG.Redo.axisDilate': "Redo rescaling the axis",
-  'DG.Redo.axisRescaleFromData': "Redo rescaling the axis",
-  'DG.Redo.axisDrag': "Redo dragging the axis",
-  'DG.Redo.axisAttributeChange': "Redo changing the axis attribute",
-  'DG.Redo.toggleComponent.add.calcView': "Redo showing the calculator",
-  'DG.Redo.toggleComponent.delete.calcView': "Redo hiding the calculator",
-  'DG.Redo.caseTable.open': "Redo showing case tables",
-  'DG.Redo.caseTable.renameAttribute': "Redo renaming case table attribute",
-  'DG.Redo.caseTable.createAttribute': "Redo creating case table attribute",
-  'DG.Redo.caseTable.editAttributeFormula': "Redo editing case table attribute formula",
-  'DG.Redo.caseTable.deleteAttribute': "Redo deleting case table attribute",
-  'DG.Redo.graph.showcount': "Redo showing graph count",
-  'DG.Redo.graph.hidecount': "Redo hiding graph count",
-  'DG.Redo.graph.showMovableLine': "Redo showing movable line",
-  'DG.Redo.graph.hideMovableLine': "Redo hiding movable line",
-  'DG.Redo.graph.lockIntercept': "Redo locking line intercept",
-  'DG.Redo.graph.unlockIntercept': "Redo unlocking line intercept",
-  'DG.Redo.graph.showPlotFunction': "Redo showing plot function",
-  'DG.Redo.graph.hidePlotFunction': "Redo hiding plot function",
-  'DG.Redo.graph.showConnectingLine': "Redo showing connecting line",
-  'DG.Redo.graph.hideConnectingLine': "Redo hiding connecting line",
-  'DG.Redo.graph.showSquares': "Redo showing squares",
-  'DG.Redo.graph.hideSquares': "Redo hiding squares",
-  'DG.Redo.graph.showPlottedMean': "Redo showing mean",
-  'DG.Redo.graph.hidePlottedMean': "Redo hiding mean",
-  'DG.Redo.graph.showPlottedMedian': "Redo showing median",
-  'DG.Redo.graph.hidePlottedMedian': "Redo hiding median",
-  'DG.Redo.graph.showPlottedStDev': "Redo showing standard deviation",
-  'DG.Redo.graph.hidePlottedStDev': "Redo hiding standard deviation",
-  'DG.Redo.graph.showPlottedIQR': "Redo showing inter-quartile range",
-  'DG.Redo.graph.hidePlottedIQR': "Redo hiding inter-quartile range",
-  'DG.Redo.hideSelectedCases': "Redo hiding selected cases",
-  'DG.Redo.hideUnselectedCases': "Redo hiding unselected cases",
-  'DG.Redo.interactiveUndoableAction': "Redo an action in the interactive",
-  'DG.Redo.showAllCases': "Redo showing all cases",
-  'DG.Redo.map.create': "Redo adding map",
-  'DG.Redo.map.fitBounds': "Redo resizing map",
-  'DG.Redo.map.pan': "Redo panning map",
-  'DG.Redo.map.zoom': "Redo zooming map",
-  'DG.Redo.map.showGrid': "Redo showing grid on map",
-  'DG.Redo.map.hideGrid': "Redo hiding grid on map",
-  'DG.Redo.map.changeGridSize': "Redo changing map grid size",
-  'DG.Redo.map.showPoints': "Redo showing points on map",
-  'DG.Redo.map.hidePoints': "Redo hiding points on map",
-  'DG.Redo.map.showLines': "Redo showing lines on map",
-  'DG.Redo.map.hideLines': "Redo hiding lines on map",
-  'DG.Redo.map.changeBaseMap': "Redo changing map background",
-  'DG.Redo.textComponent.create': "Redo adding text object",
-  'DG.Redo.textComponent.edit': "Redo editing text",
-  'DG.Redo.sliderComponent.create': "Redo adding a slider",
-  'DG.Redo.graphComponent.create': "Redo adding a graph",
-  'DG.Redo.data.deleteCases': "Redo deleting cases",
-  'DG.Redo.component.close': "Redo closing component",
-
-  // DG.DataContext
-  'DG.DataContext.singleCaseName': "case",
-  'DG.DataContext.pluralCaseName': "cases",
-  'DG.DataContext.caseCountString': "%@1 %@2",  // %@1: count, %@2: case name string
-  'DG.DataContext.setOfCasesLabel': "a collection",
-  'DG.DataContext.collapsedRowString': "%@1 of %@2",
-
-  // DG.CollectionClient
-  'DG.CollectionClient.cantEditFormulaErrorMsg': "The formula for attribute \"%@\" is not editable.",
-  'DG.CollectionClient.cantEditFormulaErrorDesc': "Create a new attribute to be able to specify a formula.",
-  
-  // DG.Formula
-  'DG.Formula.SyntaxErrorMiddle': "Syntax error: '%@'",
-  'DG.Formula.SyntaxErrorEnd': "Incomplete expression",
-  'DG.Formula.VarReferenceError.message': "'%@': unknown variable",
-  'DG.Formula.VarReferenceError.description': "Variable '%@' is unrecognized",
-  'DG.Formula.FuncReferenceError.message': "'%@': unknown function",
-  'DG.Formula.FuncReferenceError.description': "Function '%@' is unrecognized",
-  'DG.Formula.FuncArgsErrorSingle.message': "'%@' expects 1 argument",
-  'DG.Formula.FuncArgsErrorSingle.description': "The '%@' function expects 1 argument",
-  'DG.Formula.FuncArgsErrorPlural.message': "'%@' expects %@ arguments",
-  'DG.Formula.FuncArgsErrorPlural.description': "The '%@' function expects %@ arguments",
-  'DG.Formula.FuncArgsErrorRange.message': "'%@' expects %@-%@ arguments",
-  'DG.Formula.FuncArgsErrorRange.description': "The '%@' function expects %@-%@ arguments",
-  
-  // DG.TableController
-  'DG.TableController.headerMenuItems.editAttribute' : "Edit Formula...",
-  'DG.TableController.headerMenuItems.renameAttribute' : "Rename Attribute...",
-  'DG.TableController.headerMenuItems.deleteAttribute' : "Delete Attribute...",
-  'DG.TableController.gearMenuItems.newAttribute' : "New Attribute in %@...",
-  'DG.TableController.gearMenuItems.setScoreFormula' : "Set Score Formula...",
-  'DG.TableController.gearMenuItems.deleteCases' : "Delete Selected Cases",
-  'DG.TableController.gearMenuItems.selectAll' : "Select All Cases",
-  'DG.TableController.gearMenuItems.exportCaseData' : "Export Case Data...",
-  'DG.TableController.newAttrDlg.defaultAttrName' : "new_attr",
-  'DG.TableController.newAttrDlg.attrNameHint' : "Enter a name for the new attribute",
-  'DG.TableController.newAttrDlg.formulaHint' : "If desired, type a formula for computing values of this attribute",
-  'DG.TableController.newAttrDlg.applyTooltip' : "Define the new attribute using the name and (optional) formula",
-  'DG.TableController.newAttrDlg.mustEnterAttrNameMsg' : "Please enter a name for the new attribute",
-  'DG.TableController.renameAttributePrompt' : "Enter a new name for the attribute:",
-  'DG.TableController.renameAttributeOKTip' : "Accept the new attribute name",
-  'DG.TableController.renameAttributeInvalidMsg' : "Attribute names may not be empty",
-  'DG.TableController.renameAttributeInvalidDesc' : "Please enter a valid attribute name",
-  'DG.TableController.renameAttributeDuplicateMsg' : "An attribute with that name already exists",
-  'DG.TableController.renameAttributeDuplicateDesc' : "Please enter a unique attribute name",
-  'DG.TableController.deleteAttribute.confirmMessage' : "Delete the attribute '%@'?",
-  'DG.TableController.deleteAttribute.confirmDescription' : "This action cannot be undone.",
-  'DG.TableController.deleteAttribute.okButtonTitle' : "Delete Attribute",
-  'DG.TableController.deleteAttribute.cancelButtonTitle' : "Cancel",
-  'DG.TableController.scoreAttrName' : "score",
-  'DG.TableController.setScoreDlg.applyTooltip' : "Set the formula for the '%@' attribute",
-  'DG.TableController.setScoreDlg.formulaHint' : "Type a formula for computing values of this attribute",
-
-  // DG.AttributeFormulaView
-  'DG.AttrFormView.attrNamePrompt' : "Attribute Name:",
-  'DG.AttrFormView.formulaPrompt' : "Formula:",
-  'DG.AttrFormView.operandMenuTitle' : "--- Insert Value ---",
-  'DG.AttrFormView.functionMenuTitle' : "--- Insert Function ---",
-  'DG.AttrFormView.applyBtnTitle' : "Apply",
-  'DG.AttrFormView.cancelBtnTitle' : "Cancel",
-  'DG.AttrFormView.cancelBtnTooltip' : "Dismiss the dialog without making any changes",
-  
-  // DG.GuideConfigurationView
-  'DG.GuideConfigView.titlePrompt' : "Guide Title",
-  'DG.GuideConfigView.titleHint' : "Activity Name",
-  'DG.GuideConfigView.itemTitleHint' : "Section Name",
-  'DG.GuideConfigView.itemURLHint' : "URL of section",
-  'DG.GuideConfigView.okBtnTitle' : "OK",
-  'DG.GuideConfigView.okBtnToolTip' : "Accept the Guide menu items",
-  'DG.GuideConfigView.cancelBtnTitle' : "Cancel",
-  'DG.GuideConfigView.cancelBtnTooltip' : "Dismiss the dialog without making any changes",
-  'DG.GuideConfigView.httpWarning' : "The URL must start with either http:// or https://",
-
-  'DG.DataDisplayModel.rescaleToData' : "Rescale to Data",
-  'DG.DataDisplayModel.ShowConnectingLine' : "Show Connecting Lines",
-  'DG.DataDisplayModel.HideConnectingLine' : "Hide Connecting Lines",
-
-  // DG.CellLinearAxisView
-  'DG.CellLinearAxisView.midPanelTooltip' : "Drag to translate axis scale",
-  'DG.CellLinearAxisView.lowerPanelTooltip' : "Drag to change axis lower bound",
-  'DG.CellLinearAxisView.upperPanelTooltip' : "Drag to change axis upper bound",
-  
-  // DG.PlotModel
-  'DG.PlotModel.mixup' : "Mix Up the Plot",  // "Mix Up the Plot"
-  'DG.PlotModel.showCount' : "Show Count",
-  'DG.PlotModel.hideCount' : "Hide Count",
-
-  // DG.DotPlotModel
-  'DG.DotPlotModel.showMovableValue' : "Show Movable Value",
-  'DG.DotPlotModel.hideMovableValue' : "Hide Movable Value",
-  'DG.DotPlotModel.showMean' : "Show Mean",
-  'DG.DotPlotModel.hideMean' : "Hide Mean",
-  'DG.DotPlotModel.showMedian' : "Show Median",
-  'DG.DotPlotModel.hideMedian' : "Hide Median",
-  'DG.DotPlotModel.showStDev' : "Show Standard Deviation",
-  'DG.DotPlotModel.hideStDev' : "Hide Standard Deviation",
-  'DG.DotPlotModel.showIQR' : "Show Inter-Quartile Range",
-  'DG.DotPlotModel.hideIQR' : "Hide Inter-Quartile Range",
-  'DG.DotPlotModel.hidePlottedValue' : "Hide Plotted Value",
-  'DG.DotPlotModel.plotValue' : "Plot Value",
-
-  // DG.ScatterPlotModel
-  'DG.ScatterPlotModel.UnlockIntercept' : "Unlock Intercept",
-  'DG.ScatterPlotModel.LockIntercept' : "Lock Intercept at Zero",
-
-  // DG.LegendView
-  'DG.LegendView.attributeTooltip' : "Click to change legend attribute",  // "Click to change legend attribute"
-
-  // DG.NumberToggleView
-  'DG.NumberToggleView.showAll' : "Show All -",  // "Show All"
-  'DG.NumberToggleView.hideAll' : "Hide All -",  // "Hide All"
-  'DG.NumberToggleView.showAllTooltip' : "Click numbers to toggle visibility. Click label to show all.",  // "Click numbers to toggle visibility. Click label to show all."
-  'DG.NumberToggleView.hideAllTooltip' : "Click numbers to toggle visibility. Click label to hide all.",  // "Click numbers to toggle visibility. Click label to hide all."
-  'DG.NumberToggleView.indexTooltip' : "Click to toggle visibility.",  // "Click to toggle visibility."
-
-  // DG.PlottedAverageAdornment
-  'DG.PlottedAverageAdornment.meanValueTitle' : "mean=%@", // "mean=123.456"
-  'DG.PlottedAverageAdornment.medianValueTitle' : "median=%@", // "median=123.456"
-  'DG.PlottedAverageAdornment.stDevValueTitle' : "\xB11 SD, %@", // "st.dev=123.456"
-  'DG.PlottedAverageAdornment.iqrValueTitle' : "IQR=%@", // "iqr=123.456"
-  'DG.PlottedCountAdornment.title' : "%@ %@, %@%", // "12 cases, 50%"
-
-   // DG.GraphModel
-   'DG.DataDisplayMenu.attribute_x': "X: %@", // %@ = attribute name
-   'DG.DataDisplayMenu.attribute_y': "Y: %@", // %@ = attribute name
-   'DG.DataDisplayMenu.attribute_y2': "Y: %@", // %@ = attribute name
-   'DG.DataDisplayMenu.attribute_legend': "Legend: %@", // %@ = attribute name
-   'DG.DataDisplayMenu.remove': "Remove Attribute",
-   'DG.DataDisplayMenu.removeAttribute_x': "Remove X: %@", // %@ = attribute name
-   'DG.DataDisplayMenu.removeAttribute_y': "Remove Y: %@", // %@ = attribute name
-   'DG.DataDisplayMenu.removeAttribute_y2': "Remove Y: %@", // %@ = attribute name
-   'DG.DataDisplayMenu.removeAttribute_legend': "Remove Legend: %@", // %@ = attribute name
-   'DG.DataDisplayMenu.treatAsCategorical': "Treat as Categorical",
-   'DG.DataDisplayMenu.treatAsNumeric': "Treat as Numeric",
-   'DG.DataDisplayMenu.hide': "Hide and Show",
-   'DG.DataDisplayMenu.hideSelectedPlural': "Hide Selected Cases",
-   'DG.DataDisplayMenu.hideUnselectedPlural': "Hide Unselected Cases",
-   'DG.DataDisplayMenu.hideSelectedSing': "Hide Selected Case",
-   'DG.DataDisplayMenu.hideUnselectedSing': "Hide Unselected Case",
-   'DG.DataDisplayMenu.showAll': "Show All Cases",
-   'DG.DataDisplayMenu.snapshot': "Make Snapshot",
-
-   // DG.GraphView
-   'DG.GraphView.replaceAttribute': "Replace %@ with %@",  // both %@ are attribute names
-   'DG.GraphView.addAttribute': "Add attribute %@",  // %@ is attribute name
-   'DG.GraphView.addToEmptyPlace': "Create axis with %@",  // %@ is attribute name
-   'DG.GraphView.addToEmptyX': "Create x-axis with %@",  // %@ is attribute name
-   'DG.GraphView.dropInPlot': "Color points by values of %@",  // %@ is attribute name
-   'DG.GraphView.zoomTip': "Double-click to zoom in.\nShift-double-click to zoom out",  // %@ is attribute name
-   'DG.GraphView.rescale': "Rescale to data",  // Rescale to data
-
-   // DG.AxisView
-   'DG.AxisView.labelTooltip': "—Click to change %@ axis attribute",  // %@ is either horizontal or vertical
-
-    // DG.DataTip
-    'DG.DataTip.connectingLine': "%@: %@\nwith %@ %@",
-
-    // DG.MapView
-    'DG.MapView.showGrid': "Show Grid",  // "Show Grid"
-    'DG.MapView.hideGrid': "Hide Grid",  // "Hide Grid"
-    'DG.MapView.showPoints': "Show Points",  // "Show Points"
-    'DG.MapView.hidePoints': "Hide Points",  // "Hide Points"
-    'DG.MapView.marqueeHint': "Marquee tool—drag select points in map",  // "Marquee tool—drag select points in map"
-    'DG.MapView.gridControlHint': "Change size of grid rectangles"  // "Change size of grid rectangles"
-  }
-) ;
-=======
       // DG.OpenSaveDialog - Generally defaults which can be overridden by clients
       'DG.OpenSaveDialog.promptView.value': "Choose a document/name",
       'DG.OpenSaveDialog.documentNameView.prompt': "Document Name:",
@@ -599,6 +251,43 @@
       'DG.Document.defaultDocumentName': "Untitled Document",
       'DG.Document.documentName.toolTip': "Click to edit document name",   // "Click to edit document name"
       'DG.Document.documentPopup.toolTip': "Open, Save, Close, Import, Export, ...",   // "Open, Save, Close, Import, Export, ..."
+
+  // Undo / Redo
+  'DG.Undo.caseTable.renameAttribute': "Undo renaming case table attribute",
+  'DG.Undo.caseTable.createAttribute': "Undo creating case table attribute",
+  'DG.Undo.caseTable.editAttributeFormula': "Undo editing case table attribute formula",
+  'DG.Undo.caseTable.deleteAttribute': "Undo deleting case table attribute",
+  'DG.Undo.interactiveUndoableAction': "Undo an action in the interactive",
+  'DG.Undo.map.fitBounds': "Undo resizing map",
+  'DG.Undo.map.pan': "Undo panning map",
+  'DG.Undo.map.zoom': "Undo zooming map",
+  'DG.Undo.map.showGrid': "Undo showing grid on map",
+  'DG.Undo.map.hideGrid': "Undo hiding grid on map",
+  'DG.Undo.map.changeGridSize': "Undo changing map grid size",
+  'DG.Undo.map.showPoints': "Undo showing points on map",
+  'DG.Undo.map.hidePoints': "Undo hiding points on map",
+  'DG.Undo.map.showLines': "Undo showing lines on map",
+  'DG.Undo.map.hideLines': "Undo hiding lines on map",
+  'DG.Undo.map.changeBaseMap': "Undo changing map background",
+  'DG.Undo.textComponent.edit': "Undo editing text",
+
+  'DG.Redo.caseTable.renameAttribute': "Redo renaming case table attribute",
+  'DG.Redo.caseTable.createAttribute': "Redo creating case table attribute",
+  'DG.Redo.caseTable.editAttributeFormula': "Redo editing case table attribute formula",
+  'DG.Redo.caseTable.deleteAttribute': "Redo deleting case table attribute",
+  'DG.Redo.interactiveUndoableAction': "Redo an action in the interactive",
+  'DG.Redo.map.fitBounds': "Redo resizing map",
+  'DG.Redo.map.pan': "Redo panning map",
+  'DG.Redo.map.zoom': "Redo zooming map",
+  'DG.Redo.map.showGrid': "Redo showing grid on map",
+  'DG.Redo.map.hideGrid': "Redo hiding grid on map",
+  'DG.Redo.map.changeGridSize': "Redo changing map grid size",
+  'DG.Redo.map.showPoints': "Redo showing points on map",
+  'DG.Redo.map.hidePoints': "Redo hiding points on map",
+  'DG.Redo.map.showLines': "Redo showing lines on map",
+  'DG.Redo.map.hideLines': "Redo hiding lines on map",
+  'DG.Redo.map.changeBaseMap': "Redo changing map background",
+  'DG.Redo.textComponent.edit': "Redo editing text",
 
       // DG.SliderView
       'DG.SliderView.thumbView.toolTip': "Drag to change the slider's value",
@@ -934,5 +623,4 @@
       'DG.Inspector.mapPoints': "Points",  // "Points"
       'DG.Inspector.mapLines': "Connecting Lines"  // "Connecting Lines"
     }
-);
->>>>>>> 0b6bfde3
+);