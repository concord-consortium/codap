import { TableTileElements as table } from "../support/elements/table-tile"
import { ComponentElements as c } from "../support/elements/component-elements"

const numOfAttributes = 10
const firstRowIndex = 2
let lastRowIndex = undefined
let middleRowIndex = undefined
let numOfCases = undefined
const collectionName = "Mammals"
const renamedCollectionName = "Animals"
const newCollectionName = "New Dataset"

beforeEach(() => {
  const queryParams = "?sample=mammals&dashboard"
  const url = `${Cypress.config("index")}${queryParams}`
  cy.visit(url)
  cy.wait(2000)
  table.getNumOfAttributes().should("equal", numOfAttributes.toString())
  table.getNumOfCases().then($cases => {
    numOfCases = $cases
    lastRowIndex = Number($cases)
    middleRowIndex = Math.floor(lastRowIndex / 2)
  })
})

context("case table ui", () => {
<<<<<<< HEAD
    describe("table view", () => {
        it("populates title bar from sample data", () => {
          const collectionName = "Mammals"
          table.getCollectionTitle().should("contain", collectionName)
        })
        it("verify columns and tooltips", () => {
            table.getColumnHeaders().should("have.length", 9)
            table.getColumnHeader(0).invoke("text").then(columnName => {
                const columnNameArr = columnName.split()
                table.getColumnHeader(0).rightclick({force:true})
                table.getColumnHeaderTooltip().should("contain", columnNameArr[0])
            })
            table.getColumnHeader(1).invoke("text").then(columnName => {
                const columnNameArr = columnName.split(" ")
                table.getColumnHeader(1).rightclick({force:true})
                table.getColumnHeaderTooltip().should("contain", columnNameArr[0])
            })
        })
        it("verify edit attribute properties", () => {
            const name = "Tallness",
                description = "The average height of the mammal.",
                unit="meters",
                newName = "Tallness (meters)",
                type = null,
                precision = null,
                editable = "False"
            table.editAttributeProperty("Height", name, description, type, unit, precision, editable)
            table.getAttribute(name).should("have.text", newName)
            table.getAttribute(name).rightclick({force:true})
            table.getColumnHeaderTooltip().should("contain", `${name} : ${description}`)
        })
        // it("verify attribute reorder within a collection", () => {
        // });
        // it("verify index column cannot be reordered", () => {
        // });
=======
  describe("table view", () => {
    it("populates title bar from sample data", () => {
      c.getComponentTitle("table").should("contain", collectionName)
    })
    it("verify columns and tooltips", () => {
      table.getColumnHeaders().should("have.length", 10)
      table.getColumnHeader(0).invoke("text").then(columnName => {
        const columnNameArr = columnName.split()
        table.getColumnHeader(0).rightclick({ force: true })
        table.getColumnHeaderTooltip().should("contain", columnNameArr[0])
      })
      table.getColumnHeader(1).invoke("text").then(columnName => {
        const columnNameArr = columnName.split(" ")
        table.getColumnHeader(1).rightclick({ force: true })
        table.getColumnHeaderTooltip().should("contain", columnNameArr[0])
      })
    })
    it("verify edit attribute properties", () => {
      const name = "Tallness",
        description = "The average height of the mammal.",
        unit = "meters",
        newName = "Tallness (meters)",
        type = null,
        precision = null,
        editable = "False"
      table.editAttributeProperty("Height", name, description, type, unit, precision, editable)
      table.getAttribute(name).should("have.text", newName)
      table.getAttribute(name).rightclick({ force: true })
      table.getColumnHeaderTooltip().should("contain", `${name} : ${description}`)
    })
    // it("verify attribute reorder within a collection", () => {
    // });
    // it("verify index column cannot be reordered", () => {
    // });
  })

  describe("case table header attribute menu", () => {
    it("verify rename attribute", () => {
      table.getColumnHeader(1).should("contain", "Mammal")
      table.getAttribute("Mammal").should("exist")
      table.openAttributeMenu("Mammal")
      table.selectMenuItemFromAttributeMenu("Rename")
      table.renameColumnName(`Animal{enter}`)
      table.getColumnHeader(1).should("contain", "Animal")
      table.getAttribute("Animal").should("exist")
    })
    it("verify hide and showAll attribute", () => {
      table.openAttributeMenu("Mammal")
      table.selectMenuItemFromAttributeMenu("Hide Attribute")
      table.getColumnHeader(1).should("not.have.text", "Mammal")
      table.getAttribute("Mammal").should("not.exist")
      c.selectTile("table", 0)
      table.showAllAttributes()
      table.getColumnHeader(1).should("contain", "Mammal")
      table.getAttribute("Mammal").should("exist")
    })
    it("verify delete attribute", () => {
      table.openAttributeMenu("Mammal")
      table.selectMenuItemFromAttributeMenu("Delete Attribute")
      table.getColumnHeader(1).should("not.have.text", "Mammal")
      table.getAttribute("Mammal").should("not.exist")
      table.getColumnHeaders().should("have.length", numOfAttributes - 1)
    })
  })

  describe("index menu", () => {
    it("verify index menu insert case and delete case work", () => {
      table.openIndexMenuForRow(2)
      table.insertCase()
      table.openIndexMenuForRow(2)
      table.deleteCase()
    })
    it("verify insert cases before a row by typing num of cases", () => {
      table.openIndexMenuForRow(2)
      table.insertCases(2, "before")
      table.openIndexMenuForRow(2)
      table.deleteCase()
      table.openIndexMenuForRow(2)
      table.deleteCase()
    })
    it("verify insert cases after a row by typing num of cases", () => {
      table.openIndexMenuForRow(2)
      table.insertCases(2, "after")
      table.openIndexMenuForRow(3)
      table.deleteCase()
      table.openIndexMenuForRow(3)
      table.deleteCase()
    })
    it("verify index menu insert cases modal close", () => {
      table.openIndexMenuForRow(2)
      table.getIndexMenu().should("be.visible")
      cy.clickMenuItem("Insert Cases...")
      table.closeInsertCasesModal()
      table.getInsertCasesModalHeader().should("not.exist")
    })
    it("verify index menu insert cases modal cancel", () => {
      table.openIndexMenuForRow(2)
      table.getIndexMenu().should("be.visible")
      cy.clickMenuItem("Insert Cases...")
      table.cancelInsertCasesModal()
      table.getInsertCasesModalHeader().should("not.exist")
    })
    it("verify insert 1 case at the bottom", () => {
      table.getCaseTableGrid().scrollTo("bottom")
      table.openIndexMenuForRow(lastRowIndex)
      table.insertCase()
      table.getCaseTableGrid().scrollTo("bottom")
      cy.wait(500)
      table.openIndexMenuForRow(lastRowIndex)
      table.deleteCase()
      table.getNumOfCases().should("equal", numOfCases)
    })
    it("verify insert multiple cases below current case at the bottom", () => {
      table.getCaseTableGrid().scrollTo("bottom")
      table.openIndexMenuForRow(lastRowIndex)
      table.insertCases(2, "after")
      table.getCaseTableGrid().scrollTo("bottom")
      cy.wait(500)
      table.openIndexMenuForRow(lastRowIndex + 1)
      table.deleteCase()
      table.openIndexMenuForRow(lastRowIndex + 1)
      table.deleteCase()
      table.getNumOfCases().should("equal", numOfCases)
>>>>>>> 645e9f7a
    })
    it("verify insert multiple cases above current case at the bottom", () => {
      table.getCaseTableGrid().scrollTo("bottom")
      table.openIndexMenuForRow(lastRowIndex)
      table.insertCases(2, "before")
      table.getCaseTableGrid().scrollTo("bottom")
      cy.wait(500)
      table.openIndexMenuForRow(lastRowIndex + 1)
      table.deleteCase()
      table.openIndexMenuForRow(lastRowIndex)
      table.deleteCase()
      table.getNumOfCases().should("equal", numOfCases)
    })
    it("verify delete last case", () => {
      table.getCaseTableGrid().scrollTo("bottom")
      table.openIndexMenuForRow(lastRowIndex)
      table.deleteCase()
      numOfCases = (Number(numOfCases) - 1).toString()
    })
    it("verify insert 1 case at the top", () => {
      table.getCaseTableGrid().scrollTo("top")
      table.openIndexMenuForRow(firstRowIndex)
      table.insertCase()
      table.getCaseTableGrid().scrollTo("top")
      cy.wait(500)
      table.openIndexMenuForRow(firstRowIndex)
      table.deleteCase()
      table.getNumOfCases().should("equal", numOfCases)
    })
    it("verify insert multiple cases below current case at the top", () => {
      table.getCaseTableGrid().scrollTo("top")
      table.openIndexMenuForRow(firstRowIndex)
      table.insertCases(3, "after")
      table.getCaseTableGrid().scrollTo("top")
      cy.wait(500)
      table.openIndexMenuForRow(firstRowIndex + 1)
      table.deleteCase()
      table.openIndexMenuForRow(firstRowIndex + 1)
      table.deleteCase()
      table.openIndexMenuForRow(firstRowIndex + 1)
      table.deleteCase()
      table.getNumOfCases().should("equal", numOfCases)
    })
    it("verify insert multiple cases above current case at the top", () => {
      table.getCaseTableGrid().scrollTo("top")
      table.openIndexMenuForRow(firstRowIndex)
      table.insertCases(3, "before")
      table.getCaseTableGrid().scrollTo("top")
      cy.wait(500)
      table.openIndexMenuForRow(firstRowIndex)
      table.deleteCase()
      table.openIndexMenuForRow(firstRowIndex)
      table.deleteCase()
      table.openIndexMenuForRow(firstRowIndex)
      table.deleteCase()
      table.getNumOfCases().should("equal", numOfCases)
    })
    it("verify delete first case", () => {
      table.getCaseTableGrid().scrollTo("top")
      table.openIndexMenuForRow(firstRowIndex)
      table.deleteCase()
      numOfCases = (Number(numOfCases) - 1).toString()
    })
    it("verify insert 1 case in the middle", () => {
      table.getCaseTableGrid().scrollTo("top")
      table.openIndexMenuForRow(middleRowIndex)
      table.insertCase()
      table.getCaseTableGrid().scrollTo("top")
      cy.wait(500)
      table.openIndexMenuForRow(middleRowIndex)
      table.deleteCase()
      table.getNumOfCases().should("equal", numOfCases)
    })
    it("verify insert multiple cases below current case in the middle", () => {
      table.getCaseTableGrid().scrollTo("top")
      table.openIndexMenuForRow(middleRowIndex)
      table.insertCases(3, "after")
      table.getCaseTableGrid().scrollTo("top")
      cy.wait(500)
      table.openIndexMenuForRow(middleRowIndex + 1)
      table.deleteCase()
      table.openIndexMenuForRow(middleRowIndex + 1)
      table.deleteCase()
      table.openIndexMenuForRow(middleRowIndex + 1)
      table.deleteCase()
      table.getNumOfCases().should("equal", numOfCases)
    })
    it("verify insert multiple cases above current case in the middle", () => {
      table.getCaseTableGrid().scrollTo("top")
      table.openIndexMenuForRow(middleRowIndex)
      table.insertCases(3, "before")
      table.getCaseTableGrid().scrollTo("top")
      cy.wait(500)
      table.openIndexMenuForRow(middleRowIndex)
      table.deleteCase()
      table.openIndexMenuForRow(middleRowIndex)
      table.deleteCase()
      table.openIndexMenuForRow(middleRowIndex)
      table.deleteCase()
      table.getNumOfCases().should("equal", numOfCases)
    })
    it("verify delete case in the middle", () => {
      table.getCaseTableGrid().scrollTo("top")
      table.openIndexMenuForRow(middleRowIndex)
      table.deleteCase()
      numOfCases = (Number(numOfCases) - 1).toString()
    })
  })

  describe("table component", () => {
    it("updates table title", () => {
      c.getComponentTitle("table").should("have.text", collectionName)
      c.changeComponentTitle("table", renamedCollectionName)
      c.getComponentTitle("table").should("have.text", renamedCollectionName)
    })
    it("creates tables with new collection name", () => {
      table.createNewTableFromToolshelf()

      c.getComponentTitle("table").should("contain", collectionName)
      c.getComponentTitle("table", 1).should("contain", newCollectionName)

      table.createNewTableFromToolshelf()
      c.getComponentTitle("table", 2).should("contain", newCollectionName)
    })
    it("creates tables with new collection names when existing ones are closed", () => {
      c.closeComponent("table")
      c.checkComponentDoesNotExist("table")
      table.createNewTableFromToolshelf()
      c.getComponentTitle("table").should("contain", newCollectionName)

      c.closeComponent("table")
      c.checkComponentDoesNotExist("table")
      table.createNewTableFromToolshelf()
      c.getComponentTitle("table").should("contain", newCollectionName)
    })
    it("closes and reopens existing case tables", () => {
      c.closeComponent("table")
      c.checkComponentDoesNotExist("table")
      table.openExistingTableFromToolshelf(collectionName)
      c.getComponentTitle("table").should("contain", collectionName)
    })
    it("checks all table tooltips", () => {
      c.selectTile("table", 0)
      c.getToolShelfIcon("table").then($element => {
        c.checkToolTip($element, c.tooltips.tableToolShelfIcon)
      })
      c.getMinimizeButton("table").then($element => {
        c.checkToolTip($element, c.tooltips.minimizeComponent)
      })
      c.getCloseButton("table").then($element => {
        c.checkToolTip($element, c.tooltips.closeComponent)
      })
      table.getToggleCardView().then($element => {
        c.checkToolTip($element, c.tooltips.tableSwitchCaseCard)
      })
      table.getDatasetInfoButton().then($element => {
        c.checkToolTip($element, c.tooltips.tableDatasetInfoButton)
      })
      table.getResizeButton().then($element => {
        c.checkToolTip($element, c.tooltips.tableResizeButton)
      })
      table.getDeleteCasesButton().then($element => {
        c.checkToolTip($element, c.tooltips.tableDeleteCasesButton)
      })
      table.getHideShowButton().then($element => {
        c.checkToolTip($element, c.tooltips.tableHideShowButton)
      })
      table.getAttributesButton().then($element => {
        c.checkToolTip($element, c.tooltips.tableAttributesButton)
      })
    })
  })
})<|MERGE_RESOLUTION|>--- conflicted
+++ resolved
@@ -24,49 +24,12 @@
 })
 
 context("case table ui", () => {
-<<<<<<< HEAD
-    describe("table view", () => {
-        it("populates title bar from sample data", () => {
-          const collectionName = "Mammals"
-          table.getCollectionTitle().should("contain", collectionName)
-        })
-        it("verify columns and tooltips", () => {
-            table.getColumnHeaders().should("have.length", 9)
-            table.getColumnHeader(0).invoke("text").then(columnName => {
-                const columnNameArr = columnName.split()
-                table.getColumnHeader(0).rightclick({force:true})
-                table.getColumnHeaderTooltip().should("contain", columnNameArr[0])
-            })
-            table.getColumnHeader(1).invoke("text").then(columnName => {
-                const columnNameArr = columnName.split(" ")
-                table.getColumnHeader(1).rightclick({force:true})
-                table.getColumnHeaderTooltip().should("contain", columnNameArr[0])
-            })
-        })
-        it("verify edit attribute properties", () => {
-            const name = "Tallness",
-                description = "The average height of the mammal.",
-                unit="meters",
-                newName = "Tallness (meters)",
-                type = null,
-                precision = null,
-                editable = "False"
-            table.editAttributeProperty("Height", name, description, type, unit, precision, editable)
-            table.getAttribute(name).should("have.text", newName)
-            table.getAttribute(name).rightclick({force:true})
-            table.getColumnHeaderTooltip().should("contain", `${name} : ${description}`)
-        })
-        // it("verify attribute reorder within a collection", () => {
-        // });
-        // it("verify index column cannot be reordered", () => {
-        // });
-=======
   describe("table view", () => {
     it("populates title bar from sample data", () => {
       c.getComponentTitle("table").should("contain", collectionName)
     })
     it("verify columns and tooltips", () => {
-      table.getColumnHeaders().should("have.length", 10)
+      table.getColumnHeaders().should("have.length", 9)
       table.getColumnHeader(0).invoke("text").then(columnName => {
         const columnNameArr = columnName.split()
         table.getColumnHeader(0).rightclick({ force: true })
@@ -184,7 +147,6 @@
       table.openIndexMenuForRow(lastRowIndex + 1)
       table.deleteCase()
       table.getNumOfCases().should("equal", numOfCases)
->>>>>>> 645e9f7a
     })
     it("verify insert multiple cases above current case at the bottom", () => {
       table.getCaseTableGrid().scrollTo("bottom")
