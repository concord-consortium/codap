import { TableTileElements as table } from "../support/elements/table-tile"
import { ComponentElements as c } from "../support/elements/component-elements"
import { ToolbarElements as toolbar } from "../support/elements/toolbar-elements"
import { FormulaHelper as fh } from "../support/helpers/formula-helper"

const numOfAttributes = 10
const firstRowIndex = 2
let lastRowIndex = undefined
let middleRowIndex = undefined
let numOfCases = undefined
const collectionName = "Mammals"
const renamedCollectionName = "Animals"
const newCollectionName = "New Dataset"

beforeEach(() => {
  // cy.scrollTo() doesn't work as expected with `scroll-behavior: smooth`
  cy.log('Starting test setup')
  const queryParams = "?sample=mammals&dashboard&scrollBehavior=auto"
  const url = `${Cypress.config("index")}${queryParams}`
  cy.visit(url)
  // increased the wait to fix (uncaught exception)
  // TypeError: Failed to fetch error
  // Feel free to increase or decrease wait time as needed
  cy.wait(2500)
  table.getNumOfAttributes().should("equal", numOfAttributes.toString())
  table.getNumOfRows().then($cases => {
    numOfCases = $cases
    lastRowIndex = Number($cases) - 1
    middleRowIndex = Math.floor(lastRowIndex / 2)
  })
  cy.log('Setup complete')
})

context("case table ui", () => {
  describe("table view", () => {
    it("populates title bar from sample data", () => {
      c.getComponentTitle("table").should("contain", collectionName)
    })
    it("verify columns and tooltips", () => {
      // css width specification caused grid virtualization to only have 9 attributes in the DOM
      table.getColumnHeaders().should("have.length.be.within", 9, 10)
      table.getColumnHeader(0).invoke("text").then(columnName => {
        // const columnNameArr = columnName.split()
        table.getColumnHeader(0).rightclick({ force: true })
        // table.getColumnHeaderTooltip().should("contain", columnNameArr[0])
      })
    table.getColumnHeader(1).invoke("text").then(columnName => {
      // const columnNameArr = columnName.split(" ")
      table.getColumnHeader(1).rightclick({ force: true })
      // table.getColumnHeaderTooltip().should("contain", columnNameArr[0])
      })
    })
    it("verify edit attribute properties with undo and redo", () => {
      const name = "Tallness",
      description = "The average height of the mammal.",
      unit = "meters",
      newName = "Tallness (meters)",
      type = "color",
      precision = null,
      editable = "No"

      // Edit the attribute property
      table.editAttributeProperties("Height", name, description, type, unit, precision, editable)
      // Verify the attribute has been edited
      table.getAttribute(name).should("have.text", newName)

      // opening the dialog again should show the updated values
      table.openAttributeMenu(name)
      table.selectMenuItemFromAttributeMenu("Edit Attribute Properties...")
      cy.get("[data-testid='attr-name-input']").should("have.value", name)
      cy.get("[data-testid='attr-description-input']").should("have.text", description)
      cy.get("[data-testid='attr-type-select']").should("have.value", type)
      cy.get("[data-testid='attr-editable-radio'] input[value='no']").should("be.checked")
      table.getCancelButton().click({force: true})

      // cy.log("check undo/redo after verify attribute properties")
      // // Perform Undo operation
      // toolbar.getUndoTool().click()

      // // Verify the undo reverts the edit to the original name "Height"
      // table.getAttribute("Height").should("have.text", "Height")

      // // opening the dialog again should show the original values
      // table.openAttributeMenu("Height")
      // table.selectMenuItemFromAttributeMenu("Edit Attribute Properties...")
      // cy.get("[data-testid='attr-name-input']").should("have.value", "Height")
      // cy.get("[data-testid='attr-description-input']").should("have.text", "")
      // cy.get("[data-testid='attr-type-select']").should("have.value", "none")
      // cy.get("[data-testid='attr-editable-radio'] input[value='yes']").should("be.checked")
      // table.getCancelButton().click()

      // // Perform Redo operation
      // toolbar.getRedoTool().click()

      // // Verify the redo reapplies the edit
      // table.getAttribute(name).should("have.text", newName)

      // table.getColumnHeaderTooltip().should("contain", `${name} : ${description}`)
    })
    // it("verify attribute reorder within a collection", () => {
    // })
    // it("verify index column cannot be reordered", () => {
    // })
  })
  // TODO: add tests for: Rerandomize All, Export Case Data, Copy to Clipboard,
  // Import Case Data from Clipboard (PT: #184432150)
  describe("case table Inspector menu options", () => {
    it("should open dataset information button and make changes", () => {
      const newInfoName = "Animals",
      newSource = "The Internet",
      importDate = "May 4",
      newDescription = "All about mammals"

      // Enter new dataset information
      c.selectTile("table", 0)
      table.editDatasetInformation(newInfoName, newSource, importDate, newDescription)
      table.getDatasetInfoButton().click()

      // Checks that the new description information is filled in
      cy.get("[data-testid='dataset-name-input']").should("have.value", newInfoName)
      cy.get("[data-testid='dataset-source-input']").should("have.value", newSource)
      cy.get("[data-testid='dataset-date-input']").should("have.value", importDate)
      cy.get("[data-testid=dataset-description-input]").should("have.value", newDescription)
    })
    it("select a case and delete the case from inspector menu", () => {
      let initialRowCount, postInsertRowCount

      // Get initial row count
      table.getNumOfRows().then(rowCount => {
        initialRowCount = parseInt(rowCount, 10) // Added radix parameter 10 for decimal
      })

      table.getGridCell(2, 2).should("contain", "African Elephant").click({ force: true })
      table.getDeleteCasesButton().click({force: true})
      table.getDeleteMenuItem("Delete Selected Cases").click({force: true})

      // Row count after delete all cases (assuming row count is set to 1 if no cases are in the table)
      table.getNumOfRows().then(rowCount => {
        postInsertRowCount = parseInt(rowCount, 10) // Added radix parameter 10 for decimal
        expect(postInsertRowCount).to.eq(initialRowCount - 1)
      })

      // // checks for undo/redo
      // cy.log("check for undo/redo after delete")

      // // Undo delete
      // toolbar.getUndoTool().click()

      // // Verify undo (check if row count is back to post-insert count)
      // // TODO: add the check once bug is fixed (PT ##187597588)
      // table.getNumOfRows().then(rowCount => {
      //  const rowCountAfterUndo = parseInt(rowCount)
      //  expect(rowCountAfterUndo).to.eq(postInsertRowCount)
      // })

      // // Redo delete
      // toolbar.getRedoTool().click()

      // // Verify redo (check if row count is back to initial count)
      // // TODO: add the check once bug is fixed (PT ##187597588)
      //  table.getNumOfRows().then(rowCount => {
      //  const rowCountAfterRedo = parseInt(rowCount)
      //  expect(rowCountAfterRedo).to.eq(initialRowCount)
      // })
    })
    it("select a case and delete unselected cases from inspector menu", () => {
      let initialRowCount // Declare variable to hold initial row count
      let postInsertRowCount // Declare variable to hold row count after delete

      // Get initial row count
      table.getNumOfRows().then(rowCount => {
        initialRowCount = parseInt(rowCount, 10) // Added radix parameter 10 for decimal
      })

      // Delete one case in table
      //c.selectTile("table", 0)
      table.getGridCell(2, 2).should("contain", "African Elephant").click({ force: true })
      table.getDeleteCasesButton().click()
      table.getDeleteMenuItem("Delete Unselected Cases").click()

      // Row count after delete all cases (assuming row count is set to 1 if no cases are in the table)
      table.getNumOfRows().then(rowCount => {
        postInsertRowCount = parseInt(rowCount, 10) // Added radix parameter 10 for decimal
        expect(postInsertRowCount).to.eq(3)
        expect(initialRowCount).to.be.greaterThan(postInsertRowCount) // add a check to make sure rows were deleted
      })

      // // checks for undo/redo
      // cy.log("check for undo/redo after delete")

      // // Undo delete
      // toolbar.getUndoTool().click()

      // // Verify undo (check if row count is back to post-insert count)
      // // TODO: add the check once bug is fixed (PT ##187597588)
      // table.getNumOfRows().then(rowCount => {
      //  const rowCountAfterUndo = parseInt(rowCount)
      //  expect(rowCountAfterUndo).to.eq(postInsertRowCount)
      // })

      // // Redo delete
      // toolbar.getRedoTool().click()

      // // Verify redo (check if row count is back to initial count)
      // // TODO: add the check once bug is fixed (PT ##187597588)
      //  table.getNumOfRows().then(rowCount => {
      //  const rowCountAfterRedo = parseInt(rowCount)
      //  expect(rowCountAfterRedo).to.eq(initialRowCount)
      // })
    })
    it("check delete all cases from inspector menu", () => {
      let initialRowCount // Declare variable to hold initial row count
      let postInsertRowCount // Declare variable to hold row count after delete

      // Get initial row count
      table.getNumOfRows().then(rowCount => {
        initialRowCount = parseInt(rowCount, 10) // Added radix parameter 10 for decimal
      })

      // Delete all cases in table
      c.selectTile("table", 0)
      table.getDeleteCasesButton().click()
      table.getDeleteMenuItem("Delete All Cases").click()

      // Row count after delete all cases (assuming row count is set to 1 if no cases are in the table)
      table.getNumOfRows().then(rowCount => {
        postInsertRowCount = parseInt(rowCount, 10) // Added radix parameter 10 for decimal
        expect(postInsertRowCount).to.eq(2)
        expect(initialRowCount).to.be.greaterThan(postInsertRowCount) // add a check to make sure rows were deleted
      })
    })
    it("check hide/show attribute from inspector menu", () => {
      // Hide the attribute
      table.openAttributeMenu("Mammal")
      table.selectMenuItemFromAttributeMenu("Hide Attribute")

      // Verify attribute is hidden
      table.getColumnHeader(1).should("not.have.text", "Mammal")
      table.getAttribute("Mammal").should("not.exist")

      // Show all attributes
      c.selectTile("table", 0)
      table.getHideShowButton().click()
      table.getHideShowMenuItem("Show 1 Hidden Attribute").click()

      // Verify all attributes are shown
      table.getColumnHeader(1).should("contain", "Mammal")
      table.getAttribute("Mammal").should("exist")
    })

    // // does set aside cases work? can we restore set aside cases? undo/redo?
    // TODO: implement this test (blocker: need functionality of Set Aside Cases)
    // PT: #187597833
    // it.skip("tests for set aside cases with undo/redo", () => {
    //   let initialRowCount, postInsertRowCount, postDeleteRowCount

    //   // Get initial row count
    //   table.getNumOfRows().then(rowCount => {
    //    initialRowCount = parseInt(rowCount, 10) // Added radix parameter 10 for decimal
    //   })

    //   table.getGridCell(2, 2).should("contain", "African Elephant").click({ force: true })
    //   table.getHideShowButton().click()
    //   table.getDeleteMenuItem("Set Aside Unselected Cases").click()

    //   // Row count after delete all cases (assuming row count is set to 1 if no cases are in the table)
    //   table.getNumOfRows().then(rowCount => {
    //     postInsertRowCount = parseInt(rowCount, 10) // Added radix parameter 10 for decimal
    //     expect(postInsertRowCount).to.eq(initialRowCount - 1 )
    //   })

    //    // // checks for undo/redo
    //    // cy.log("check for undo/redo after delete")

    //    // // Undo delete
    //    // toolbar.getUndoTool().click()

    //    // // Verify undo (check if row count is back to post-insert count)
    //    // // TODO: add the check once bug is fixed (PT ##187597588)
    //    // table.getNumOfRows().then(rowCount => {
    //    //  const rowCountAfterUndo = parseInt(rowCount)
    //    //  expect(rowCountAfterUndo).to.eq(postInsertRowCount)
    //    // })

    //    // // Redo delete
    //    // toolbar.getRedoTool().click()

    //    // // Verify redo (check if row count is back to initial count)
    //    // // TODO: add the check once bug is fixed (PT ##187597588)
    //    //  table.getNumOfRows().then(rowCount => {
    //    //  const rowCountAfterRedo = parseInt(rowCount)
    //    //  expect(rowCountAfterRedo).to.eq(initialRowCount)
    //    // })

    // })

    it("check New Attribute from inspector menu with undo/redo", () => {
      c.selectTile("table", 0)
      table.getRulerButton().click()
      table.getRulerMenuItem("New Attribute in Cases...").click()

      // verify new attribute exists
      table.getColumnHeaders().should("have.length.be.within", 10, 11)
      table.getAttributeInput().last().should("exist").and("have.value", "newAttr").type("{enter}")
      table.getAttribute("newAttr").should("have.text", "newAttr")

      cy.log("check undo/redo after add new attribute")
      // Perform Undo operation
      toolbar.getUndoTool().click()

      // Test if attribute is removed
      table.getColumnHeaders().should("have.length.be.within", 9, 10)
      table.getAttribute("newAttr").should("not.exist")

      // Perform Redo operation
      toolbar.getRedoTool().click()

      // verify new attribute exists
      table.getColumnHeaders().should("have.length.be.within", 10, 11)
      table.getAttribute("newAttr").should("exist")
      table.getAttribute("newAttr").click()
      table.getAttribute("newAttr").should("have.text", "newAttr")
    })
  })
  describe("case table header attribute menu", () => {
    it("verify add attribute with undo and redo", ()=>{
      // Add new attribute using Add New Attribute button (+)
      fh.addNewAttribute()

      // verify new attribute exists
      table.getColumnHeaders().should("have.length.be.within", 10, 11)
      table.getAttribute("newAttr").should("exist")
      table.getAttribute("newAttr").click()
      table.getAttribute("newAttr").should("have.text", "newAttr")

      cy.log("check undo/redo after add new attribute")
      // Perform Undo operation
      toolbar.getUndoTool().click()

      // Test if attribute is removed
      table.getColumnHeaders().should("have.length.be.within", 9, 10)
      table.getAttribute("newAttr").should("not.exist")

      // Perform Redo operation
      toolbar.getRedoTool().click()

      // verify new attribute exists
      table.getColumnHeaders().should("have.length.be.within", 10, 11)
      table.getAttribute("newAttr").should("exist")
      table.getAttribute("newAttr").click()
      table.getAttribute("newAttr").should("have.text", "newAttr")
    })
    it("verify rename attribute with undo and redo", () => {

      // Verify initial state
      table.getColumnHeader(1).should("contain", "Mammal")
      table.getAttribute("Mammal").should("exist")

      // Rename the attribute
      table.openAttributeMenu("Mammal")
      table.selectMenuItemFromAttributeMenu("Rename")
      table.renameColumnName(`Animal{enter}`)

      // Verify rename
      table.getColumnHeader(1).should("contain", "Animal")
      table.getAttribute("Animal").should("exist")

      cy.log("check undo/redo after rename attribute")
      // Undo rename
      toolbar.getUndoTool().click()

      // Verify undo (revert to original name)
      table.getColumnHeader(1).should("contain", "Mammal")
      table.getAttribute("Mammal").should("exist")

      // Redo rename
      toolbar.getRedoTool().click()

      // Verify redo (name changed back to new name)
      table.getColumnHeader(1).should("contain", "Animal")
      table.getAttribute("Animal").should("exist")
    })
    it("verify hide and showAll attribute with undo and redo", () => {

      // Hide the attribute
      table.openAttributeMenu("Mammal")
      table.selectMenuItemFromAttributeMenu("Hide Attribute")

      // Verify attribute is hidden
      table.getColumnHeader(1).should("not.have.text", "Mammal")
      table.getAttribute("Mammal").should("not.exist")

      cy.log("check undo/redo after hide and showAll attribute")
      // Undo hide
      toolbar.getUndoTool().click()

      // Verify undo (attribute should be visible again)
      table.getColumnHeader(1).should("contain", "Mammal")
      table.getAttribute("Mammal").should("exist")

      // Redo hide
      toolbar.getRedoTool().click()

      // Verify redo (attribute should be hidden again)
      table.getColumnHeader(1).should("not.have.text", "Mammal")
      table.getAttribute("Mammal").should("not.exist")

      // Show all attributes
      c.selectTile("table", 0)
      table.showAllAttributes()

      // Verify all attributes are shown
      table.getColumnHeader(1).should("contain", "Mammal")
      table.getAttribute("Mammal").should("exist")
    })
    it("verify delete attribute with undo and redo", () => {
      // Capture the initial number of attributes
      // note: it looks like getNumOfAttributes does this already
      // let numOfAttributes
      // table.getColumnHeaders().then(headers => {
      // numOfAttributes = headers.length
      // })

      // Delete the attribute
      table.openAttributeMenu("Mammal")
      table.selectMenuItemFromAttributeMenu("Delete Attribute")

      // Verify attribute is deleted
      table.getColumnHeader(1).should("not.have.text", "Mammal")
      table.getAttribute("Mammal").should("not.exist")
      table.getColumnHeaders().should("have.length", numOfAttributes - 1)

      cy.log("check undo/redo after delete attribute")
      // Undo delete
      toolbar.getUndoTool().click()

      // Verify undo (attribute should be restored)
      table.getColumnHeader(1).should("contain", "Mammal")
      table.getAttribute("Mammal").should("exist")
      table.getColumnHeaders().should("have.length", numOfAttributes)

      // Redo delete
      toolbar.getRedoTool().click()

      // Verify redo (attribute should be deleted again)
      table.getColumnHeader(1).should("not.have.text", "Mammal")
      table.getAttribute("Mammal").should("not.exist")
      table.getColumnHeaders().should("have.length", numOfAttributes - 1)
    })
  })

  describe("index menu", () => {
    it("verify index menu insert case and delete case work", () => {

      let initialRowCount, postInsertRowCount, postDeleteRowCount

      // Get initial row count
      table.getNumOfRows().then(rowCount => {
        initialRowCount = parseInt(rowCount, 10) // Added radix parameter 10 for decimal
      })

      // Insert a new case
      table.openIndexMenuForRow(2)
      table.insertCase()

      // Get row count after insert
      table.getNumOfRows().then(rowCount => {
        postInsertRowCount = parseInt(rowCount, 10) // Added radix parameter 10 for decimal
        expect(postInsertRowCount).to.eq(initialRowCount + 1)
      })

      // Delete the inserted case
      table.openIndexMenuForRow(2)
      table.deleteCase()

      // Get row count after delete
      table.getNumOfRows().then(rowCount => {
        postDeleteRowCount = parseInt(rowCount, 10) // Added radix parameter 10 for decimal
        expect(postDeleteRowCount).to.eq(initialRowCount)
      })

      cy.log("check undo/redo after insert case and delete case work")
      // Undo delete
      toolbar.getUndoTool().click()

      // Verify undo (check if row count is back to post-insert count)
      // TODO: add the check once bug is fixed (PT #187083170)
      // table.getNumOfRows().then(rowCount => {
      //  const rowCountAfterUndo = parseInt(rowCount)
      //  expect(rowCountAfterUndo).to.eq(postInsertRowCount)
      //})

      // Redo delete
      toolbar.getRedoTool().click()

      // Verify redo (check if row count is back to initial count)
      // TODO: add the check once bug is fixed (PT #187083170)
      //  table.getNumOfRows().then(rowCount => {
      //  const rowCountAfterRedo = parseInt(rowCount)
      //  expect(rowCountAfterRedo).to.eq(initialRowCount)
      // })
    })
    it("verify insert cases before a row by typing num of cases", () => {

      // Initial steps to insert cases before a specific row
      table.openIndexMenuForRow(2)
      table.insertCases(2, "before")

      // Delete the newly inserted cases
      table.openIndexMenuForRow(2)
      table.deleteCase() // Delete the first inserted case
      table.openIndexMenuForRow(2)
      table.deleteCase() // Delete the second inserted case

      // Use the toolbar to undo the last action (which should be the deletion of the second case)
      cy.log("check for undo/redo after delete cases")
      toolbar.getUndoTool().click()

      // TODO: Add assertions here to verify the case is restored (PT ##187127871)
      // For example, check the number of rows or a specific row's content

      // Use the toolbar to redo the last undone action (which should redo the deletion of the case)
      toolbar.getRedoTool().click()
      // Add assertions here to verify the case is deleted again
      // For example, check the number of rows or a specific row's content
    })
    it("verify insert cases after a row by typing num of cases", () => {
      table.openIndexMenuForRow(2)
      table.insertCases(2, "after")
      table.openIndexMenuForRow(3)
      table.deleteCase()
      table.openIndexMenuForRow(3)
      table.deleteCase()

      // Use the toolbar to undo the last action
      cy.log("check for undo/redo after deletion of the second case")
      toolbar.getUndoTool().click()

      // TODO: Add assertions here to verify the case is restored (PT ##187127871)
      // For example, check the number of rows or a specific row's content

      // Use the toolbar to redo the last undone action (which should redo the deletion of the case)
      toolbar.getRedoTool().click()
      // Add assertions here to verify the case is deleted again
      // For example, check the number of rows or a specific row's content
    })
    it("verify index menu insert cases modal close", () => {
      table.openIndexMenuForRow(2)
      table.getIndexMenu().should("be.visible")
      cy.clickMenuItem("Insert Cases...")
      table.closeInsertCasesModal()
      table.getInsertCasesModalHeader().should("not.exist")
    })
    it("verify index menu insert cases modal cancel", () => {
      table.openIndexMenuForRow(2)
      table.getIndexMenu().should("be.visible")
      cy.clickMenuItem("Insert Cases...")
      table.cancelInsertCasesModal()
      table.getInsertCasesModalHeader().should("not.exist")
    })
    it("verify insert 1 case at the bottom", () => {
      table.getCaseTableGrid().scrollTo("bottom")
      table.openIndexMenuForRow(lastRowIndex)
      table.insertCase()
      table.getCaseTableGrid().scrollTo("bottom")
      cy.wait(500)
      table.openIndexMenuForRow(lastRowIndex)
      table.deleteCase()
      table.getNumOfRows().should("equal", numOfCases)

      // toolbar.getUndoTool().click()

      // TODO: Add assertions here to verify the case is restored (PT ##187127871)
      // For example, check the number of rows or a specific row's content

      // Use the toolbar to redo the last undone action (which should redo the deletion of the case)
      // toolbar.getRedoTool().click()
      // Add assertions here to verify the case is deleted again
      // For example, check the number of rows or a specific row's content
    })
    it("verify insert 1 case at the bottom using input row", () => {
      table.getCaseTableGrid().scrollTo("bottom")
      table.getNumOfRows().should("equal", numOfCases)
      table.getGridCell(lastRowIndex + 1, 2).dblclick()
      table.getGridCell(lastRowIndex + 1, 2).find("input").type("Sloth{enter}")
      table.getNumOfRows().should("equal", `${Number(numOfCases) + 1}`)
    })
    it("verify insert multiple cases below current case at the bottom", () => {
      table.getCaseTableGrid().scrollTo("bottom")
      table.openIndexMenuForRow(lastRowIndex)
      table.insertCases(2, "after")
      table.getCaseTableGrid().scrollTo("bottom")
      cy.wait(500)
      table.openIndexMenuForRow(lastRowIndex + 1)
      table.deleteCase()
      table.openIndexMenuForRow(lastRowIndex + 1)
      table.deleteCase()
      table.getNumOfRows().should("equal", numOfCases)

      // Use the toolbar to undo the last action
      cy.log("check for undo/redo after deletion of bottom case")
      toolbar.getUndoTool().click()

      // TODO: Add assertions here to verify the case is restored (PT ##187127871)
      // For example, check the number of rows or a specific row's content

      // Use the toolbar to redo the last undone action (which should redo the deletion of the case)
      toolbar.getRedoTool().click()
      // Add assertions here to verify the case is deleted again
      // For example, check the number of rows or a specific row's content
    })
    it("verify insert multiple cases above current case at the bottom", () => {
      table.getCaseTableGrid().scrollTo("bottom")
      table.openIndexMenuForRow(lastRowIndex)
      table.insertCases(2, "before")
      table.getCaseTableGrid().scrollTo("bottom")
      cy.wait(500)
      table.openIndexMenuForRow(lastRowIndex + 1)
      table.deleteCase()
      table.openIndexMenuForRow(lastRowIndex)
      table.deleteCase()
      table.getNumOfRows().should("equal", numOfCases)

      // Use the toolbar to undo the last action
      cy.log("check for undo/redo after deletion of last case")
      toolbar.getUndoTool().click()

      // TODO: Add assertions here to verify the case is restored (PT ##187127871)
      // For example, check the number of rows or a specific row's content

      // Use the toolbar to redo the last undone action (which should redo the deletion of the case)
      toolbar.getRedoTool().click()
      // Add assertions here to verify the case is deleted again
      // For example, check the number of rows or a specific row's content
    })
    it("verify delete last case", () => {
      table.getCaseTableGrid().scrollTo("bottom")
      table.openIndexMenuForRow(lastRowIndex)
      table.deleteCase()
      numOfCases = (Number(numOfCases) - 1).toString()

      // TODO: Add assertions here to verify the case is restored (PT ##187127871)
      // For example, check the number of rows or a specific row's content

      // Use the toolbar to redo the last undone action (which should redo the deletion of the case)
      // toolbar.getRedoTool().click()
      // Add assertions here to verify the case is deleted again
      // For example, check the number of rows or a specific row's content
    })
    it("verify insert 1 case at the top", () => {
      table.getCaseTableGrid().scrollTo("top")
      table.openIndexMenuForRow(firstRowIndex)
      table.insertCase()
      table.getCaseTableGrid().scrollTo("top")
      cy.wait(500)
      table.openIndexMenuForRow(firstRowIndex)
      table.deleteCase()
      table.getNumOfRows().should("equal", numOfCases)

      // Use the toolbar to undo the last action
      cy.log("check for undo/redo after deletion of top case")
      toolbar.getUndoTool().click()

      // TODO: Add assertions here to verify the case is restored (PT ##187127871)
      // For example, check the number of rows or a specific row's content

      // Use the toolbar to redo the last undone action (which should redo the deletion of the case)
      toolbar.getRedoTool().click()
      // Add assertions here to verify the case is deleted again
      // For example, check the number of rows or a specific row's content
    })
    it("verify insert multiple cases below current case at the top", () => {
      table.getCaseTableGrid().scrollTo("top")
      table.openIndexMenuForRow(firstRowIndex)
      table.insertCases(3, "after")
      table.getCaseTableGrid().scrollTo("top")
      cy.wait(500)
      table.openIndexMenuForRow(firstRowIndex + 1)
      table.deleteCase()
      table.openIndexMenuForRow(firstRowIndex + 1)
      table.deleteCase()
      table.openIndexMenuForRow(firstRowIndex + 1)
      table.deleteCase()
      table.getNumOfRows().should("equal", numOfCases)

      // Use the toolbar to undo the last action
      cy.log("check for undo/redo after deletion of top case above")
      toolbar.getUndoTool().click()

      // TODO: Add assertions here to verify the case is restored (PT ##187127871)
      // For example, check the number of rows or a specific row's content

      // Use the toolbar to redo the last undone action (which should redo the deletion of the case)
      toolbar.getRedoTool().click()
      // Add assertions here to verify the case is deleted again
      // For example, check the number of rows or a specific row's content
    })
    it("verify insert multiple cases above current case at the top", () => {
      table.getCaseTableGrid().scrollTo("top")
      table.openIndexMenuForRow(firstRowIndex)
      table.insertCases(3, "before")
      table.getCaseTableGrid().scrollTo("top")
      cy.wait(500)
      table.openIndexMenuForRow(firstRowIndex)
      table.deleteCase()
      table.openIndexMenuForRow(firstRowIndex)
      table.deleteCase()
      table.openIndexMenuForRow(firstRowIndex)
      table.deleteCase()
      table.getNumOfRows().should("equal", numOfCases)

      // Use the toolbar to undo the last action
      cy.log("check for undo/redo after deletion of multiple cases on top")
      toolbar.getUndoTool().click()

      // TODO: Add assertions here to verify the case is restored (PT ##187127871)
      // For example, check the number of rows or a specific row's content

      // Use the toolbar to redo the last undone action (which should redo the deletion of the case)
      toolbar.getRedoTool().click()
      // Add assertions here to verify the case is deleted again
      // For example, check the number of rows or a specific row's content
    })
    it("verify delete first case", () => {
      table.getCaseTableGrid().scrollTo("top")
      table.openIndexMenuForRow(firstRowIndex)
      table.deleteCase()
      numOfCases = (Number(numOfCases) - 1).toString()

      // Use the toolbar to undo the last action
      cy.log("check for undo/redo after deletion of first case")
      toolbar.getUndoTool().click()

      // TODO: Add assertions here to verify the case is restored (PT ##187127871)
      // For example, check the number of rows or a specific row's content

      // Use the toolbar to redo the last undone action (which should redo the deletion of the case)
      toolbar.getRedoTool().click()
      // Add assertions here to verify the case is deleted again
      // For example, check the number of rows or a specific row's content
    })
    it("verify insert 1 case in the middle", () => {
      table.getCaseTableGrid().scrollTo("top")
      table.openIndexMenuForRow(middleRowIndex)
      table.insertCase()
      table.getCaseTableGrid().scrollTo("top")
      cy.wait(500)
      table.openIndexMenuForRow(middleRowIndex)
      table.deleteCase()
      table.getNumOfRows().should("equal", numOfCases)

      // Use the toolbar to undo the last action
      cy.log("check for undo/redo after deletion of insertion of middle case")
      toolbar.getUndoTool().click()

      // TODO: Add assertions here to verify the case is restored (PT ##187127871)
      // For example, check the number of rows or a specific row's content

      // Use the toolbar to redo the last undone action (which should redo the deletion of the case)
      toolbar.getRedoTool().click()
      // Add assertions here to verify the case is deleted again
      // For example, check the number of rows or a specific row's content
    })
    it("verify insert multiple cases below current case in the middle", () => {
      table.getCaseTableGrid().scrollTo("top")
      table.openIndexMenuForRow(middleRowIndex)
      table.insertCases(3, "after")
      table.getCaseTableGrid().scrollTo("top")
      cy.wait(500)
      table.openIndexMenuForRow(middleRowIndex + 1)
      table.deleteCase()
      table.openIndexMenuForRow(middleRowIndex + 1)
      table.deleteCase()
      table.openIndexMenuForRow(middleRowIndex + 1)
      table.deleteCase()
      table.getNumOfRows().should("equal", numOfCases)

      // Use the toolbar to undo the last action
      cy.log("check for undo/redo after deletion below the middle case")
      toolbar.getUndoTool().click()

      // TODO: Add assertions here to verify the case is restored (PT ##187127871)
      // For example, check the number of rows or a specific row's content

      // Use the toolbar to redo the last undone action (which should redo the deletion of the case)
      toolbar.getRedoTool().click()
      // Add assertions here to verify the case is deleted again
      // For example, check the number of rows or a specific row's content
    })
    it("verify insert multiple cases above current case in the middle", () => {
      table.getCaseTableGrid().scrollTo("top")
      table.openIndexMenuForRow(middleRowIndex)
      table.insertCases(3, "before")
      table.getCaseTableGrid().scrollTo("top")
      cy.wait(500)
      table.openIndexMenuForRow(middleRowIndex)
      table.deleteCase()
      table.openIndexMenuForRow(middleRowIndex)
      table.deleteCase()
      table.openIndexMenuForRow(middleRowIndex)
      table.deleteCase()
      table.getNumOfRows().should("equal", numOfCases)

      // Use the toolbar to undo the last action
      cy.log("check for undo/redo after deletion above the middle case above current case")
      toolbar.getUndoTool().click()

      // TODO: Add assertions here to verify the case is restored (PT ##187127871)
      // For example, check the number of rows or a specific row's content

      // Use the toolbar to redo the last undone action
      toolbar.getRedoTool().click()
      // Add assertions here to verify the case is deleted again
      // For example, check the number of rows or a specific row's content
    })
    it("verify delete case in the middle", () => {
      table.getCaseTableGrid().scrollTo("top")
      table.openIndexMenuForRow(middleRowIndex)
      table.deleteCase()
      numOfCases = (Number(numOfCases) - 1).toString()

      // Use the toolbar to undo the last action
      cy.log("check for undo/redo after deletion of case in the middle row")
      toolbar.getUndoTool().click()

      // TODO: Add assertions here to verify the case is restored (PT ##187127871)
      // For example, check the number of rows or a specific row's content

      // Use the toolbar to redo the last undone action (which should redo the deletion of the case)
      toolbar.getRedoTool().click()

      // Add assertions here to verify the case is deleted again
      // For example, check the number of rows or a specific row's content
    })
  })

  describe("table component", () => {
    it("updates table title", () => {
      c.getComponentTitle("table").should("have.text", collectionName)
      c.changeComponentTitle("table", renamedCollectionName)
      c.getComponentTitle("table").should("have.text", renamedCollectionName)

      // TODO: add a check for undo/redo rename Collection name
      // See PT #187033159
    })
    it("creates tables with new collection name", () => {
      table.createNewTableFromToolshelf()

      c.getComponentTitle("table").should("contain", collectionName)
      c.getComponentTitle("table", 1).should("contain", newCollectionName)

      table.createNewTableFromToolshelf()
      c.getComponentTitle("table", 2).should("contain", newCollectionName)
    })
    it("creates tables with new collection names when existing ones are closed", () => {
      c.closeComponent("table")
      c.checkComponentDoesNotExist("table")
      table.createNewTableFromToolshelf()
      c.getComponentTitle("table").should("contain", newCollectionName)

      c.closeComponent("table")
      c.checkComponentDoesNotExist("table")
      table.createNewTableFromToolshelf()
      c.getComponentTitle("table").should("contain", newCollectionName)
    })
    it("closes and reopens existing case tables with undo and redo", () => {
      c.closeComponent("table")
      c.checkComponentDoesNotExist("table")

      // Add undo for closing table component
      cy.log("check for undo/redo after closing table")
      toolbar.getUndoTool().click()

      // Asserts table has been reopened
      c.getComponentTitle("table").should("contain", "Mammals")

      // Add redo for closing table
      toolbar.getRedoTool().click()

      // Asserts table is closed again
      c.checkComponentDoesNotExist("table")

      table.openExistingTableFromToolshelf(collectionName)
      c.getComponentTitle("table").should("contain", collectionName)
    })
    it("checks all table tooltips", () => {
      c.selectTile("table", 0)
      toolbar.getToolShelfIcon("table").then($element => {
        c.checkToolTip($element, c.tooltips.tableToolShelfIcon)
      })
      c.getMinimizeButton("table").then($element => {
        c.checkToolTip($element, c.tooltips.minimizeComponent)
      })
      c.getCloseButton("table").then($element => {
        c.checkToolTip($element, c.tooltips.closeComponent)
      })
      table.getToggleCardView().then($element => {
        c.checkToolTip($element, c.tooltips.tableSwitchCaseCard)
      })
      table.getDatasetInfoButton().then($element => {
        c.checkToolTip($element, c.tooltips.tableDatasetInfoButton)
      })
      table.getResizeButton().then($element => {
        c.checkToolTip($element, c.tooltips.tableResizeButton)
      })
      table.getDeleteCasesButton().then($element => {
        c.checkToolTip($element, c.tooltips.tableDeleteCasesButton)
      })
      table.getHideShowButton().then($element => {
        c.checkToolTip($element, c.tooltips.tableHideShowButton)
      })
      table.getRulerButton().then($element => {
        c.checkToolTip($element, c.tooltips.tableRulerButton)
      })
    })
  })

  describe("table cell editing", () => {
    it("edits cells with color swatch", () => {
      cy.log("checking cell contents")
      table.getGridCell(2, 2).should("contain", "African Elephant")

      cy.log("double-clicking the cell")
      // double-click to initiate editing cell
      table.getGridCell(2, 2).dblclick()
      cy.wait(1000) // Wait for the editing input to appear

      cy.log("check the editing cell contents")
      table.getGridCell(2, 2).find("[data-testid='cell-text-editor']").should("have.value", "African Elephant")
      // type a color string
      table.getGridCell(2, 2).find("[data-testid='cell-text-editor']").type("#ff00ff{enter}")
      // verify that cell shows color swatch of appropriate color
      table.verifyCellSwatchColor(2, 2, "rgb(255, 0, 255)")
<<<<<<< HEAD
      //this test has become flaky. commenting
      //out for now
=======
      
>>>>>>> ec367724
      cy.log("double-click to begin editing cell")
      table.getGridCell(2, 2).dblclick({force: true})
      cy.wait(1000) // Wait for the editing input to appear

      cy.log("click color swatch to bring up color palette")
      table.getGridCell(2, 2)
        .find("button.cell-edit-color-swatch") // Simplified selector
        .should('exist')
        .should('be.visible')
        .dblclick({ force: true }) // Double-click the button
      cy.wait(1000) // Wait for the color palette to appear

      cy.log("click hue bar to change color")
      cy.get(`.react-colorful .react-colorful__hue [aria-label="Hue"]`).should('be.visible').click()
      cy.wait(1000) // Wait for the color change to be reflected

      cy.log("verify that the color actually changed")
<<<<<<< HEAD
=======
      // verify that the color actually changed
>>>>>>> ec367724
      table.verifyEditCellSwatchColor(2, 2, "rgb(0, 255,")

      cy.log("type escape key to dismiss color palette")
      cy.get(".react-colorful").type("{esc}")

      cy.log("verify that cell displays original color")
      table.verifyCellSwatchColor(2, 2, "rgb(255, 0, 255)")

      cy.log("double-click to begin editing cell again")
      table.getGridCell(2, 2).dblclick()
      cy.wait(1000) // Wait for the editing input to appear

      cy.log("click color swatch to bring up color palette again")
      table.getGridCell(2, 2)
        .find("button.cell-edit-color-swatch") // Simplified selector
        .should('exist')
        .should('be.visible')
        .dblclick({ force: true }) // Double-click the button
      cy.wait(1000) // Wait for the color palette to appear

      cy.log("click hue bar to change color again")
      cy.get(`.react-colorful .react-colorful__hue [aria-label="Hue"]`).should('be.visible').click()
      cy.wait(1000) // Wait for the color change to be reflected

      cy.log("verify that the color actually changed again")
      table.verifyEditCellSwatchColor(2, 2, "rgb(0, 255,")

      cy.log("click Set Color button to dismiss color palette and change color")
      cy.get(".text-editor-color-picker .set-color-button").should('be.visible').click()

      cy.log("verify that the color actually changed finally")
      table.verifyCellSwatchColor(2, 2, "rgb(0, 255,")
    })
})
})<|MERGE_RESOLUTION|>--- conflicted
+++ resolved
@@ -931,12 +931,7 @@
       table.getGridCell(2, 2).find("[data-testid='cell-text-editor']").type("#ff00ff{enter}")
       // verify that cell shows color swatch of appropriate color
       table.verifyCellSwatchColor(2, 2, "rgb(255, 0, 255)")
-<<<<<<< HEAD
-      //this test has become flaky. commenting
-      //out for now
-=======
       
->>>>>>> ec367724
       cy.log("double-click to begin editing cell")
       table.getGridCell(2, 2).dblclick({force: true})
       cy.wait(1000) // Wait for the editing input to appear
@@ -954,10 +949,6 @@
       cy.wait(1000) // Wait for the color change to be reflected
 
       cy.log("verify that the color actually changed")
-<<<<<<< HEAD
-=======
-      // verify that the color actually changed
->>>>>>> ec367724
       table.verifyEditCellSwatchColor(2, 2, "rgb(0, 255,")
 
       cy.log("type escape key to dismiss color palette")
