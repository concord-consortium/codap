--- conflicted
+++ resolved
@@ -118,14 +118,6 @@
     // Close the inspector panel if needed
     this.clickInspectorPanel()
   },
-<<<<<<< HEAD
-  addSlider() {
-    c.getIconFromToolShelf("slider").click()
-  },
-  deleteSlider() {
-    c.closeComponent("slider")
-  },
-=======
   selectScaleType(scaleType: "numeric" | "date", index = 0) {
     const today = new Date().toLocaleDateString("en-US")
     // Grab the button that opens the scale type menu
@@ -135,5 +127,10 @@
     cy.clickWhenClickable(`[data-testid="slider-scale-${scaleType}"]`)
     // cy.get('[data-testid="slider-date-display"]').should("have.text", today)
   }
->>>>>>> bd4e6679
+  addSlider() {
+    c.getIconFromToolShelf("slider").click()
+  },
+  deleteSlider() {
+    c.closeComponent("slider")
+  },
 }