import React, { useCallback, useEffect, useState } from "react"
import { CodapDndContext } from "./codap-dnd-context"
import { ToolShelf } from "./tool-shelf/tool-shelf"
import {Container} from "./container"
import {gDataBroker} from "../models/data/data-broker"
import {DataSet, IDataSet, toCanonical} from "../models/data/data-set"
import { addDefaultComponents, getCurrentDocument } from "../models/document/create-codap-document"
import {useDropHandler} from "../hooks/use-drop-handler"
import { useKeyStates } from "../hooks/use-key-states"
import { V2DocumentContext } from "../hooks/use-v2-document-context"
import { registerTileTypes } from "../register-tile-types"
import { importSample, sampleData } from "../sample-data"
import { urlParams } from "../utilities/url-params"
import { CodapV2Document } from "../v2/codap-v2-document"

import "./app.scss"
import { Calculator } from "./calculator/calculator"

registerTileTypes([])

addDefaultComponents()

export function handleImportDataSet(data: IDataSet) {
  // add data set
  gDataBroker.addDataSet(data)
}

export const App = () => {
  const codapDocument = getCurrentDocument()
  const [v2Document, setV2Document] = useState<CodapV2Document | undefined>()
  const [calculatorOpen, setCalculatorOpen] = useState(false)

  useKeyStates()

  const _handleImportDataSet = useCallback((data: IDataSet) => {
    handleImportDataSet(data)
    setV2Document(undefined)
  }, [])

  const handleImportDocument = useCallback((document: CodapV2Document) => {
    // add data sets
    document.datasets.forEach(data => gDataBroker.addDataSet(data))
    setV2Document(document)
  }, [])

  useDropHandler({
    selector: "#app",
    onImportDataSet: _handleImportDataSet,
    onImportDocument: handleImportDocument
  })

  function createNewStarterDataset() {
    const newData = [{AttributeName: ""}]
    const ds = DataSet.create({name: "New Dataset"})
    ds.addAttribute({name: "AttributeName"})
    ds.addCases(toCanonical(ds, newData))
    gDataBroker.addDataSet(ds)
  }

  useEffect(() => {
    if (gDataBroker.dataSets.size === 0) {
      const sample = sampleData.find(name => urlParams.sample === name)
      if (sample) {
        importSample(sample, handleImportDataSet)
      } else {
        createNewStarterDataset()
      }
    }
  }, [])

  return (
    <CodapDndContext>
      <V2DocumentContext.Provider value={v2Document}>
        <div className="app" data-testid="app">
<<<<<<< HEAD
          <ToolShelf setCalculatorOpen={setCalculatorOpen}/>
          <Container>
            {/* each top-level child will be wrapped in a CodapComponent */}
            <DataSummary />
            <div className="hello-codap3">
              <div className="version-build-number">
                <span>v{pkg.version}-build-{build.buildNumber}</span>
              </div>
              <div>
                <img src={Icon}/>
                <Text text={sampleText}/>
                <p>{t("V3.INTRO.DRAG.CSV")}</p>
              </div>
              {calculatorOpen && <Calculator setCalculatorOpen={setCalculatorOpen} />}
            </div>
            <CaseTableComponent/>
            <GraphComponent />
            <SliderComponent sliderModel={initialSlider} />
          </Container>
=======
          <ToolShelf/>
          <Container content={codapDocument.content} />
>>>>>>> 06ac4b0c
        </div>
      </V2DocumentContext.Provider>
    </CodapDndContext>
  )
}<|MERGE_RESOLUTION|>--- conflicted
+++ resolved
@@ -72,30 +72,8 @@
     <CodapDndContext>
       <V2DocumentContext.Provider value={v2Document}>
         <div className="app" data-testid="app">
-<<<<<<< HEAD
           <ToolShelf setCalculatorOpen={setCalculatorOpen}/>
-          <Container>
-            {/* each top-level child will be wrapped in a CodapComponent */}
-            <DataSummary />
-            <div className="hello-codap3">
-              <div className="version-build-number">
-                <span>v{pkg.version}-build-{build.buildNumber}</span>
-              </div>
-              <div>
-                <img src={Icon}/>
-                <Text text={sampleText}/>
-                <p>{t("V3.INTRO.DRAG.CSV")}</p>
-              </div>
-              {calculatorOpen && <Calculator setCalculatorOpen={setCalculatorOpen} />}
-            </div>
-            <CaseTableComponent/>
-            <GraphComponent />
-            <SliderComponent sliderModel={initialSlider} />
-          </Container>
-=======
-          <ToolShelf/>
           <Container content={codapDocument.content} />
->>>>>>> 06ac4b0c
         </div>
       </V2DocumentContext.Provider>
     </CodapDndContext>
