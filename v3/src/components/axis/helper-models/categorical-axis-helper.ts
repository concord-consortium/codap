--- conflicted
+++ resolved
@@ -21,7 +21,7 @@
   categoriesSelectionRef: MutableRefObject<Selection<SVGGElement | BaseType, CatObject, SVGGElement, any> | undefined>
   categoriesRef: MutableRefObject<string[]>
   swapInProgress: MutableRefObject<boolean>
-  centerNonNumericLabels: boolean
+  centerCategoryLabels: boolean
   dragInfo: MutableRefObject<DragInfo>
   isColorAxis?: boolean
 }
@@ -31,7 +31,7 @@
   categoriesSelectionRef: MutableRefObject<Selection<SVGGElement | BaseType, CatObject, SVGGElement, any> | undefined>
   categoriesRef: MutableRefObject<string[]>
   swapInProgress: MutableRefObject<boolean>
-  centerNonNumericLabels: boolean
+  centerCategoryLabels: boolean
   dragInfo: MutableRefObject<DragInfo>
   isColorAxis: boolean
 
@@ -41,19 +41,14 @@
     this.categoriesSelectionRef = props.categoriesSelectionRef
     this.categoriesRef = props.categoriesRef
     this.swapInProgress = props.swapInProgress
-    this.centerNonNumericLabels = props.centerNonNumericLabels
+    this.centerCategoryLabels = props.centerCategoryLabels
     this.dragInfo = props.dragInfo
     this.isColorAxis = props.isColorAxis ?? false
   }
 
   render() {
     if (!(this.subAxisSelectionRef.current && this.categoriesSelectionRef.current)) return
-<<<<<<< HEAD
-
-    const {isVertical, centerNonNumericLabels, dragInfo} = this,
-=======
     const {isVertical, centerCategoryLabels, dragInfo, isColorAxis} = this,
->>>>>>> 4c004e7a
       categorySet = this.multiScale?.categorySet,
       dividerLength = this.layout.getAxisLength(otherPlace(this.axisPlace)) ?? 0,
       isRightCat = this.axisPlace === 'rightCat',
@@ -62,8 +57,8 @@
       numCategories = categories.length,
       hasCategories = !(categories.length === 1 && categories[0] === kMain),
       bandWidth = this.subAxisLength / numCategories,
-      collision = collisionExists({bandWidth, categories, centerNonNumericLabels}),
-      {rotation, textAnchor} = getCategoricalLabelPlacement(this.axisPlace, this.centerNonNumericLabels,
+      collision = collisionExists({bandWidth, categories, centerCategoryLabels}),
+      {rotation, textAnchor} = getCategoricalLabelPlacement(this.axisPlace, this.centerCategoryLabels,
         collision),
       duration = (this.isAnimating() && !this.swapInProgress.current &&
         dragInfo.current.indexOfCategory === -1) ? transitionDuration : 0
@@ -88,7 +83,7 @@
       .attr('y2', isVertical ? rangeMax : 0)
 
     const props: IGetCoordFunctionsProps = {
-        numCategories, centerNonNumericLabels, collision, axisIsVertical: isVertical, rangeMin, rangeMax,
+        numCategories, centerCategoryLabels, collision, axisIsVertical: isVertical, rangeMin, rangeMax,
         subAxisLength, isRightCat, isTop, dragInfo
       },
       fns = getCoordFunctions(props)
