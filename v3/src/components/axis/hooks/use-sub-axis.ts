<<<<<<< HEAD
import {BaseType, drag, format, ScaleLinear, select, Selection} from "d3"
import {reaction} from "mobx"
import {useCallback, useEffect, useMemo, useRef} from "react"
import {axisPlaceToAttrRole, transitionDuration} from "../../data-display/data-display-types"
import {useDataDisplayAnimation} from "../../data-display/hooks/use-data-display-animation"
import {AxisBounds, AxisPlace, axisPlaceToAxisFn, AxisScaleType, otherPlace} from "../axis-types"
import {useAxisLayoutContext} from "../models/axis-layout-context"
import {isCategoricalAxisModel, isNumericAxisModel} from "../models/axis-model"
import {isVertical} from "../../axis-graph-shared"
import { logMessageWithReplacement } from "../../../lib/log-message"
import {between} from "../../../utilities/math-utils"
import {mstAutorun} from "../../../utilities/mst-autorun"
import {isAliveSafe} from "../../../utilities/mst-utils"
import {kAxisTickLength} from "../../graph/graphing-types"
import {DragInfo, collisionExists, computeBestNumberOfTicks, getCategoricalLabelPlacement,
        getCoordFunctions, IGetCoordFunctionsProps} from "../axis-utils"
import { useAxisProviderContext } from "./use-axis-provider-context"
import { useDataDisplayModelContext } from "../../data-display/hooks/use-data-display-model"
=======
import { BaseType, drag, select, Selection } from "d3"
import { reaction } from "mobx"
import { mstAutorun } from "../../../utilities/mst-autorun"
>>>>>>> 11065cd7
import { mstReaction } from "../../../utilities/mst-reaction"
import { useCallback, useEffect, useMemo, useRef } from "react"
import { axisPlaceToAttrRole } from "../../data-display/data-display-types"
import { useDataDisplayAnimation } from "../../data-display/hooks/use-data-display-animation"
import { AxisPlace } from "../axis-types"
import { useAxisLayoutContext } from "../models/axis-layout-context"
import {
  IAxisModel,
  isBaseNumericAxisModel,
  isCategoricalAxisModel,
  isNumericAxisModel
} from "../models/axis-model"
import { isVertical } from "../../axis-graph-shared"
import { isAliveSafe } from "../../../utilities/mst-utils"
import { setNiceDomain } from "../../graph/utilities/graph-utils"
import { DragInfo } from "../axis-utils"
import { useAxisProviderContext } from "./use-axis-provider-context"
import { useDataDisplayModelContext } from "../../data-display/hooks/use-data-display-model"
import { EmptyAxisHelper } from "../helper-models/axis-helper"
import { NumericAxisHelper } from "../helper-models/numeric-axis-helper"
import { CatObject, CategoricalAxisHelper } from "../helper-models/categorical-axis-helper"
import { DateAxisHelper } from "../helper-models/date-axis-helper"

export interface IUseSubAxis {
  subAxisIndex: number
  axisPlace: AxisPlace
  subAxisElt: SVGGElement | null
  showScatterPlotGridLines: boolean
  centerCategoryLabels: boolean
}

export const useSubAxis = ({
                             subAxisIndex, axisPlace, subAxisElt, showScatterPlotGridLines, centerCategoryLabels
                           }: IUseSubAxis) => {
  const layout = useAxisLayoutContext(),
    displayModel = useDataDisplayModelContext(),
    dataConfig = displayModel.dataConfiguration,
    {isAnimating, stopAnimation} = useDataDisplayAnimation(),
    axisProvider = useAxisProviderContext(),
    axisModel = axisProvider.getAxis?.(axisPlace) as IAxisModel,
    isNumeric = isNumericAxisModel(axisModel),
    isCategorical = isCategoricalAxisModel(axisModel),
    multiScaleChangeCount = layout.getAxisMultiScale(axisModel?.place ?? 'bottom')?.changeCount ?? 0,
    savedCategorySetValuesRef = useRef<string[]>([]),
    dragInfo = useRef<DragInfo>({
      indexOfCategory: -1,
      catName: '',
      initialOffset: 0,
      currentOffset: 0,
      currentDragPosition: 0,
      currentDragPositionCatName: '',
      categories: [],
      bandwidth: 0,
      axisOrientation: 'horizontal',
      labelOrientation: 'horizontal'
    }),
    swapInProgress = useRef(false),
    subAxisSelectionRef = useRef<Selection<SVGGElement, any, any, any>>(),
    categoriesSelectionRef = useRef<Selection<SVGGElement | BaseType, CatObject, SVGGElement, any>>(),
    axisHelper = useMemo(() => {
      const helperProps =
        {displayModel, subAxisIndex, subAxisElt, axisModel, layout, isAnimating}
      let helper: EmptyAxisHelper | NumericAxisHelper | CategoricalAxisHelper | undefined = undefined
      if (axisModel) {
        switch (axisModel.type) {
          case 'empty':
            helper = new EmptyAxisHelper(helperProps)
            break
          case 'numeric':
            helper = new NumericAxisHelper(
              { ... helperProps, showScatterPlotGridLines})
            break
          case 'categorical':
            helper = new CategoricalAxisHelper(
              { ...helperProps, centerCategoryLabels, dragInfo,
                subAxisSelectionRef, categoriesSelectionRef, swapInProgress })
            break
          case 'date':
            subAxisSelectionRef.current = subAxisElt ? select(subAxisElt) : undefined
            helper = new DateAxisHelper({...helperProps, subAxisSelectionRef})
        }
      }
      return helper
    }, [displayModel, subAxisIndex, subAxisElt, axisModel, layout, isAnimating,
      showScatterPlotGridLines, centerCategoryLabels]),

    renderSubAxis = useCallback(() => {
      const _axisModel = axisProvider.getAxis?.(axisPlace)
      if (!isAliveSafe(_axisModel)) {
        console.warn("useSubAxis.renderSubAxis skipping rendering of defunct axis model:", axisPlace)
        return
      }
      const multiScale = layout.getAxisMultiScale(axisPlace)
      if (!multiScale) return // no scale, no axis (But this shouldn't happen)

<<<<<<< HEAD
      const subAxisLength = multiScale?.cellLength ?? 0,
        rangeMin = subAxisIndex * subAxisLength,
        rangeMax = rangeMin + subAxisLength,
        axisIsVertical = isVertical(axisPlace),
        axis = axisPlaceToAxisFn(axisPlace),
        type = _axisModel?.type,
        axisBounds = layout.getComputedBounds(axisPlace) as AxisBounds,
        newRange = axisIsVertical ? [rangeMax, rangeMin] : [rangeMin, rangeMax],
        d3Scale: AxisScaleType = multiScale.scale.copy().range(newRange) as AxisScaleType,
        initialTransform = (axisPlace === 'left')
          ? `translate(${axisBounds.left + axisBounds.width}, ${axisBounds.top})`
          : (axisPlace === 'top')
            ? `translate(${axisBounds.left}, ${axisBounds.top + axisBounds.height})`
            : `translate(${axisBounds.left}, ${axisBounds.top})`

      const renderEmptyAxis = () => {
          select(subAxisElt).selectAll('*').remove()
          select(subAxisElt)
            .attr("transform", initialTransform)
            .append('line')
            .attr('x1', 0)
            .attr('x2', axisIsVertical ? 0 : subAxisLength)
            .attr('y1', 0)
            .attr('y2', axisIsVertical ? subAxisLength : 0)
            .style("stroke", "lightgrey")
            .style("stroke-opacity", "0.7")
        },
        renderNumericAxis = () => {
          const numericScale = multiScale.scaleType === "linear"
                                 ? multiScale.numericScale?.copy().range(newRange) as ScaleLinear<number, number>
                                 : undefined
          if (!isNumericAxisModel(axisModel) || !numericScale) return
          select(subAxisElt).selectAll('*').remove()
          const axisScale = axis(numericScale).tickSizeOuter(0).tickFormat(format('.9'))
          const duration = isAnimating() ? transitionDuration : 0
          if (!axisIsVertical && displayModel.hasDraggableNumericAxis(axisModel)) {
            axisScale.tickValues(numericScale.ticks(computeBestNumberOfTicks(numericScale)))
          } else if (!displayModel.hasDraggableNumericAxis(axisModel)) {
            const formatter = (value: number) => multiScale.formatValueForScale(value)
            const { tickValues, tickLabels } = displayModel.nonDraggableAxisTicks(formatter)
            axisScale.tickValues(tickValues)
            axisScale.tickFormat((d, i) => tickLabels[i])
          }
          select(subAxisElt)
            .attr("transform", initialTransform)
            .transition().duration(duration)
            // @ts-expect-error types are incompatible
            .call(axisScale).selectAll("line,path")
            .style("stroke", "lightgrey")
            .style("stroke-opacity", "0.7")
        },

        renderScatterPlotGridLines = () => {
          if (axis) {
            const numericScale = d3Scale as unknown as ScaleLinear<number, number>
            select(subAxisElt).selectAll('.zero, .grid').remove()
            const tickLength = layout.getAxisLength(otherPlace(axisPlace)) ?? 0
            select(subAxisElt).append('g')
              .attr('class', 'grid')
              .call(axis(numericScale).tickSizeInner(-tickLength))
            select(subAxisElt).select('.grid').selectAll('text').remove()
            if (between(0, numericScale.domain()[0], numericScale.domain()[1])) {
              select(subAxisElt).append('g')
                .attr('class', 'zero')
                .call(axis(numericScale).tickSizeInner(-tickLength).tickValues([0]))
              select(subAxisElt).select('.zero').selectAll('text').remove()
            }
          }
        },

        renderCategoricalSubAxis = () => {
          if (!(subAxisSelectionRef.current && categoriesSelectionRef.current)) return

          const categorySet = multiScale?.categorySet,
            dividerLength = layout.getAxisLength(otherPlace(axisPlace)) ?? 0,
            isRightCat = axisPlace === 'rightCat',
            isTop = axisPlace === 'top',
            role = axisPlaceToAttrRole[axisPlace],
            categories: string[] = dataConfig?.categoryArrayForAttrRole(role) ?? [],
            numCategories = categories.length,
            hasCategories = !(categories.length === 1 && categories[0] === "__main__"),
            bandWidth = subAxisLength / numCategories,
            collision = collisionExists({bandWidth, categories, centerCategoryLabels}),
            {rotation, textAnchor} = getCategoricalLabelPlacement(axisPlace, centerCategoryLabels,
              collision),
            duration = (isAnimating() && !swapInProgress.current &&
              dragInfo.current.indexOfCategory === -1) ? transitionDuration : 0

          // Fill out dragInfo for use in drag callbacks
          const dI = dragInfo.current
          dI.categorySet = categorySet
          dI.categories = categories
          dI.bandwidth = bandWidth
          dI.axisOrientation = axisIsVertical ? 'vertical' : 'horizontal'
          dI.labelOrientation = axisIsVertical ? (collision ? 'horizontal' : 'vertical')
            : (collision ? 'vertical' : 'horizontal')

          const sAS = subAxisSelectionRef.current

          sAS.attr("transform", initialTransform)
            .select('line')
            .attr('x1', axisIsVertical ? 0 : rangeMin)
            .attr('x2', axisIsVertical ? 0 : rangeMax)
            .attr('y1', axisIsVertical ? rangeMin : 0)
            .attr('y2', axisIsVertical ? rangeMax : 0)

          const props: IGetCoordFunctionsProps = {
              numCategories, centerCategoryLabels, collision, axisIsVertical, rangeMin, rangeMax,
              subAxisLength, isRightCat, isTop, dragInfo
            },
            fns = getCoordFunctions(props)

          hasCategories && categoriesSelectionRef.current
            .join(
              enter => enter,
              update => {
                update.select('.tick')
                  .attr('x1', (d, i) => fns.getTickX(i))
                  .attr('x2', (d, i) => axisIsVertical
                    ? (isRightCat ? 1 : -1) * kAxisTickLength : fns.getTickX(i))
                  .attr('y1', (d, i) => fns.getTickY(i))
                  .attr('y2', (d, i) => axisIsVertical
                    ? fns.getTickY(i) : (isTop ? -1 : 1) * kAxisTickLength)
                // divider between groups
                update.select('.divider')
                  .attr('x1', (d, i) => fns.getDividerX(i))
                  .attr('x2', (d, i) => axisIsVertical
                    ? (isRightCat ? -1 : 1) * dividerLength : fns.getDividerX(i))
                  .attr('y1', (d, i) => fns.getDividerY(i))
                  .attr('y2', (d, i) => axisIsVertical
                    ? fns.getDividerY(i) : (isTop ? 1 : -1) * dividerLength)
                // labels
                update.select('.category-label')
                  .attr('transform', `${rotation}`)
                  .attr('text-anchor', textAnchor)
                  .attr('transform-origin', (d, i) => {
                    return `${fns.getLabelX(i)} ${fns.getLabelY(i)}`
                  })
                  .transition().duration(duration)
                  .attr('class', 'category-label')
                  .attr('x', (d, i) => fns.getLabelX(i))
                  .attr('y', (d, i) => fns.getLabelY(i))
                  .text((catObject: CatObject) => String(catObject.cat))
                return update
              }
            )
        }

      switch (type) {
        case 'empty':
          renderEmptyAxis()
          break
        case 'numeric':
          renderNumericAxis()
          showScatterPlotGridLines && renderScatterPlotGridLines()
          break
        case 'categorical':
          renderCategoricalSubAxis()
          break
      }
    }, [axisProvider, axisPlace, layout, subAxisIndex, subAxisElt, axisModel, isAnimating, displayModel,
        dataConfig, centerCategoryLabels, showScatterPlotGridLines]),
=======
      axisHelper?.render()
    }, [axisProvider, axisPlace, layout, axisHelper]),
>>>>>>> 11065cd7

    onDragStart = useCallback((event: any) => {
      const dI = dragInfo.current
      dI.currentDragPosition = dI.axisOrientation === 'horizontal' ? event.x : event.y
      dI.indexOfCategory = dI.axisOrientation === 'horizontal'
        ? Math.floor(dI.currentDragPosition / dI.bandwidth)
        : dI.categories.length - 1 - Math.floor(dI.currentDragPosition / dI.bandwidth)
      dI.catName = dI.categories[dI.indexOfCategory]
      dI.currentOffset = 0
      dI.initialOffset = dI.currentDragPosition - (dI.indexOfCategory + 0.5) * dI.bandwidth
    }, []),

    /**
     * Note: The event actually includes 'dx' and 'dy' properties, but they are not
     * used here because there was an episode during which they didn't work reliably
     * and the current less straightforward approach was adopted. It may be worth
     * revisiting this at some point.
     */
    onDrag = useCallback((event: any) => {
      const dI = dragInfo.current,
        delta = dI.axisOrientation === 'horizontal' ? event.dx : event.dy
      if (delta !== 0) {
        const
          numCategories = dI.categories.length,
          newDragPosition = dI.currentDragPosition + delta,
          cellIndex = Math.floor(newDragPosition / dI.bandwidth),
          newCatIndex = dI.axisOrientation === 'horizontal' ? cellIndex
            : dI.categories.length - cellIndex - 1
        dI.currentOffset += delta
        if (newCatIndex >= 0 && newCatIndex !== dI.indexOfCategory && newCatIndex < dI.categories.length) {
          dI.currentOffset = newDragPosition - (cellIndex + 0.5) * dI.bandwidth - dI.initialOffset

          // Figure out the label of the category before which the dragged category should be placed
          const moveToGreater = newCatIndex > dI.indexOfCategory,
            catToMoveBefore = moveToGreater
              ? (newCatIndex === numCategories - 1 ? '' : dI.categories[newCatIndex + 1])
              : dI.categories[newCatIndex]
          dI.indexOfCategory = newCatIndex
          dI.categorySet?.move(dI.catName, catToMoveBefore)
          dI.currentDragPositionCatName = catToMoveBefore
        } else {
          renderSubAxis()
        }
        dI.currentDragPosition = newDragPosition
      }
    }, [renderSubAxis]),

    onDragEnd = useCallback(() => {
      const dI = dragInfo.current
      dI.indexOfCategory = -1 // so dragInfo won't influence category placement
      stopAnimation() // disable animation for final placement
      renderSubAxis()
      displayModel.applyModelChange(() => {},
        { undoStringKey: "DG.Undo.graph.swapCategories",
          redoStringKey: "DG.Redo.graph.swapCategories",
          log: logMessageWithReplacement(
                "Moved category %@ into position of %@",
                {movedCategory: dI.catName, targetCategory: dI.currentDragPositionCatName})
        }
      )
    }, [stopAnimation, renderSubAxis, displayModel]),

    dragBehavior = useMemo(() => drag()
      .on("start", onDragStart)
      .on("drag", onDrag)
      .on("end", onDragEnd), [onDragStart, onDrag, onDragEnd]),

    /**
     * Make sure there is a group element for each category and that the text elements have drag behavior
     */
    setupCategories = useCallback(() => {
      if (!subAxisElt) return
      const role = axisPlaceToAttrRole[axisPlace],
        categories = dataConfig?.categoryArrayForAttrRole(role) ?? [],
        categoryData: CatObject[] = categories.map((cat, index) =>
          ({cat, index: isVertical(axisPlace) ? categories.length - index - 1 : index}))

      subAxisSelectionRef.current = select(subAxisElt)
      const sAS = subAxisSelectionRef.current

      select(subAxisElt).selectAll('*').remove()  // start over

      sAS.attr('class', 'axis').append('line')
      categoriesSelectionRef.current = sAS.selectAll('g')
        .data(categoryData)
        .join(
          (enter) => {
            return enter
              .append('g')
              .attr('class', 'category-group')
              .attr('data-testid', 'category-on-axis')
              // eslint-disable-next-line @typescript-eslint/ban-ts-comment
              // @ts-ignore
              .call(dragBehavior)
          }
        )
      categoriesSelectionRef.current.each(function () {
        const catGroup = select(this)
        // ticks
        catGroup.append('line')
          .attr('class', 'tick')
          .attr('data-testid', 'tick')
        // divider between groups
        catGroup.append('line')
          .attr('class', 'divider')
          .attr('data-testid', 'divider')
        // labels
        catGroup.append('text')
          .attr('class', 'category-label')
          .attr('data-testid', 'category-label')
          .attr('x', 0)
          .attr('y', 0)
      })

    }, [axisPlace, dataConfig, dragBehavior, subAxisElt])

  // update d3 scale and axis when scale type changes
  useEffect(() => {
    const disposer = reaction(
      () => axisModel?.scale,
      (scaleType) => {
        scaleType && layout.getAxisMultiScale(axisPlace)?.setScaleType(scaleType)
        renderSubAxis()
      }, {name: "useSubAxis [scaleType]"}
    )
    return () => disposer()
  }, [axisModel, axisPlace, isNumeric, layout, renderSubAxis])

  // Install reaction to bring about rerender when layout's computedBounds changes
  useEffect(() => {
    const disposer = reaction(
      () => layout.getComputedBounds(axisPlace),
      () => renderSubAxis(),
      {name: "useSubAxis [layout.getComputedBounds()"}
    )
    return () => disposer()
  }, [axisPlace, layout, renderSubAxis])

  // update d3 scale and axis when axis domain changes
  useEffect(function installDomainSync() {
    return mstAutorun(() => {
      const _axisModel = axisProvider?.getAxis?.(axisPlace)
      if (isAliveSafe(_axisModel)) {
        if (isBaseNumericAxisModel(_axisModel)) {
          const {domain} = _axisModel || {}
          layout.getAxisMultiScale(axisPlace)?.setNumericDomain(domain)
          renderSubAxis()
        }
      } else if (_axisModel) {
        console.warn("useSubAxis.installDomainSync skipping sync of defunct axis model")
      }
    }, {name: "useSubAxis.installDomainSync"}, axisProvider)
  }, [axisPlace, axisProvider, layout, renderSubAxis])

  // Refresh when category set, if any, changes
  useEffect(function installCategorySetSync() {
    if (isCategorical) {
      const disposer = reaction(() => {
        const multiScale = layout.getAxisMultiScale(axisModel.place),
          categoryValues = multiScale?.categoryValues
        return Array.from(categoryValues ?? [])
      }, (values) => {
        // todo: The above reaction is detecting changes to the set of values even when they haven't changed. Why?
        if (JSON.stringify(values) !== JSON.stringify(savedCategorySetValuesRef.current)) {
          setupCategories()
          swapInProgress.current = true
          renderSubAxis()
          savedCategorySetValuesRef.current = values
          swapInProgress.current = false
        }
      }, {name: "useSubAxis [categories]"})
      return () => disposer()
    }
  }, [axisModel, renderSubAxis, layout, isCategorical, setupCategories])

  const updateDomainAndRenderSubAxis = useCallback(() => {
    const role = axisPlaceToAttrRole[axisPlace]
    if (isCategoricalAxisModel(axisModel)) {
      const categoryValues = dataConfig?.categoryArrayForAttrRole(role) ?? []
      layout.getAxisMultiScale(axisPlace)?.setCategoricalDomain(categoryValues)
      setupCategories()
    } else if (isBaseNumericAxisModel(axisModel)) {
      const numericValues = dataConfig?.numericValuesForAttrRole(role) ?? []
      layout.getAxisMultiScale(axisPlace)?.setNumericDomain(numericValues)
      isBaseNumericAxisModel(axisModel) && setNiceDomain(numericValues, axisModel)
    }
    renderSubAxis()
  }, [axisModel, axisPlace, dataConfig, layout, renderSubAxis, setupCategories])

  useEffect(function respondToSelectionChanges() {
    if (dataConfig?.dataset) {
      return mstReaction(
        () => dataConfig.displayOnlySelectedCases && dataConfig?.dataset?.selectionChanges,
        () => updateDomainAndRenderSubAxis(),
        {name: "useSubAxis.respondToSelectionChanges"}, dataConfig
      )
    }
  }, [dataConfig, updateDomainAndRenderSubAxis])

  useEffect(function respondToHiddenCasesChange() {
    if (dataConfig) {
      return mstReaction(
        () => dataConfig.hiddenCases.length,
        () => updateDomainAndRenderSubAxis(),
        {name: "useSubAxis.respondToHiddenCasesChange"}, dataConfig
      )
    }
  }, [dataConfig, updateDomainAndRenderSubAxis])

  // update d3 scale and axis when layout/range changes
  useEffect(() => {
    const disposer = reaction(
      () => {
        return layout.getAxisLength(axisPlace)
      },
      () => {
        renderSubAxis()
      }, {name: "useSubAxis [axisLength]"}
    )
    return () => disposer()
  }, [axisPlace, layout, renderSubAxis])

  // update on multiScaleChangeCount change
  useEffect(() => {
    isCategorical && setupCategories()
    renderSubAxis()
  }, [renderSubAxis, multiScaleChangeCount, isCategorical, setupCategories])

  // We only need to do this for categorical axes
  useEffect(function setup() {
    if (subAxisElt && isCategorical) {
      setupCategories()
      renderSubAxis()
    }
  }, [subAxisElt, isCategorical, setupCategories, renderSubAxis])

}<|MERGE_RESOLUTION|>--- conflicted
+++ resolved
@@ -1,27 +1,6 @@
-<<<<<<< HEAD
-import {BaseType, drag, format, ScaleLinear, select, Selection} from "d3"
-import {reaction} from "mobx"
-import {useCallback, useEffect, useMemo, useRef} from "react"
-import {axisPlaceToAttrRole, transitionDuration} from "../../data-display/data-display-types"
-import {useDataDisplayAnimation} from "../../data-display/hooks/use-data-display-animation"
-import {AxisBounds, AxisPlace, axisPlaceToAxisFn, AxisScaleType, otherPlace} from "../axis-types"
-import {useAxisLayoutContext} from "../models/axis-layout-context"
-import {isCategoricalAxisModel, isNumericAxisModel} from "../models/axis-model"
-import {isVertical} from "../../axis-graph-shared"
-import { logMessageWithReplacement } from "../../../lib/log-message"
-import {between} from "../../../utilities/math-utils"
-import {mstAutorun} from "../../../utilities/mst-autorun"
-import {isAliveSafe} from "../../../utilities/mst-utils"
-import {kAxisTickLength} from "../../graph/graphing-types"
-import {DragInfo, collisionExists, computeBestNumberOfTicks, getCategoricalLabelPlacement,
-        getCoordFunctions, IGetCoordFunctionsProps} from "../axis-utils"
-import { useAxisProviderContext } from "./use-axis-provider-context"
-import { useDataDisplayModelContext } from "../../data-display/hooks/use-data-display-model"
-=======
 import { BaseType, drag, select, Selection } from "d3"
 import { reaction } from "mobx"
 import { mstAutorun } from "../../../utilities/mst-autorun"
->>>>>>> 11065cd7
 import { mstReaction } from "../../../utilities/mst-reaction"
 import { useCallback, useEffect, useMemo, useRef } from "react"
 import { axisPlaceToAttrRole } from "../../data-display/data-display-types"
@@ -117,173 +96,8 @@
       const multiScale = layout.getAxisMultiScale(axisPlace)
       if (!multiScale) return // no scale, no axis (But this shouldn't happen)
 
-<<<<<<< HEAD
-      const subAxisLength = multiScale?.cellLength ?? 0,
-        rangeMin = subAxisIndex * subAxisLength,
-        rangeMax = rangeMin + subAxisLength,
-        axisIsVertical = isVertical(axisPlace),
-        axis = axisPlaceToAxisFn(axisPlace),
-        type = _axisModel?.type,
-        axisBounds = layout.getComputedBounds(axisPlace) as AxisBounds,
-        newRange = axisIsVertical ? [rangeMax, rangeMin] : [rangeMin, rangeMax],
-        d3Scale: AxisScaleType = multiScale.scale.copy().range(newRange) as AxisScaleType,
-        initialTransform = (axisPlace === 'left')
-          ? `translate(${axisBounds.left + axisBounds.width}, ${axisBounds.top})`
-          : (axisPlace === 'top')
-            ? `translate(${axisBounds.left}, ${axisBounds.top + axisBounds.height})`
-            : `translate(${axisBounds.left}, ${axisBounds.top})`
-
-      const renderEmptyAxis = () => {
-          select(subAxisElt).selectAll('*').remove()
-          select(subAxisElt)
-            .attr("transform", initialTransform)
-            .append('line')
-            .attr('x1', 0)
-            .attr('x2', axisIsVertical ? 0 : subAxisLength)
-            .attr('y1', 0)
-            .attr('y2', axisIsVertical ? subAxisLength : 0)
-            .style("stroke", "lightgrey")
-            .style("stroke-opacity", "0.7")
-        },
-        renderNumericAxis = () => {
-          const numericScale = multiScale.scaleType === "linear"
-                                 ? multiScale.numericScale?.copy().range(newRange) as ScaleLinear<number, number>
-                                 : undefined
-          if (!isNumericAxisModel(axisModel) || !numericScale) return
-          select(subAxisElt).selectAll('*').remove()
-          const axisScale = axis(numericScale).tickSizeOuter(0).tickFormat(format('.9'))
-          const duration = isAnimating() ? transitionDuration : 0
-          if (!axisIsVertical && displayModel.hasDraggableNumericAxis(axisModel)) {
-            axisScale.tickValues(numericScale.ticks(computeBestNumberOfTicks(numericScale)))
-          } else if (!displayModel.hasDraggableNumericAxis(axisModel)) {
-            const formatter = (value: number) => multiScale.formatValueForScale(value)
-            const { tickValues, tickLabels } = displayModel.nonDraggableAxisTicks(formatter)
-            axisScale.tickValues(tickValues)
-            axisScale.tickFormat((d, i) => tickLabels[i])
-          }
-          select(subAxisElt)
-            .attr("transform", initialTransform)
-            .transition().duration(duration)
-            // @ts-expect-error types are incompatible
-            .call(axisScale).selectAll("line,path")
-            .style("stroke", "lightgrey")
-            .style("stroke-opacity", "0.7")
-        },
-
-        renderScatterPlotGridLines = () => {
-          if (axis) {
-            const numericScale = d3Scale as unknown as ScaleLinear<number, number>
-            select(subAxisElt).selectAll('.zero, .grid').remove()
-            const tickLength = layout.getAxisLength(otherPlace(axisPlace)) ?? 0
-            select(subAxisElt).append('g')
-              .attr('class', 'grid')
-              .call(axis(numericScale).tickSizeInner(-tickLength))
-            select(subAxisElt).select('.grid').selectAll('text').remove()
-            if (between(0, numericScale.domain()[0], numericScale.domain()[1])) {
-              select(subAxisElt).append('g')
-                .attr('class', 'zero')
-                .call(axis(numericScale).tickSizeInner(-tickLength).tickValues([0]))
-              select(subAxisElt).select('.zero').selectAll('text').remove()
-            }
-          }
-        },
-
-        renderCategoricalSubAxis = () => {
-          if (!(subAxisSelectionRef.current && categoriesSelectionRef.current)) return
-
-          const categorySet = multiScale?.categorySet,
-            dividerLength = layout.getAxisLength(otherPlace(axisPlace)) ?? 0,
-            isRightCat = axisPlace === 'rightCat',
-            isTop = axisPlace === 'top',
-            role = axisPlaceToAttrRole[axisPlace],
-            categories: string[] = dataConfig?.categoryArrayForAttrRole(role) ?? [],
-            numCategories = categories.length,
-            hasCategories = !(categories.length === 1 && categories[0] === "__main__"),
-            bandWidth = subAxisLength / numCategories,
-            collision = collisionExists({bandWidth, categories, centerCategoryLabels}),
-            {rotation, textAnchor} = getCategoricalLabelPlacement(axisPlace, centerCategoryLabels,
-              collision),
-            duration = (isAnimating() && !swapInProgress.current &&
-              dragInfo.current.indexOfCategory === -1) ? transitionDuration : 0
-
-          // Fill out dragInfo for use in drag callbacks
-          const dI = dragInfo.current
-          dI.categorySet = categorySet
-          dI.categories = categories
-          dI.bandwidth = bandWidth
-          dI.axisOrientation = axisIsVertical ? 'vertical' : 'horizontal'
-          dI.labelOrientation = axisIsVertical ? (collision ? 'horizontal' : 'vertical')
-            : (collision ? 'vertical' : 'horizontal')
-
-          const sAS = subAxisSelectionRef.current
-
-          sAS.attr("transform", initialTransform)
-            .select('line')
-            .attr('x1', axisIsVertical ? 0 : rangeMin)
-            .attr('x2', axisIsVertical ? 0 : rangeMax)
-            .attr('y1', axisIsVertical ? rangeMin : 0)
-            .attr('y2', axisIsVertical ? rangeMax : 0)
-
-          const props: IGetCoordFunctionsProps = {
-              numCategories, centerCategoryLabels, collision, axisIsVertical, rangeMin, rangeMax,
-              subAxisLength, isRightCat, isTop, dragInfo
-            },
-            fns = getCoordFunctions(props)
-
-          hasCategories && categoriesSelectionRef.current
-            .join(
-              enter => enter,
-              update => {
-                update.select('.tick')
-                  .attr('x1', (d, i) => fns.getTickX(i))
-                  .attr('x2', (d, i) => axisIsVertical
-                    ? (isRightCat ? 1 : -1) * kAxisTickLength : fns.getTickX(i))
-                  .attr('y1', (d, i) => fns.getTickY(i))
-                  .attr('y2', (d, i) => axisIsVertical
-                    ? fns.getTickY(i) : (isTop ? -1 : 1) * kAxisTickLength)
-                // divider between groups
-                update.select('.divider')
-                  .attr('x1', (d, i) => fns.getDividerX(i))
-                  .attr('x2', (d, i) => axisIsVertical
-                    ? (isRightCat ? -1 : 1) * dividerLength : fns.getDividerX(i))
-                  .attr('y1', (d, i) => fns.getDividerY(i))
-                  .attr('y2', (d, i) => axisIsVertical
-                    ? fns.getDividerY(i) : (isTop ? 1 : -1) * dividerLength)
-                // labels
-                update.select('.category-label')
-                  .attr('transform', `${rotation}`)
-                  .attr('text-anchor', textAnchor)
-                  .attr('transform-origin', (d, i) => {
-                    return `${fns.getLabelX(i)} ${fns.getLabelY(i)}`
-                  })
-                  .transition().duration(duration)
-                  .attr('class', 'category-label')
-                  .attr('x', (d, i) => fns.getLabelX(i))
-                  .attr('y', (d, i) => fns.getLabelY(i))
-                  .text((catObject: CatObject) => String(catObject.cat))
-                return update
-              }
-            )
-        }
-
-      switch (type) {
-        case 'empty':
-          renderEmptyAxis()
-          break
-        case 'numeric':
-          renderNumericAxis()
-          showScatterPlotGridLines && renderScatterPlotGridLines()
-          break
-        case 'categorical':
-          renderCategoricalSubAxis()
-          break
-      }
-    }, [axisProvider, axisPlace, layout, subAxisIndex, subAxisElt, axisModel, isAnimating, displayModel,
-        dataConfig, centerCategoryLabels, showScatterPlotGridLines]),
-=======
       axisHelper?.render()
     }, [axisProvider, axisPlace, layout, axisHelper]),
->>>>>>> 11065cd7
 
     onDragStart = useCallback((event: any) => {
       const dI = dragInfo.current
