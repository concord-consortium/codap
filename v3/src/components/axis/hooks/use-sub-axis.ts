--- conflicted
+++ resolved
@@ -20,12 +20,8 @@
 import { DateAxisHelper } from "../helper-models/date-axis-helper"
 import { NumericAxisHelper } from "../helper-models/numeric-axis-helper"
 import { useAxisLayoutContext } from "../models/axis-layout-context"
-<<<<<<< HEAD
-import {IAxisModel, isBaseNumericAxisModel, isCategoricalAxisModel, isColorAxisModel} from "../models/axis-model"
-=======
 import {IAxisModel, isBaseNumericAxisModel, isCategoricalAxisModel, isCategoricalOrColorAxisModel,
         isColorAxisModel} from "../models/axis-model"
->>>>>>> 4c004e7a
 import { useAxisProviderContext } from "./use-axis-provider-context"
 
 export interface IUseSubAxis {
@@ -34,7 +30,7 @@
   subAxisEltRef: MutableRefObject<SVGGElement | null>
   showScatterPlotGridLines: boolean
   showZeroAxisLine: boolean
-  centerNonNumericLabels: boolean
+  centerCategoryLabels: boolean
 }
 
 // associate axis helpers with axis models
@@ -57,7 +53,7 @@
 }
 
 export const useSubAxis = ({
-                             subAxisIndex, axisPlace, subAxisEltRef, showScatterPlotGridLines, centerNonNumericLabels,
+                             subAxisIndex, axisPlace, subAxisEltRef, showScatterPlotGridLines, centerCategoryLabels,
                              showZeroAxisLine
                            }: IUseSubAxis) => {
   const layout = useAxisLayoutContext(),
@@ -67,11 +63,7 @@
     axisProvider = useAxisProviderContext(),
     axisModel = axisProvider.getAxis(axisPlace),
     isCategorical = isCategoricalAxisModel(axisModel),
-<<<<<<< HEAD
-    isColor = isColorAxisModel(axisModel),
-=======
     isColorAxis = isColorAxisModel(axisModel),
->>>>>>> 4c004e7a
     multiScaleChangeCount = layout.getAxisMultiScale(axisModel?.place ?? 'bottom')?.changeCount ?? 0,
     dragInfo = useRef<DragInfo>({
       indexOfCategory: -1,
@@ -89,9 +81,6 @@
     subAxisSelectionRef = useRef<Selection<SVGGElement, any, any, any>>(),
     categoriesSelectionRef = useRef<Selection<SVGGElement | BaseType, CatObject, SVGGElement, any>>(),
     categoriesRef = useRef<string[]>([]),
-    colorsSelectionRef = useRef<Selection<SVGGElement | BaseType, ColorObject, SVGGElement, any>>(),
-    colorsRef = useRef<string[]>([]),
-    refToUse = isColor ? colorsRef : categoriesRef,
 
     renderSubAxis = useCallback(() => {
       const _axisModel = axisProvider.getAxis?.(axisPlace)
@@ -106,7 +95,6 @@
     }, [axisPlace, axisProvider, layout, subAxisIndex]),
 
     onDragStart = useCallback((event: any) => {
-      // console.log("in onDragStart dragInfo.current", dragInfo.current)
       const dI = dragInfo.current
       dI.currentDragPosition = dI.axisOrientation === 'horizontal' ? event.x : event.y
       dI.indexOfCategory = dI.axisOrientation === 'horizontal'
@@ -133,7 +121,6 @@
           cellIndex = Math.floor(newDragPosition / dI.bandwidth),
           newCatIndex = dI.axisOrientation === 'horizontal' ? cellIndex
             : dI.categories.length - cellIndex - 1
-
         dI.currentOffset += delta
         if (newCatIndex >= 0 && newCatIndex !== dI.indexOfCategory && newCatIndex < dI.categories.length) {
           dI.currentOffset = newDragPosition - (cellIndex + 0.5) * dI.bandwidth - dI.initialOffset
@@ -146,15 +133,13 @@
           dI.indexOfCategory = newCatIndex
           dI.categorySet?.move(dI.catName, catToMoveBefore)
           dI.currentDragPositionCatName = catToMoveBefore
-          // console.log("dI.categorySet?.valuesArray", dI.categorySet?.valuesArray)
-          refToUse.current = dI.categorySet?.valuesArray ?? []
-          console.log("in onDrag refToUse.current", refToUse.current)
+          categoriesRef.current = dI.categorySet?.valuesArray ?? []
         } else {
           renderSubAxis()
         }
         dI.currentDragPosition = newDragPosition
       }
-    }, [refToUse, renderSubAxis]),
+    }, [renderSubAxis]),
 
     onDragEnd = useCallback(() => {
       const dI = dragInfo.current
@@ -255,82 +240,7 @@
         multiScale?.setCategoricalDomain(categories)
       }
       categoriesRef.current = catArray
-<<<<<<< HEAD
-    }, [axisPlace, dataConfig, dragBehavior, layout, subAxisEltRef]),
-
-    setupColors = useCallback(() => {
-      const subAxisElt = subAxisEltRef.current,
-        axisLength = layout.getAxisLength(axisPlace),
-        numColorsLimit = Math.floor(axisLength / kDefaultColorSwatchHeight)
-      dataConfig?.setNumberOfCategoriesLimitForRole(axisPlaceToAttrRole[axisPlace], numColorsLimit)
-      const colorArray = (dataConfig?.categoryArrayForAttrRole(axisPlaceToAttrRole[axisPlace]) ?? []).slice()
-      if (colorArray[colorArray.length - 1] === kOther) {
-        colorArray[colorArray.length - 1] = translate("DG.CellAxis.other")
-      }
-      const colors = colorArray,
-        colorData: ColorObject[] = colors.map((cat, index) =>
-          ({color: cat, index: isVertical(axisPlace) ? colors.length - index - 1 : index}))
-
-      if (!subAxisElt) return
-      subAxisSelectionRef.current = select(subAxisElt)
-      const sAS = subAxisSelectionRef.current
-      if (sAS.classed('numeric-axis') || sAS.classed('date-axis')) {
-        sAS.selectAll('*').remove()
-        sAS.classed('numeric-axis', false)
-        sAS.classed('date-axis', false)
-      }
-
-      if (sAS.select('line').empty()) {
-        sAS.append('line').attr('class', 'axis')
-      }
-
-      colorsSelectionRef.current = sAS.selectAll('g')
-        .data(colorData)
-        .join(
-          enter => {
-            return enter
-              .append('g')
-              .attr('class', 'category-group')
-              .attr('data-testid', 'category-on-axis')
-              // eslint-disable-next-line @typescript-eslint/ban-ts-comment
-              // @ts-ignore
-              .call(dragBehavior)
-          }
-        )
-        colorsSelectionRef.current.each(function () {
-          const catGroup = select(this)
-          // ticks
-          if (catGroup.select('.tick').empty()) {
-            catGroup.append('line')
-              .attr('class', 'tick')
-              .attr('data-testid', 'tick')
-          }
-          // divider between groups
-          if (catGroup.select('.divider').empty()) {
-            catGroup.append('line')
-              .attr('class', 'divider')
-              .attr('data-testid', 'divider')
-          }
-          // labels
-          if (catGroup.select('.color-label').empty()) {
-            catGroup.append('rect')
-              .attr('class', 'color-label')
-              .attr('data-testid', 'color-label')
-              .attr('x', 0)
-              .attr('y', 0)
-          }
-        })
-
-      const multiScale = layout.getAxisMultiScale(axisPlace),
-        existingCategoryDomain = multiScale?.categoricalScale?.domain() ?? []
-      if (JSON.stringify(colors) !== JSON.stringify(existingCategoryDomain)) {
-        multiScale?.setCategoricalDomain(colors)
-      }
-      colorsRef.current = colorArray
-    }, [axisPlace, dataConfig, dragBehavior, layout, subAxisEltRef])
-=======
     }, [axisPlace, dataConfig, dragBehavior, isColorAxis, layout, subAxisEltRef])
->>>>>>> 4c004e7a
 
   // update axis helper
   useEffect(() => {
@@ -356,19 +266,8 @@
           // a crash on redo. So we only do it for non-categorical axes.
           shouldRenderSubAxis = false
           helper = new CategoricalAxisHelper(
-<<<<<<< HEAD
-            { ...helperProps, centerNonNumericLabels, dragInfo,
-              subAxisSelectionRef, categoriesSelectionRef, categoriesRef, swapInProgress })
-=======
             { ...helperProps, centerCategoryLabels, dragInfo,
               subAxisSelectionRef, categoriesSelectionRef, categoriesRef, swapInProgress, isColorAxis })
->>>>>>> 4c004e7a
-          break
-        case 'color':
-          shouldRenderSubAxis = false
-          helper = new ColorAxisHelper(
-            { ...helperProps, centerNonNumericLabels, dragInfo,
-              subAxisSelectionRef, colorsSelectionRef, colorsRef, swapInProgress })
           break
         case 'date':
           subAxisSelectionRef.current = subAxisElt ? select(subAxisElt) : undefined
@@ -379,13 +278,8 @@
         shouldRenderSubAxis && renderSubAxis()
       }
     }
-<<<<<<< HEAD
-  }, [axisModel, axisProvider, centerNonNumericLabels, displayModel, isAnimating, layout, renderSubAxis,
-            showScatterPlotGridLines, showZeroAxisLine, subAxisEltRef, subAxisIndex])
-=======
   }, [axisModel, axisProvider, centerCategoryLabels, displayModel, isAnimating, isColorAxis, layout,
       renderSubAxis, showScatterPlotGridLines, showZeroAxisLine, subAxisEltRef, subAxisIndex])
->>>>>>> 4c004e7a
 
   // update d3 scale and axis when scale type changes
   useEffect(() => {
@@ -405,13 +299,12 @@
       () => layout.getComputedBounds(axisPlace),
       () => {
         isCategorical && setupCategories()
-        isColor && setupColors()
         renderSubAxis()
       },
       {name: "useSubAxis [layout.getComputedBounds()"}
     )
     return () => disposer()
-  }, [axisPlace, layout, isCategorical, renderSubAxis, setupCategories, setupColors, isColor])
+  }, [axisPlace, layout, isCategorical, renderSubAxis, setupCategories])
 
   // update d3 scale and axis when axis domain changes
   useEffect(function installDomainSync() {
@@ -447,18 +340,7 @@
       }, {name: "useSubAxis [categories]", equals: comparer.structural}, dataConfig)
       return () => disposer()
     }
-    else if (isColor) {
-      const disposer = mstReaction(() => {
-        return (dataConfig?.categorySetForAttrRole(axisPlaceToAttrRole[axisPlace]))?.valuesArray
-      }, () => {
-        setupColors()
-        swapInProgress.current = true
-        renderSubAxis()
-        swapInProgress.current = false
-      }, {name: "useSubAxis [color]", equals: comparer.structural}, dataConfig)
-      return () => disposer()
-    }
-  }, [renderSubAxis, isCategorical, setupCategories, dataConfig, axisPlace, isColor, setupColors])
+  }, [renderSubAxis, isCategorical, setupCategories, dataConfig, axisPlace])
 
   const updateDomainAndRenderSubAxis = useCallback(() => {
     const role = axisPlaceToAttrRole[axisPlace],
@@ -477,14 +359,6 @@
         existingCategoryDomain = multiScale?.categoricalScale?.domain() ?? []
       if (JSON.stringify(categoryValues) === JSON.stringify(existingCategoryDomain)) return
       multiScale?.setCategoricalDomain(categoryValues)
-      renderSubAxis()
-    } else if (isColorAxisModel(axisModel)) {
-      setupColors()
-      const colorValues = colorsRef.current,
-        multiScale = layout.getAxisMultiScale(axisPlace),
-        existingCategoryDomain = multiScale?.categoricalScale?.domain() ?? []
-      if (JSON.stringify(colorValues) === JSON.stringify(existingCategoryDomain)) return
-      multiScale?.setCategoricalDomain(colorValues)
       renderSubAxis()
     } else if (isBaseNumericAxisModel(axisModel)) {
       const currentAxisDomain = axisModel.domain
@@ -504,7 +378,7 @@
         renderSubAxis()
       }
     }
-  }, [axisModel, axisPlace, dataConfig, layout, renderSubAxis, setupCategories, setupColors])
+  }, [axisModel, axisPlace, dataConfig, layout, renderSubAxis, setupCategories])
 
   useEffect(function respondToHiddenCasesChange() {
     if (dataConfig) {
@@ -533,9 +407,8 @@
   // update on multiScaleChangeCount change
   useEffect(() => {
     isCategorical && setupCategories()
-    isColor && setupColors()
     renderSubAxis()
-  }, [renderSubAxis, multiScaleChangeCount, isCategorical, setupCategories, isColor, setupColors])
+  }, [renderSubAxis, multiScaleChangeCount, isCategorical, setupCategories])
 
   // We only need to do this for categorical axes
   useEffect(function setup() {
@@ -543,10 +416,6 @@
       setupCategories()
       renderSubAxis()
     }
-    if (isColor) {
-      setupColors()
-      renderSubAxis()
-    }
-  }, [isCategorical, setupCategories, renderSubAxis, isColor, setupColors])
+  }, [isCategorical, setupCategories, renderSubAxis])
 
 }