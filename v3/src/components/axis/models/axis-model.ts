import { chooseDecimalPlaces } from "../../../utilities/math-utils"
import { determineLevels, formatDate, mapLevelToPrecision } from "../../../utilities/date-utils"
import {Instance, SnapshotIn, isAlive, types} from "mobx-state-tree"
import {applyModelChange} from "../../../models/history/apply-model-change"
import {AxisOrientation, AxisPlaces, IScaleType, ScaleTypes} from "../axis-types"

export const AxisModel = types.model("AxisModel", {
  type: types.optional(types.string, () => {
    throw "type must be overridden"
  }),
  place: types.enumeration([...AxisPlaces]),
  scale: types.optional(types.enumeration([...ScaleTypes]), "ordinal"),
  subType: types.optional(types.string, ""),
})
  .volatile(self => ({
    transitionDuration: 0
  }))
  .views(self => ({
    get orientation(): AxisOrientation {
      return ['left', 'rightCat', 'rightNumeric'].includes(self.place)
        ? "vertical" : "horizontal"
    },
    get isUpdatingDynamically() {
      return false
    }
  }))
  .actions(self => ({
    setScale(scale: IScaleType) {
      self.scale = scale
    },
    setTransitionDuration(duration: number) {
      self.transitionDuration = duration
    }
  }))
  // performs the specified action so that response actions are included and undo/redo strings assigned
  .actions(applyModelChange)

export interface IAxisModel extends Instance<typeof AxisModel> {}
export interface IAxisModelSnapshot extends SnapshotIn<typeof AxisModel> {}

export const EmptyAxisModel = AxisModel
  .named("EmptyAxisModel")
  .props({
    type: types.optional(types.literal("empty"), "empty")
  })
export interface IEmptyAxisModel extends Instance<typeof EmptyAxisModel> {}
export interface IEmptyAxisModelSnapshot extends SnapshotIn<typeof EmptyAxisModel> {}

export function isEmptyAxisModel(axisModel?: IAxisModel): axisModel is IEmptyAxisModel {
  return axisModel?.type === "empty"
}

export const BaseCategoricalAxisModel = AxisModel
  .named("CategoricalAxisModel")
  .props({
    scale: "band"
  })
export interface IBaseCategoricalAxisModel extends Instance<typeof BaseCategoricalAxisModel> {}
export interface IBaseCategoricalAxisModelSnapshot extends SnapshotIn<typeof BaseCategoricalAxisModel> {}

export const CategoricalAxisModel = BaseCategoricalAxisModel
  .named("CategoricalAxisModel")
  .props({
    type: types.optional(types.literal("categorical"), "categorical"),
  })
export interface ICategoricalAxisModel extends Instance<typeof CategoricalAxisModel> {}
export interface ICategoricalAxisModelSnapshot extends SnapshotIn<typeof CategoricalAxisModel> {}

export function isCategoricalAxisModel(axisModel?: IAxisModel): axisModel is ICategoricalAxisModel {
  return axisModel?.type === "categorical"
}

<<<<<<< HEAD
export const ColorAxisModel = BaseCategoricalAxisModel
  .named("ColorAxisModel")
  .props({
    type: types.optional(types.literal("color"), "color"),
  })
export interface IColorAxisModel extends Instance<typeof ColorAxisModel> {}
export interface IColorAxisModelSnapshot extends SnapshotIn<typeof ColorAxisModel> {}

export function isColorAxisModel(axisModel?: IAxisModel): axisModel is IColorAxisModel {
  return axisModel?.type === "color"
}

export function isCategoricalOrColorAxisModel(axisModel?: IAxisModel):
                                axisModel is ICategoricalAxisModel | IColorAxisModel {
  return isCategoricalAxisModel(axisModel) || isColorAxisModel(axisModel)
}
=======
export const ColorAxisModel = CategoricalAxisModel
  .named("ColorAxisModel")
  .props({
    subType: types.optional(types.literal("color"), "color")
  })
  export interface IColorAxisModel extends Instance<typeof ColorAxisModel> {}
  export interface IColorAxisModelSnapshot extends SnapshotIn<typeof ColorAxisModel> {}

  export function isColorAxisModel(axisModel?: IAxisModel): axisModel is IColorAxisModel {
    return axisModel?.type === "categorical" && axisModel?.subType === "color"
  }

  export function isCategoricalOrColorAxisModel(axisModel?: IAxisModel):
                                  axisModel is ICategoricalAxisModel | IColorAxisModel {
    return isCategoricalAxisModel(axisModel) || isColorAxisModel(axisModel)
  }
>>>>>>> 4c004e7a

export const BaseNumericAxisModel = AxisModel
  .named("BaseNumericAxisModel")
  .props({
    scale: types.optional(types.enumeration([...ScaleTypes]), "linear"),
    min: types.number,
    max: types.number
  })
  .volatile(_self => ({
    dynamicMin: undefined as number | undefined,
    dynamicMax: undefined as number | undefined,
    allowRangeToShrink: false
  }))
  .views(self => ({
    get integersOnly() {
      return false
    },
    get lockZero() {
      return false
    },
    get domain() {
      if (!isAlive(self)) {
        console.warn("AxisModel.domain called for defunct axis model")
        return [0, 1] as const
      }
      return [self.dynamicMin ?? self.min, self.dynamicMax ?? self.max] as const
    },
    get isUpdatingDynamically() {
      return self.dynamicMin != null || self.dynamicMax != null
    }
  }))
  .actions(self => ({
    setDynamicDomain(min: number, max: number) {
      // note: we don't snap to 0 during the drag
      self.dynamicMin = min
      self.dynamicMax = max
    },
    setDomain(min: number, max: number) {
      // If we're close enough to zero on either end, we snap to it
      const snapFactor = 100
      if ((max > 0) && (Math.abs(min) <= max / snapFactor)) {
        min = 0
      } else if ((min < 0) && (Math.abs(max) < Math.abs(min / snapFactor))) {
        max = 0
      }
      if (!self.allowRangeToShrink) {
        const currentMin = self.dynamicMin ?? self.min,
          currentMax = self.dynamicMax ?? self.max
        min = Math.min(min, currentMin)
        max = Math.max(max, currentMax)
      } else {
        self.allowRangeToShrink = false
      }
      if (isFinite(min)) self.min = min
      if (isFinite(max)) self.max = max
      self.dynamicMin = undefined
      self.dynamicMax = undefined
    },
    setMinimum(min: number) {
      if (isFinite(min)) {
        self.min = min
        self.dynamicMin = undefined
      }
    },
    setMaximum(max: number) {
      if (isFinite(max)) {
        self.max = max
        self.dynamicMax = undefined
      }
    },
    setAllowRangeToShrink(allowRangeToShrink: boolean) {
      self.allowRangeToShrink = allowRangeToShrink
    }
  }))

export interface IBaseNumericAxisModel extends Instance<typeof BaseNumericAxisModel> {}
export interface IBaseNumericAxisModelSnapshot extends SnapshotIn<typeof BaseNumericAxisModel> {}

export const NumericAxisModel = BaseNumericAxisModel
  .named("NumericAxisModel")
  .props({
    type: types.optional(types.literal("numeric"), "numeric")
  })
  .views(self => ({
    get minDisplay() {
      return String(self.integersOnly ? Math.round(self.min)
        : chooseDecimalPlaces(self.min, self.min, self.max))
    },
    get maxDisplay() {
      return String(self.integersOnly ? Math.round(self.max)
        : chooseDecimalPlaces(self.max, self.min, self.max))
    }
  }))

export interface INumericAxisModel extends Instance<typeof NumericAxisModel> {}
export interface INumericAxisModelSnapshot extends SnapshotIn<typeof NumericAxisModel> {}

export function isNumericAxisModel(axisModel?: IAxisModel): axisModel is INumericAxisModel {
  return axisModel?.type === "numeric"
}

export const PercentAxisModel = BaseNumericAxisModel
  .named("PercentAxisModel")
  .props({
    type: types.optional(types.literal("percent"), "percent")
  })
  .views(self => ({
    get lockZero() {
      return true
    },
  }))
export interface IPercentAxisModel extends Instance<typeof PercentAxisModel> {}
export interface IPercentAxisModelSnapshot extends SnapshotIn<typeof PercentAxisModel> {}
export function isPercentAxisModel(axisModel?: IAxisModel): axisModel is IPercentAxisModel {
  return axisModel?.type === "percent"
}

// ToDo: It _should_ be possible to have CountAxisModel inherit from PercentAxisModel and get rid of lockZero
//  but it causes a strange typescript error in graph-content-model.ts
export const CountAxisModel = BaseNumericAxisModel
  .named("CountAxisModel")
  .props({
    type: types.optional(types.literal("count"), "count")
  })
  .views(self => ({
    get lockZero() {
      return true
    },
    get integersOnly() {
      return true
    }
  }))
export interface ICountAxisModel extends Instance<typeof CountAxisModel> {}
export interface ICountAxisModelSnapshot extends SnapshotIn<typeof CountAxisModel> {}
export function isCountAxisModel(axisModel?: IAxisModel): axisModel is ICountAxisModel {
  return axisModel?.type === "count"
}

export function isNumericOrCountOrPercentAxisModel(axisModel?: IAxisModel):
    axisModel is INumericAxisModel | ICountAxisModel | IPercentAxisModel {
  return isNumericAxisModel(axisModel) || isCountAxisModel(axisModel) || isPercentAxisModel(axisModel)
}

export const DateAxisModel = BaseNumericAxisModel
  .named("DateAxisModel")
  .props({
    type: types.optional(types.literal("date"), "date"),
  })
  .views(self => ({
    get precisionForDisplay() {
      const levels = determineLevels(self.min, self.max)
      return mapLevelToPrecision(levels.innerLevel + 1)
    },
    get minDisplay() {
      return String(formatDate(self.min * 1000, this.precisionForDisplay))
    },
    get maxDisplay() {
      return String(formatDate(self.max * 1000, this.precisionForDisplay))
    }
  }))
export interface IDateAxisModel extends Instance<typeof DateAxisModel> {}
export interface IDateAxisModelSnapshot extends SnapshotIn<typeof DateAxisModel> {}

export function isDateAxisModel(axisModel?: IAxisModel): axisModel is IDateAxisModel {
  return axisModel?.type === "date"
}

export function isBaseNumericAxisModel(axisModel?: IAxisModel): axisModel is INumericAxisModel | IDateAxisModel {
  return isNumericAxisModel(axisModel) || isCountAxisModel(axisModel) || isPercentAxisModel(axisModel) ||
    isDateAxisModel(axisModel)
}

export const AxisModelUnion =
<<<<<<< HEAD
  types.union(EmptyAxisModel, CategoricalAxisModel, ColorAxisModel, NumericAxisModel, CountAxisModel, DateAxisModel)
export type IAxisModelUnion =
  IEmptyAxisModel | ICategoricalAxisModel | IColorAxisModel | INumericAxisModel | ICountAxisModel | IDateAxisModel
export type IAxisModelSnapshotUnion = IEmptyAxisModelSnapshot | ICategoricalAxisModelSnapshot |
  IColorAxisModelSnapshot | INumericAxisModelSnapshot | ICountAxisModelSnapshot | IDateAxisModelSnapshot

export function isAxisModelInUnion(model: IAxisModel): model is IAxisModelUnion {
  return isEmptyAxisModel(model) || isCategoricalAxisModel(model) || isColorAxisModel(model) ||
          isNumericAxisModel(model) || isCountAxisModel(model) || isDateAxisModel(model)
=======
  types.union(EmptyAxisModel, CategoricalAxisModel, ColorAxisModel,
              NumericAxisModel, CountAxisModel, PercentAxisModel, DateAxisModel)
export type IAxisModelUnion =
  IEmptyAxisModel | ICategoricalAxisModel | IColorAxisModel |
  INumericAxisModel | ICountAxisModel | IPercentAxisModel | IDateAxisModel
export type IAxisModelSnapshotUnion = IEmptyAxisModelSnapshot |
  ICategoricalAxisModelSnapshot | IColorAxisModelSnapshot |
  INumericAxisModelSnapshot | ICountAxisModelSnapshot | IPercentAxisModelSnapshot | IDateAxisModelSnapshot


export function isAxisModelInUnion(model: IAxisModel): model is IAxisModelUnion {
  return isEmptyAxisModel(model) || isCategoricalAxisModel(model) || isColorAxisModel(model) ||
          isNumericAxisModel(model) || isCountAxisModel(model) || isPercentAxisModel(model) || isDateAxisModel(model)
>>>>>>> 4c004e7a
}<|MERGE_RESOLUTION|>--- conflicted
+++ resolved
@@ -50,18 +50,11 @@
   return axisModel?.type === "empty"
 }
 
-export const BaseCategoricalAxisModel = AxisModel
+export const CategoricalAxisModel = AxisModel
   .named("CategoricalAxisModel")
   .props({
+    type: types.optional(types.literal("categorical"), "categorical"),
     scale: "band"
-  })
-export interface IBaseCategoricalAxisModel extends Instance<typeof BaseCategoricalAxisModel> {}
-export interface IBaseCategoricalAxisModelSnapshot extends SnapshotIn<typeof BaseCategoricalAxisModel> {}
-
-export const CategoricalAxisModel = BaseCategoricalAxisModel
-  .named("CategoricalAxisModel")
-  .props({
-    type: types.optional(types.literal("categorical"), "categorical"),
   })
 export interface ICategoricalAxisModel extends Instance<typeof CategoricalAxisModel> {}
 export interface ICategoricalAxisModelSnapshot extends SnapshotIn<typeof CategoricalAxisModel> {}
@@ -70,24 +63,6 @@
   return axisModel?.type === "categorical"
 }
 
-<<<<<<< HEAD
-export const ColorAxisModel = BaseCategoricalAxisModel
-  .named("ColorAxisModel")
-  .props({
-    type: types.optional(types.literal("color"), "color"),
-  })
-export interface IColorAxisModel extends Instance<typeof ColorAxisModel> {}
-export interface IColorAxisModelSnapshot extends SnapshotIn<typeof ColorAxisModel> {}
-
-export function isColorAxisModel(axisModel?: IAxisModel): axisModel is IColorAxisModel {
-  return axisModel?.type === "color"
-}
-
-export function isCategoricalOrColorAxisModel(axisModel?: IAxisModel):
-                                axisModel is ICategoricalAxisModel | IColorAxisModel {
-  return isCategoricalAxisModel(axisModel) || isColorAxisModel(axisModel)
-}
-=======
 export const ColorAxisModel = CategoricalAxisModel
   .named("ColorAxisModel")
   .props({
@@ -104,7 +79,6 @@
                                   axisModel is ICategoricalAxisModel | IColorAxisModel {
     return isCategoricalAxisModel(axisModel) || isColorAxisModel(axisModel)
   }
->>>>>>> 4c004e7a
 
 export const BaseNumericAxisModel = AxisModel
   .named("BaseNumericAxisModel")
@@ -278,17 +252,6 @@
 }
 
 export const AxisModelUnion =
-<<<<<<< HEAD
-  types.union(EmptyAxisModel, CategoricalAxisModel, ColorAxisModel, NumericAxisModel, CountAxisModel, DateAxisModel)
-export type IAxisModelUnion =
-  IEmptyAxisModel | ICategoricalAxisModel | IColorAxisModel | INumericAxisModel | ICountAxisModel | IDateAxisModel
-export type IAxisModelSnapshotUnion = IEmptyAxisModelSnapshot | ICategoricalAxisModelSnapshot |
-  IColorAxisModelSnapshot | INumericAxisModelSnapshot | ICountAxisModelSnapshot | IDateAxisModelSnapshot
-
-export function isAxisModelInUnion(model: IAxisModel): model is IAxisModelUnion {
-  return isEmptyAxisModel(model) || isCategoricalAxisModel(model) || isColorAxisModel(model) ||
-          isNumericAxisModel(model) || isCountAxisModel(model) || isDateAxisModel(model)
-=======
   types.union(EmptyAxisModel, CategoricalAxisModel, ColorAxisModel,
               NumericAxisModel, CountAxisModel, PercentAxisModel, DateAxisModel)
 export type IAxisModelUnion =
@@ -302,5 +265,4 @@
 export function isAxisModelInUnion(model: IAxisModel): model is IAxisModelUnion {
   return isEmptyAxisModel(model) || isCategoricalAxisModel(model) || isColorAxisModel(model) ||
           isNumericAxisModel(model) || isCountAxisModel(model) || isPercentAxisModel(model) || isDateAxisModel(model)
->>>>>>> 4c004e7a
 }