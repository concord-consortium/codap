import React, { useState } from "react"
import { observer } from "mobx-react-lite"
import { Editable, EditablePreview, EditableInput } from "@chakra-ui/react"
import { clsx } from "clsx"
import { IValueType } from "../../models/data/attribute"
import { useCaseCardModel } from "./use-case-card-model"
import { ICase } from "../../models/data/data-set-types"
import { INotification } from "../../models/history/apply-model-change"
import { isFiniteNumber } from "../../utilities/math-utils"
import { AttributeHeader } from "../case-tile-common/attribute-header"
import { AttributeHeaderDivider } from "../case-tile-common/attribute-header-divider"
import { GetDividerBoundsFn } from "../case-tile-common/case-tile-types"
import { ICollectionModel } from "../../models/data/collection"
<<<<<<< HEAD
import { createCasesNotification, updateCasesNotificationFromIds } from "../../models/data/data-set-notifications"
=======
import { applyCaseValueChanges } from "../case-tile-common/case-tile-utils"
>>>>>>> b6b7796e

import "./case-attr-view.scss"

interface ICaseAttrViewProps {
  caseId: string
  collection: ICollectionModel
  attrId: string
  name: string
  value: IValueType
  unit?: string
  getDividerBounds?: GetDividerBoundsFn
  onSetContentElt?: (contentElt: HTMLDivElement | null) => HTMLElement | null
}

export const CaseAttrView = observer(function CaseAttrView (props: ICaseAttrViewProps) {
  const { caseId, attrId, value, getDividerBounds, onSetContentElt } = props
  const data = useCaseCardModel()?.data
  const displayValue = value ? String(value) : ""
  const [isEditing, setIsEditing] = useState(false)
  const [editingValue, setEditingValue] = useState(displayValue)

  const handleChangeValue = (newValue: string) => {
    setEditingValue(newValue)
  }

  const handleCancel = (_previousName?: string) => {
    setEditingValue(displayValue)
    setIsEditing(false)
  }

  const handleSubmit = (newValue?: string) => {
    if (newValue) {
      const casesToUpdate: ICase[] = [{__id__: caseId, [attrId]: newValue}]

<<<<<<< HEAD
      data?.applyModelChange(
        () => {
          setCaseValuesWithCustomUndoRedo(data, casesToUpdate)
          if (collection?.id === data.childCollection.id) {
            // The child collection's case ids are persistent, so we can just use the casesToUpdate to
            // determine which case ids to use in the updateCasesNotification
            updatedCaseIds = casesToUpdate.map(aCase => aCase.__id__)
          } else {
            // Other collections have cases whose ids change when values change due to updated case grouping,
            // so we have to check which case ids were not present before updating to determine which case ids
            // to use in the updateCasesNotification
            collection?.caseIds.forEach(cid => {
              if (!oldCaseIds.has(cid)) updatedCaseIds.push(cid)
            })
          }
          oldCaseIds = new Set(collection?.caseIds ?? [])
        },
        {
          notify: () => {
            const notifications: INotification[] = []
            if (updatedCaseIds.length > 0) notifications.push(updateCasesNotificationFromIds(data, updatedCaseIds))
            if (updatedCaseIds.length > 0) notifications.push(createCasesNotification(updatedCaseIds, data))
            return notifications
          },
          undoStringKey,
          redoStringKey
        }
      )
=======
      if (data && casesToUpdate.length) {
        applyCaseValueChanges(data, casesToUpdate)
        return
      }

>>>>>>> b6b7796e
      setEditingValue(newValue)
    } else {
      setEditingValue(displayValue)
    }
    setIsEditing(false)
  }

  return (
    <tr className="case-card-attr" data-testid="case-card-attr">
      <td className="case-card-attr-name" data-testid="case-card-attr-name">
        <AttributeHeader
          attributeId={attrId}
          getDividerBounds={getDividerBounds}
          HeaderDivider={AttributeHeaderDivider}
          onSetHeaderContentElt={onSetContentElt}
        />
      </td>
      <td
        className={clsx("case-card-attr-value", {editing: isEditing, numeric: isFiniteNumber(Number(value))})}
        data-testid="case-card-attr-value"
      >
        <Editable
          className="case-card-attr-value-text"
          isPreviewFocusable={true}
          onCancel={handleCancel}
          onChange={handleChangeValue}
          onEdit={() => setIsEditing(true)}
          onSubmit={handleSubmit}
          submitOnBlur={true}
          value={isEditing ? editingValue : displayValue}
        >
          <EditablePreview paddingY={0} />
          <EditableInput
            className="case-card-attr-value-text-editor"
            data-testid="case-card-attr-value-text-editor"
            paddingY={0}
            value={editingValue}
          />
        </Editable>
      </td>
    </tr>
  )
})<|MERGE_RESOLUTION|>--- conflicted
+++ resolved
@@ -3,19 +3,14 @@
 import { Editable, EditablePreview, EditableInput } from "@chakra-ui/react"
 import { clsx } from "clsx"
 import { IValueType } from "../../models/data/attribute"
-import { useCaseCardModel } from "./use-case-card-model"
+import { ICollectionModel } from "../../models/data/collection"
 import { ICase } from "../../models/data/data-set-types"
-import { INotification } from "../../models/history/apply-model-change"
 import { isFiniteNumber } from "../../utilities/math-utils"
 import { AttributeHeader } from "../case-tile-common/attribute-header"
 import { AttributeHeaderDivider } from "../case-tile-common/attribute-header-divider"
 import { GetDividerBoundsFn } from "../case-tile-common/case-tile-types"
-import { ICollectionModel } from "../../models/data/collection"
-<<<<<<< HEAD
-import { createCasesNotification, updateCasesNotificationFromIds } from "../../models/data/data-set-notifications"
-=======
 import { applyCaseValueChanges } from "../case-tile-common/case-tile-utils"
->>>>>>> b6b7796e
+import { useCaseCardModel } from "./use-case-card-model"
 
 import "./case-attr-view.scss"
 
@@ -48,44 +43,13 @@
 
   const handleSubmit = (newValue?: string) => {
     if (newValue) {
-      const casesToUpdate: ICase[] = [{__id__: caseId, [attrId]: newValue}]
+      const casesToUpdate: ICase[] = [{ __id__: caseId, [attrId]: newValue }]
 
-<<<<<<< HEAD
-      data?.applyModelChange(
-        () => {
-          setCaseValuesWithCustomUndoRedo(data, casesToUpdate)
-          if (collection?.id === data.childCollection.id) {
-            // The child collection's case ids are persistent, so we can just use the casesToUpdate to
-            // determine which case ids to use in the updateCasesNotification
-            updatedCaseIds = casesToUpdate.map(aCase => aCase.__id__)
-          } else {
-            // Other collections have cases whose ids change when values change due to updated case grouping,
-            // so we have to check which case ids were not present before updating to determine which case ids
-            // to use in the updateCasesNotification
-            collection?.caseIds.forEach(cid => {
-              if (!oldCaseIds.has(cid)) updatedCaseIds.push(cid)
-            })
-          }
-          oldCaseIds = new Set(collection?.caseIds ?? [])
-        },
-        {
-          notify: () => {
-            const notifications: INotification[] = []
-            if (updatedCaseIds.length > 0) notifications.push(updateCasesNotificationFromIds(data, updatedCaseIds))
-            if (updatedCaseIds.length > 0) notifications.push(createCasesNotification(updatedCaseIds, data))
-            return notifications
-          },
-          undoStringKey,
-          redoStringKey
-        }
-      )
-=======
-      if (data && casesToUpdate.length) {
+      if (data) {
         applyCaseValueChanges(data, casesToUpdate)
         return
       }
 
->>>>>>> b6b7796e
       setEditingValue(newValue)
     } else {
       setEditingValue(displayValue)
