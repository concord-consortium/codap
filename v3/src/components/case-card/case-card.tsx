import { useMergeRefs } from "@chakra-ui/react"
import { observer } from "mobx-react-lite"
import React, { useRef } from "react"
// import { useResizeDetector } from "react-resize-detector"
import { useDataSet } from "../../hooks/use-data-set"
import { useCaseCardModel } from "./use-case-card-model"
import { prf } from "../../utilities/profiler"
import { CardView } from "./card-view"
// import { DGDataContext } from "../../models/v2/dg-data-context"

import "./case-card.v2"

interface IProps {
  setNodeRef: (element: HTMLElement | null) => void
}
export const CaseCard = observer(function CaseCard({ setNodeRef }: IProps) {
/*
  const { active } = useDndContext()
  const instanceId = useInstanceIdContext() || "case-card"
*/
  const {data} = useDataSet()
  const cardModel = useCaseCardModel()
  const containerRef = useRef<HTMLDivElement>(null)
  const mergeRefs = useMergeRefs<HTMLDivElement>(containerRef, setNodeRef)

  // const { width, height } = useResizeDetector({ targetRef: containerRef })

  // const { isTileSelected } = useTileModelContext()
  // const isFocused = isTileSelected()
  // const lastNewCollectionDrop = useRef<{ newCollectionId: string, beforeCollectionId: string } | undefined>()

/*
  const handleNewCollectionDrop = useCallback((dataSet: IDataSet, attrId: string, beforeCollectionId: string) => {
    if (dataSet.attrFromID(attrId)) {
      dataSet.applyModelChange(() => {
        const collection = dataSet.moveAttributeToNewCollection(attrId, beforeCollectionId)
        if (collection) {
          lastNewCollectionDrop.current = { newCollectionId: collection.id, beforeCollectionId }
        }
      }, {
        undoStringKey: "DG.Undo.caseTable.createCollection",
        redoStringKey: "DG.Redo.caseTable.createCollection"
      })
    }
  }, [])
*/

  if (!cardModel || !data) return null

  // access observable properties that should trigger re-renders
  data.collections.map(({ name }) => name)
  data.attributes.map(({ name }) => name)
  data.items.map(({ __id__ }) => __id__)
  data.selectionChanges   // eslint-disable-line no-unused-expressions

  return prf.measure("CaseCard.render", () => {
    // disable the overlay for the index column
/*
    const overlayDragId = active && `${active.id}`.startsWith(instanceId) && !(`${active.id}`.endsWith(kIndexColumnKey))
                            ? `${active.id}` : undefined
*/

    // const context = new DGDataContext(data)
    const columnWidths: Record<string, number> = {}
    cardModel.attributeColumnWidths.forEach((colWidth, id) => {
      const collection = data.getCollection(`${id}`)
      if (collection) {
        columnWidths[collection.name] = colWidth
      }
    })

<<<<<<< HEAD
    function handleResizeColumn(name: string, colWidth: number) {
      const collection = data?.getCollectionByName(name)
      if (collection) {
        data?.applyModelChange(() => {
          cardModel?.setAttributeColumnWidth(collection.id, colWidth)
        }, {
          undoStringKey: "DG.Undo.caseCard.columnWidthChange",
          redoStringKey: "DG.Redo.caseCard.columnWidthChange",
          log: "Resized column in case card"
        })
      }
    }
=======
    // function handleResizeColumn(name: string, colWidth: number) {
    //   const collection = data?.getCollectionByName(name)
    //   if (collection) {
    //     data?.applyModelChange(() => {
    //       cardModel?.setAttributeColumnWidth(collection.id, colWidth)
    //     }, {
    //       undoStringKey: "DG.Undo.caseCard.columnWidthChange",
    //       redoStringKey: "DG.Redo.caseCard.columnWidthChange",
    //     })
    //   }
    // }
>>>>>>> 9f8d7293

    return (
      <>
        <div ref={mergeRefs} className="case-card react-data-card" data-testid="case-card">
          <CardView />
        </div>
      </>
    )
  })
})

          // {/* <div className="case-card-content">
          //   {collections.map((collection, i) => {
          //     const key = collection.id
          //     const parent = i > 0 ? collections[i - 1] : undefined
          //     const collectionClient = new V2CollectionClient(data, collection.id)

          //     return (
          //       <ParentCollectionContext.Provider key={key} value={parent?.id}>
          //         <CollectionContext.Provider value={collection.id}>
          //           <div className="case-card-collection">
          //             <CaseCard
          //             <table>
          //               <tbody>
          //                 <CollectionHeader
          //                   index={undefined}
          //                   collClient={collectionClient}
          //                   caseID={undefined}
          //                   columnWidthPct={0.5}
          //                   // onCollectionNameChange={}
          //                   // onHeaderWidthChange={}
          //                   // dragStatus={undefined}
          //                   />
          //               </tbody>
          //             </table>
          //           </div>
          //           <CollectionCard onMount={handleCollectionCardMount}
          //             onNewCollectionDrop={handleNewCollectionDrop} onTableScroll={handleTableScroll}
          //             onScrollClosestRowIntoView={handleScrollClosestRowIntoView} />
          //         </CollectionContext.Provider>
          //       </ParentCollectionContext.Provider>
          //     )
          //   })}
          //   {<AttributeDragOverlay activeDragId={overlayDragId} />}
          // </div> */}<|MERGE_RESOLUTION|>--- conflicted
+++ resolved
@@ -69,20 +69,6 @@
       }
     })
 
-<<<<<<< HEAD
-    function handleResizeColumn(name: string, colWidth: number) {
-      const collection = data?.getCollectionByName(name)
-      if (collection) {
-        data?.applyModelChange(() => {
-          cardModel?.setAttributeColumnWidth(collection.id, colWidth)
-        }, {
-          undoStringKey: "DG.Undo.caseCard.columnWidthChange",
-          redoStringKey: "DG.Redo.caseCard.columnWidthChange",
-          log: "Resized column in case card"
-        })
-      }
-    }
-=======
     // function handleResizeColumn(name: string, colWidth: number) {
     //   const collection = data?.getCollectionByName(name)
     //   if (collection) {
@@ -91,10 +77,10 @@
     //     }, {
     //       undoStringKey: "DG.Undo.caseCard.columnWidthChange",
     //       redoStringKey: "DG.Redo.caseCard.columnWidthChange",
+    //		 log: "Resized column in case card"
     //     })
     //   }
     // }
->>>>>>> 9f8d7293
 
     return (
       <>
