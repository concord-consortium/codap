--- conflicted
+++ resolved
@@ -111,14 +111,9 @@
     const cardOrTableIconClass = tileInfo.iconClass
 
     return (
-<<<<<<< HEAD
       <ComponentTitleBar tile={tile} getTitle={getTitle(tile)} {...others}
-                         onHandleTitleChange={handleChangeTitle} onCloseTile={closeCaseTableOrCard}>
-=======
-      <ComponentTitleBar tile={tile} getTitle={getTitle} {...others}
                          onHandleTitleChange={handleChangeTitle} onCloseTile={closeCaseTableOrCard}
                          preventTitleChange={preventTitleChange}>
->>>>>>> 83b49e77
         <div className="header-left"
              title={caseTableOrCardToggleString}
              onClick={handleShowCardTableToggleMessage}
