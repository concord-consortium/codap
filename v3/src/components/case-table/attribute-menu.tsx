--- conflicted
+++ resolved
@@ -47,31 +47,7 @@
   }
 
   return (
-<<<<<<< HEAD
-    <MenuList className="codap-menu-list" ref={ref} data-testid="attribute-menu-list">
-      <MenuItem className="menu-item" onClick={onRenameAttribute}>Rename</MenuItem>
-      <MenuItem className="menu-item" onClick={()=>handleMenuItemClick("Fit width")}>Fit width to content</MenuItem>
-      <MenuItem className="menu-item" onClick={()=>handleMenuItemClick("Edit Attribute Properties")}>
-        Edit Attribute Properties...
-      </MenuItem>
-      <MenuItem className="menu-item" onClick={()=>handleMenuItemClick("Edit Formula")}>Edit Formula...</MenuItem>
-      <MenuItem className="menu-item" onClick={()=>handleMenuItemClick("Delete Formula")}>
-        Delete Formula (Keeping Values)
-      </MenuItem>
-      <MenuItem className="menu-item" onClick={()=>handleMenuItemClick("Rerandomize")}>Rerandomize</MenuItem>
-      <MenuItem className="menu-item" onClick={()=>handleMenuItemClick("Sort Ascending")}>
-        Sort Ascending (A→Z, 0→9)
-      </MenuItem>
-      <MenuItem className="menu-item" onClick={()=>handleMenuItemClick("Sort Descending")}>
-        Sort Descending (9→0, Z→A)
-      </MenuItem>
-      <MenuItem className="menu-item" onClick={handleHideAttribute}>Hide Attribute</MenuItem>
-      {/* temporary until table tool palette is implemented */}
-      <MenuItem className="menu-item" onClick={handleShowAllAttributes}>Show All Attributes</MenuItem>
-      <MenuItem className="menu-item" onClick={()=>handleDeleteAttribute()}>Delete Attribute</MenuItem>
-    </MenuList>
-=======
-    <>
+  	<>
       <MenuList ref={ref} data-testid="attribute-menu-list" lineHeight="none" fontSize="small" onKeyDown={handleMenuKeyDown}>
         <MenuItem onClick={onRenameAttribute}>Rename</MenuItem>
         <MenuItem onClick={() => handleMenuItemClick("Fit width")}>Fit width to content</MenuItem>
@@ -89,7 +65,6 @@
       <EditAttributePropertiesModal columnName={column.name as string} isOpen={isOpen} onClose={onClose}
           onModalOpen={onModalOpen} />
     </>
->>>>>>> ba3a701a
   )
 })
 AttributeMenuList.displayName = "AttributeMenuList"