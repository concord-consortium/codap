--- conflicted
+++ resolved
@@ -38,7 +38,6 @@
     attrId && data?.removeAttribute(attrId)
   }
 
-<<<<<<< HEAD
   const handleEditAttributeProps = () => {
     onOpen()
     onModalOpen(true)
@@ -49,7 +48,7 @@
 
   return (
     <>
-      <MenuList ref={ref} data-testid="attribute-menu-list" onKeyDown={(e)=>handleMenuKeyDown(e)}>
+      <MenuList ref={ref} data-testid="attribute-menu-list" lineHeight="none" fontSize="small" onKeyDown={handleMenuKeyDown}>
         <MenuItem onClick={onRenameAttribute}>Rename</MenuItem>
         <MenuItem onClick={() => handleMenuItemClick("Fit width")}>Fit width to content</MenuItem>
         <MenuItem onClick={handleEditAttributeProps}>Edit Attribute Properties...</MenuItem>
@@ -66,23 +65,6 @@
       <EditAttributePropertiesModal columnName={column.name as string} isOpen={isOpen} onClose={onClose}
           onModalOpen={onModalOpen} />
     </>
-=======
-  return (  // lineHeight="none" => line-height: 1 in chakra design system
-    <MenuList ref={ref} data-testid="attribute-menu-list" lineHeight="none" fontSize="small">
-      <MenuItem onClick={onRenameAttribute}>Rename</MenuItem>
-      <MenuItem onClick={()=>handleMenuItemClick("Fit width")}>Fit width to content</MenuItem>
-      <MenuItem onClick={()=>handleMenuItemClick("Edit Attribute Properties")}>Edit Attribute Properties...</MenuItem>
-      <MenuItem onClick={()=>handleMenuItemClick("Edit Formula")}>Edit Formula...</MenuItem>
-      <MenuItem onClick={()=>handleMenuItemClick("Delete Formula")}>Delete Formula (Keeping Values)</MenuItem>
-      <MenuItem onClick={()=>handleMenuItemClick("Rerandomize")}>Rerandomize</MenuItem>
-      <MenuItem onClick={()=>handleMenuItemClick("Sort Ascending")}>Sort Ascending (A→Z, 0→9)</MenuItem>
-      <MenuItem onClick={()=>handleMenuItemClick("Sort Descending")}>Sort Descending (9→0, Z→A)</MenuItem>
-      <MenuItem onClick={handleHideAttribute}>Hide Attribute</MenuItem>
-      {/* temporary until table tool palette is implemented */}
-      <MenuItem onClick={handleShowAllAttributes}>Show All Attributes</MenuItem>
-      <MenuItem onClick={()=>handleDeleteAttribute()}>Delete Attribute</MenuItem>
-    </MenuList>
->>>>>>> b570011d
   )
 })
 AttributeMenuList.displayName = "AttributeMenuList"