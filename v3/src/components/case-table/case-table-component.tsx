import { closestCenter, CollisionDetection, rectIntersection } from "@dnd-kit/core"
import { observer } from "mobx-react-lite"
import React from "react"
import { CaseMetadataContext } from "../../hooks/use-case-metadata"
import { useDataSetAndMetadata } from "../../hooks/use-data-set-and-metadata"
import { DataSetContext } from "../../hooks/use-data-set-context"
import { useTileDropOverlay } from "../../hooks/use-drag-drop"
import { InstanceIdContext, useNextInstanceId } from "../../hooks/use-instance-id-context"
import { registerTileCollisionDetection } from "../dnd-detect-collision"
import { ITileBaseProps } from "../tiles/tile-base-props"
import { CaseTable } from "./case-table"
import { ICaseTableModel, isCaseTableModel } from "./case-table-model"
import { kCaseTableIdBase } from "./case-table-types"
import { CaseTableModelContext } from "./use-case-table-model"

const collisionDetection: CollisionDetection = (args) => {
  // use rectangle intersection for collection drop zones
  const collisions = rectIntersection(args)
  const collectionDrop = collisions.find(collision => /new-collection.+drop$/.test(`${collision.id}`))
  if (collectionDrop) return [collectionDrop]
  // use closestCenter among column dividers for column resizing within table
  const droppableContainers = args.droppableContainers
                                .filter(container => /attribute-divider:.+drop$/.test(`${container.id}`))
  return closestCenter({ ...args, droppableContainers })
}
registerTileCollisionDetection(kCaseTableIdBase, collisionDetection)

export const CaseTableComponent = observer(function CaseTableComponent({ tile }: ITileBaseProps) {
  const instanceId = useNextInstanceId(kCaseTableIdBase)
  // pass in the instance id since the context hasn't been provided yet
  const { setNodeRef } = useTileDropOverlay(instanceId)

  const tableModel: ICaseTableModel | undefined = isCaseTableModel(tile?.content) ? tile?.content : undefined
  const { data, metadata } = useDataSetAndMetadata(tableModel?.data, tableModel?.metadata)

  // TODO: update model when appropriate
  // useEffect(() => {
  //   if (tableModel) {
  //     if (data && data !== tableModel.data) {
  //       tableModel.setData(data)
  //     }
  //     if (metadata && metadata !== tableModel.metadata) {
  //       tableModel.setMetadata(metadata)
  //     }
  //   }
  // }, [data, metadata, tableModel])

  if (!tableModel) return null

  return (
    <InstanceIdContext.Provider value={instanceId}>
      <DataSetContext.Provider value={data}>
        <CaseMetadataContext.Provider value={metadata}>
          <CaseTableModelContext.Provider value={tableModel}>
<<<<<<< HEAD
            <CaseTable setNodeRef={setNodeRef} />
=======
            <CaseTable tile={tile} setNodeRef={setNodeRef} />
>>>>>>> ec5ca392
          </CaseTableModelContext.Provider>
        </CaseMetadataContext.Provider>
      </DataSetContext.Provider>
    </InstanceIdContext.Provider>
  )
})<|MERGE_RESOLUTION|>--- conflicted
+++ resolved
@@ -52,11 +52,7 @@
       <DataSetContext.Provider value={data}>
         <CaseMetadataContext.Provider value={metadata}>
           <CaseTableModelContext.Provider value={tableModel}>
-<<<<<<< HEAD
-            <CaseTable setNodeRef={setNodeRef} />
-=======
             <CaseTable tile={tile} setNodeRef={setNodeRef} />
->>>>>>> ec5ca392
           </CaseTableModelContext.Provider>
         </CaseMetadataContext.Provider>
       </DataSetContext.Provider>
