import React, { useState } from "react"
import { Button, Menu, MenuButton, MenuItem, MenuList, ModalBody, ModalFooter,
    Tooltip, useDisclosure } from "@chakra-ui/react"
import { observer } from "mobx-react-lite"
import { logStringifiedObjectMessage } from "../../lib/log-message"
import { appState } from "../../models/app-state"
import { createDefaultTileOfType } from "../../models/codap/add-default-content"
import { INewTileOptions } from "../../models/codap/create-tile"
import { gDataBroker } from "../../models/data/data-broker"
import { DataSet } from "../../models/data/data-set"
import {
  dataContextCountChangedNotification, dataContextDeletedNotification
} from "../../models/data/data-set-notifications"
import { kSharedDataSetType, SharedDataSet } from "../../models/shared/shared-data-set"
import { getFormulaManager, getSharedModelManager } from "../../models/tiles/tile-environment"
import { ITileModel } from "../../models/tiles/tile-model"
import { createTileNotification } from "../../models/tiles/tile-notifications"
import { uniqueName } from "../../utilities/js-utils"
import { t } from "../../utilities/translation/translate"
import {
  createOrShowTableOrCardForDataset, createTableOrCardForDataset
} from "../case-tile-common/case-tile-utils"
import { CodapModal } from "../codap-modal"
import { ToolShelfButtonTag } from "../tool-shelf/tool-shelf-button"
import { kCaseTableTileType } from "./case-table-defs"

import AlertIcon from "../../assets/icons/icon-alert.svg"
import TableIcon from "../../assets/icons/icon-table.svg"
import TrashIcon from "../../assets/icons/icon-trash.svg"

import "../tool-shelf/tool-shelf.scss"

export const CaseTableToolShelfMenuList = observer(function CaseTableToolShelfMenuList() {
  const document = appState.document
  const content = document.content
  const manager = getSharedModelManager(document)
  const datasets = manager?.getSharedModelsByType<typeof SharedDataSet>(kSharedDataSetType) ?? []
  const datasetNames = datasets.map(data => data.dataSet.name)
  const { isOpen, onOpen, onClose } = useDisclosure()
  const [modalOpen, setModalOpen] = useState(false)
  const [dataSetIdToDeleteId, setDataSetIdToDelete] = useState("")

  if (!content) return null

  const handleCreateNewCaseTable = () => {
    let tile: Maybe<ITileModel>
    document.applyModelChange(() => {
      const baseName = t("DG.AppController.createDataSet.name")
      const newName = uniqueName(baseName, name => !datasetNames.includes(name), " ")
      const ds = DataSet.create({ name: newName, _title: newName })
      ds.addAttribute({ name: t("DG.AppController.createDataSet.initialAttribute") })
      const options: INewTileOptions = { animateCreation: true, markNewlyCreated: true }
      tile = createDefaultTileOfType(kCaseTableTileType, options)
      if (!tile) return
      const { sharedData, sharedMetadata } = gDataBroker.addDataSet(ds, tile.id)
      // Add dataset to the formula manager
      getFormulaManager(document)?.addDataSet(ds)
      createTableOrCardForDataset(sharedData, sharedMetadata, kCaseTableTileType, options)
    }, {
      notify: [ dataContextCountChangedNotification, () => createTileNotification(tile) ],
      undoStringKey: "V3.Undo.caseTable.create",
      redoStringKey: "V3.Redo.caseTable.create",
      log: {message: "Create New Empty DataSet", args: {}, category: "document"}
    })
  }

  const handleOpenRemoveDataSetModal = (dsId: string) => {
    setModalOpen(true)
    onOpen()
    setDataSetIdToDelete(dsId)
  }
  return (
    <>
      <MenuList className="tool-shelf-menu-list" data-testid="tool-shelf-table-menu-list">
        {datasets.map((dataset) => {
          // case table title reflects DataSet title
          const tileTitle = dataset.dataSet.title
          return (
<<<<<<< HEAD
            <MenuItem key={`${dataset.dataSet.id}`} className="tool-shelf-menu-item"
              onClick={()=>createOrShowTableOrCardForDataset(dataset)} data-testid={`tool-shelf-table-${tileTitle}`}>
              <TableIcon className="menu-icon case-table-icon"/>
=======
            // FIXME: this will create multiple undo entries
            <MenuItem key={`${dataset.dataSet.id}`} onClick={()=>createOrShowTableOrCardForDataset(dataset)}
              data-testid={`tool-shelf-table-${tileTitle}`}>
              <TableIcon className="case-table-icon"/>
>>>>>>> d89b84a4
              {tileTitle}
              <TrashIcon className="tool-shelf-menu-trash-icon"
                  onClick={() => handleOpenRemoveDataSetModal(dataset.dataSet.id)} />
            </MenuItem>
          )
        })}
        <MenuItem data-testid="tool-shelf-table-new-clipboard" isDisabled={true} className="tool-shelf-menu-item">
          <TableIcon className="menu-icon case-table-icon"/>
          {`${t("DG.AppController.caseTableMenu.clipboardDataset")} 🚧`}
        </MenuItem>
        <MenuItem onClick={handleCreateNewCaseTable} data-testid="tool-shelf-table-new" className="tool-shelf-menu-item">
          <TableIcon className="menu-icon case-table-icon"/>
          {t("DG.AppController.caseTableMenu.newDataSet")}
        </MenuItem>
      </MenuList>
      {modalOpen &&
        <DeleteDataSetModal dataSetId={dataSetIdToDeleteId} isOpen={isOpen} onClose={onClose}
            setModalOpen={setModalOpen}/>
      }
    </>
  )
})

export const CaseTableToolShelfButton = () => {
  return (
    <Menu isLazy>
      <MenuButton className="tool-shelf-button toolshelf-menu table" title={`${t("DG.ToolButtonData.tableButton.toolTip")}`}
          data-testid={"tool-shelf-button-table"}>
        <TableIcon />
        <ToolShelfButtonTag className="table" label={t("DG.ToolButtonData.tableButton.title")} />
      </MenuButton>
      <CaseTableToolShelfMenuList />
    </Menu>
  )
}

interface IDeleteDataSetModalProps {
  dataSetId: string
  isOpen: boolean
  onClose: () => void
  setModalOpen: (show: boolean) => void
}

export const DeleteDataSetModal = ({dataSetId, isOpen, onClose, setModalOpen}: IDeleteDataSetModalProps) => {
  const data = gDataBroker.getDataSet(dataSetId)
  const document = appState.document
  const manager = getSharedModelManager(document)

  const handleCancel = () => {
    setModalOpen(false)
    onClose()
  }
  const handleDeleteDataSet = () => {
    setModalOpen(false)
    onClose()
    if (data) {
      document.applyModelChange(() => {
        manager?.removeSharedModel(dataSetId)
        getFormulaManager(document)?.removeDataSet(dataSetId)
      }, {
        notify: [dataContextCountChangedNotification, dataContextDeletedNotification(data)],
        undoStringKey: "V3.Undo.caseTable.delete",
        redoStringKey: "V3.Redo.caseTable.delete",
        log: logStringifiedObjectMessage("Delete dataset: %@",
                {id: dataSetId, name: data?.title}, "document")
      })
    }
  }

  const buttons = [{label: t("DG.TableController.deleteDataSet.cancelButtonTitle"),
                    className: "cancel",
                    onClick: handleCancel
                   },
                   {
                    label: t("DG.TableController.deleteDataSet.okButtonTitle"),
                    className: "delete",
                    onClick: handleDeleteDataSet
                   }]

  return (
    <CodapModal isOpen={isOpen} onClose={onClose} modalWidth={"500px"} modalHeight={"129px"}
      data-testid="delete-data-set-modal">
      <ModalBody className="delete-data-set-modal-body">
        <AlertIcon />
        <div className="delete-data-set-modal-text">
          <p className="warning">
            {t("DG.TableController.deleteDataSet.confirmMessage", { vars: [data?.name || ""] })}
          </p>
          <p className="description">{t("DG.TableController.deleteDataSet.confirmDescription")}</p>
        </div>
      </ModalBody>
      <ModalFooter className="delete-data-set-modal-footer">
        {buttons.map((b: any, i) => {
          const key = `${i}-${b.className}`
          return (
            <Tooltip key={`delete-data-set-button-${key}`} label={b.tooltip} h="20px" fontSize="12px"
              color="white" openDelay={1000} placement="bottom" bottom="15px" left="15px"
              data-testid="modal-tooltip">
              <Button key={key} className={`delete-data-set-button-${b.className}`} size="xs" variant="ghost" ml="5"
                  onClick={b.onClick} data-testid={`delete-data-set-button-${b.className}`}>
                {b.label}
              </Button>
            </Tooltip>
          )
        })}
      </ModalFooter>
    </CodapModal>
  )
}<|MERGE_RESOLUTION|>--- conflicted
+++ resolved
@@ -76,16 +76,10 @@
           // case table title reflects DataSet title
           const tileTitle = dataset.dataSet.title
           return (
-<<<<<<< HEAD
+            // FIXME: this will create multiple undo entries
             <MenuItem key={`${dataset.dataSet.id}`} className="tool-shelf-menu-item"
-              onClick={()=>createOrShowTableOrCardForDataset(dataset)} data-testid={`tool-shelf-table-${tileTitle}`}>
+            	onClick={()=>createOrShowTableOrCardForDataset(dataset)} data-testid={`tool-shelf-table-${tileTitle}`}>
               <TableIcon className="menu-icon case-table-icon"/>
-=======
-            // FIXME: this will create multiple undo entries
-            <MenuItem key={`${dataset.dataSet.id}`} onClick={()=>createOrShowTableOrCardForDataset(dataset)}
-              data-testid={`tool-shelf-table-${tileTitle}`}>
-              <TableIcon className="case-table-icon"/>
->>>>>>> d89b84a4
               {tileTitle}
               <TrashIcon className="tool-shelf-menu-trash-icon"
                   onClick={() => handleOpenRemoveDataSetModal(dataset.dataSet.id)} />
