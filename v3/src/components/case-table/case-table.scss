@use "../vars.scss";
@use "./case-table-shared.scss" as shared;

$table-body-font-size: 8pt;

.case-table {
  position: relative;
  width: 100%;
  height: calc(100% - vars.$title-bar-height);

  .rdg {
    width: 100%;
    height: 100%;
<<<<<<< HEAD
    // grid-template-rows: 30px repeat(4200, 18px);
    font-family: 'Montserrat-Regular', sans-serif !important;
    font-size: 8pt !important;
    color: #222222;

    .rdg-row {
      .rdg-header-row {
        line-height: 14px !important;

        .codap-column-header {
          text-align: center;
          height: 30px !important;
=======
    font-family: 'Montserrat-Regular', sans-serif !important;
    font-size: $table-body-font-size !important;
    color: #222222;

    .rdg-header-row {
      line-height: 14px !important;

      .codap-column-header {
        text-align: center;
        height: shared.$header-row-height-px !important;

        .codap-column-header-content {
          width: 100%;
          height: 100%;
          display: flex;
          align-items: center;
          justify-content: center;

          input {
            height: calc(100% - 6px)
          }
>>>>>>> ba3a701a

          .codap-column-header-content {
            width: 100%;
<<<<<<< HEAD
            height: 100%;

            input {
              height: calc(100% - 6px)
            }

            // chakra menu-button
            button {
              width: 100%;
              color: #555555 !important;
            }
=======
            color: #555555 !important;
>>>>>>> ba3a701a
          }
        }
      }
    }

    .rdg-row {
      input.rdg-text-editor {
        font-size: $table-body-font-size;
      }
      &.rdg-row-even {
        .codap-index-cell {
          background-color: #EEFEE3;
        }
      }
      &.rdg-row-odd {
        &[aria-selected=false] {
          background: #fafafa;
        }
        .codap-index-cell {
          background-color: #D3E9C8;
        }
      }
    }

    .rdg-cell {
      &.codap-index-cell {
        text-align: center;
        .codap-index-content {
          width: 100%;
          height: 100%;
          display: flex;
          align-items: center;
          justify-content: center;
        }
      }
    }
  }

  .codap-column-header-divider {
    position: absolute;
    background: black;
    opacity: 0%;
    pointer-events: none;

    &.over {
      opacity: 30%;
    }
  }
}

.codap-menu-list {
  width: 190px;

  .menu-item{
    font-family: 'MuseoSans-500', sans-serif;
    font-size: 12px;
    line-height: 20px;
    padding: 0 5px 0 20px;
  }
}<|MERGE_RESOLUTION|>--- conflicted
+++ resolved
@@ -11,8 +11,6 @@
   .rdg {
     width: 100%;
     height: 100%;
-<<<<<<< HEAD
-    // grid-template-rows: 30px repeat(4200, 18px);
     font-family: 'Montserrat-Regular', sans-serif !important;
     font-size: 8pt !important;
     color: #222222;
@@ -24,17 +22,6 @@
         .codap-column-header {
           text-align: center;
           height: 30px !important;
-=======
-    font-family: 'Montserrat-Regular', sans-serif !important;
-    font-size: $table-body-font-size !important;
-    color: #222222;
-
-    .rdg-header-row {
-      line-height: 14px !important;
-
-      .codap-column-header {
-        text-align: center;
-        height: shared.$header-row-height-px !important;
 
         .codap-column-header-content {
           width: 100%;
@@ -46,25 +33,11 @@
           input {
             height: calc(100% - 6px)
           }
->>>>>>> ba3a701a
 
-          .codap-column-header-content {
+          // chakra menu-button
+          button {
             width: 100%;
-<<<<<<< HEAD
-            height: 100%;
-
-            input {
-              height: calc(100% - 6px)
-            }
-
-            // chakra menu-button
-            button {
-              width: 100%;
-              color: #555555 !important;
-            }
-=======
             color: #555555 !important;
->>>>>>> ba3a701a
           }
         }
       }
