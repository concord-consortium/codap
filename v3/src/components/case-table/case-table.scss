--- conflicted
+++ resolved
@@ -14,12 +14,7 @@
     font-family: 'Montserrat-Regular', sans-serif !important;
     font-size: $table-body-font-size !important;
     color: #222222;
-<<<<<<< HEAD
-    border-bottom-left-radius: 6px;
-    border-bottom-right-radius: 6px;
-=======
     border-radius: vars.$border-radius-bottom-corners;
->>>>>>> c08ddd60
 
     .rdg-header-row {
       line-height: 14px !important;
