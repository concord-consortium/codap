import { useDndContext } from "@dnd-kit/core"
import { observer } from "mobx-react-lite"
import React, { CSSProperties } from "react"
import { AttributeDragOverlay } from "./attribute-drag-overlay"
import { CaseTableInspector } from "./case-table-inspector"
import { kChildMostTableCollectionId, kIndexColumnKey } from "./case-table-types"
import { CollectionTable } from "./collection-table"
import { CollectionContext, ParentCollectionContext } from "../../hooks/use-collection-context"
import { useDataSetContext } from "../../hooks/use-data-set-context"
import { useInstanceIdContext } from "../../hooks/use-instance-id-context"
import { ICollectionPropsModel } from "../../models/data/collection"
<<<<<<< HEAD
=======
import { ITileModel } from "../../models/tiles/tile-model"
import { uiState } from "../../models/ui-state"
>>>>>>> ec5ca392
import { prf } from "../../utilities/profiler"
import t from "../../utilities/translation/translate"

import "./case-table.scss"

interface IProps {
  tile?: ITileModel
  setNodeRef: (element: HTMLElement | null) => void
}
<<<<<<< HEAD
export const CaseTable = observer(function CaseTable({ setNodeRef }: IProps) {
=======
export const CaseTable = observer(function CaseTable({ tile, setNodeRef }: IProps) {
>>>>>>> ec5ca392
  const { active } = useDndContext()
  const instanceId = useInstanceIdContext() || "case-table"
  const data = useDataSetContext()
  return prf.measure("Table.render", () => {

    // disable the overlay for the index column
    const overlayDragId = active && `${active.id}`.startsWith(instanceId) && !(`${active.id}`.endsWith(kIndexColumnKey))
                            ? `${active.id}` : undefined

    if (!data) return null

    const collections: ICollectionPropsModel[] = data.collections.map(collection => collection)
    // add the ungrouped "collection"
    collections.push(data.ungrouped)

    return (
      <>
        <div ref={setNodeRef} className="case-table" data-testid="case-table">
              <div className="case-table-content">
                {collections.map((collection, i) => {
                  const key = collection?.id || kChildMostTableCollectionId
                  const parent = i > 0 ? collections[i - 1] : undefined
                  return (
                    <ParentCollectionContext.Provider key={key} value={parent}>
                      <CollectionContext.Provider key={key} value={collection}>
                        <CollectionTable />
                      </CollectionContext.Provider>
                    </ParentCollectionContext.Provider>
                  )
                })}
                <AttributeDragOverlay activeDragId={overlayDragId} />
              </div>
        </div>
        <NoCasesMessage />
        <CaseTableInspector show={uiState.isFocusedTile(tile?.id)} />
      </>
    )
  })
})

// temporary until we have an input row
export const NoCasesMessage = () => {
  const data = useDataSetContext()
  const style: CSSProperties = {
    position: "absolute",
    top: 54,
    width: "100%",
    textAlign: "center",
    fontSize: 14,
    fontStyle: "italic"
  }
  return !data?.cases.length
          ? <div className="no-cases-message" style={style}>{t("V3.caseTable.noCases")}</div>
          : null
}<|MERGE_RESOLUTION|>--- conflicted
+++ resolved
@@ -9,11 +9,8 @@
 import { useDataSetContext } from "../../hooks/use-data-set-context"
 import { useInstanceIdContext } from "../../hooks/use-instance-id-context"
 import { ICollectionPropsModel } from "../../models/data/collection"
-<<<<<<< HEAD
-=======
 import { ITileModel } from "../../models/tiles/tile-model"
 import { uiState } from "../../models/ui-state"
->>>>>>> ec5ca392
 import { prf } from "../../utilities/profiler"
 import t from "../../utilities/translation/translate"
 
@@ -23,11 +20,7 @@
   tile?: ITileModel
   setNodeRef: (element: HTMLElement | null) => void
 }
-<<<<<<< HEAD
-export const CaseTable = observer(function CaseTable({ setNodeRef }: IProps) {
-=======
 export const CaseTable = observer(function CaseTable({ tile, setNodeRef }: IProps) {
->>>>>>> ec5ca392
   const { active } = useDndContext()
   const instanceId = useInstanceIdContext() || "case-table"
   const data = useDataSetContext()
