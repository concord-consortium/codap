import { comparer } from "mobx"
import { observer } from "mobx-react-lite"
import React, { useCallback, useEffect, useMemo, useRef, useState } from "react"
import DataGrid, { CellKeyboardEvent, DataGridHandle } from "react-data-grid"
import { kCollectionTableBodyDropZoneBaseId } from "./case-table-drag-drop"
import {
<<<<<<< HEAD
  kDefaultRowHeight, kIndexColumnWidth, kInputRowKey, OnScrollClosestRowIntoViewFn, OnScrollRowRangeIntoViewFn, OnTableScrollFn,
  TCellKeyDownArgs, TRenderers, TRow
=======
  kDefaultRowHeight, kIndexColumnWidth, kInputRowKey, OnScrollClosestRowIntoViewFn,
  OnScrollRowRangeIntoViewFn, OnTableScrollFn, TCellKeyDownArgs, TRenderers, TRow
>>>>>>> dc2df710
} from "./case-table-types"
import { CollectionTableSpacer } from "./collection-table-spacer"
import { CollectionTitle } from "../case-tile-common/collection-title"
import { customRenderRow } from "./custom-row"
import { useColumns } from "./use-columns"
import { useIndexColumn } from "./use-index-column"
import { useRows } from "./use-rows"
import { useSelectedCell } from "./use-selected-cell"
import { useSelectedRows } from "./use-selected-rows"
import { useCollectionContext } from "../../hooks/use-collection-context"
import { useDataSetContext } from "../../hooks/use-data-set-context"
import { useTileDroppable } from "../../hooks/use-drag-drop"
import { useTileModelContext } from "../../hooks/use-tile-model-context"
import { useVisibleAttributes } from "../../hooks/use-visible-attributes"
import { registerCanAutoScrollCallback } from "../../lib/dnd-kit/dnd-can-auto-scroll"
import { logStringifiedObjectMessage } from "../../lib/log-message"
import { IAttribute } from "../../models/data/attribute"
import { IDataSet } from "../../models/data/data-set"
import { createAttributesNotification } from "../../models/data/data-set-notifications"
import {
  collectionCaseIdFromIndex, collectionCaseIndexFromId, selectCases, setSelectedCases
} from "../../models/data/data-set-utils"
import { uiState } from "../../models/ui-state"
import { uniqueName } from "../../utilities/js-utils"
import { mstReaction } from "../../utilities/mst-reaction"
import { preventCollectionReorg } from "../../utilities/plugin-utils"
import { t } from "../../utilities/translation/translate"
import { useCaseTableModel } from "./use-case-table-model"
import { useCollectionTableModel } from "./use-collection-table-model"
import { useWhiteSpaceClick } from "./use-white-space-click"
import { RowDragOverlay } from "./row-drag-overlay"

import "react-data-grid/lib/styles.css"
import styles from "./case-table-shared.scss"
import { RowDragOverlay } from "./row-drag-overlay"
import { useResizeDetector } from "react-resize-detector"

type OnNewCollectionDropFn = (dataSet: IDataSet, attrId: string, beforeCollectionId: string) => void

const kScrollMargin = 35

// custom renderers for use with RDG
const renderers: TRenderers = { renderRow: customRenderRow }

interface IProps {
  onMount: (collectionId: string) => void
  onNewCollectionDrop: OnNewCollectionDropFn
  onTableScroll: OnTableScrollFn
  onScrollClosestRowIntoView: OnScrollClosestRowIntoViewFn
  onScrollRowRangeIntoView: OnScrollRowRangeIntoViewFn
}
export const CollectionTable = observer(function CollectionTable(props: IProps) {
  const {
    onMount, onNewCollectionDrop, onScrollClosestRowIntoView, onScrollRowRangeIntoView, onTableScroll
  } = props
  const data = useDataSetContext()
  const collectionId = useCollectionContext()
  const caseTableModel = useCaseTableModel()
  const collectionTableModel = useCollectionTableModel()
  const gridRef = useRef<DataGridHandle>(null)
  const selectedFillColor = gridRef.current?.element &&
                              getComputedStyle(gridRef.current.element)
                                .getPropertyValue("--rdg-row-selected-background-color") || undefined
  const visibleAttributes = useVisibleAttributes(collectionId)
  const { selectedRows, setSelectedRows, handleCellClick } =
    useSelectedRows({ gridRef, onScrollClosestRowIntoView, onScrollRowRangeIntoView })
  const { handleWhiteSpaceClick } = useWhiteSpaceClick({ gridRef })
  const { isTileSelected } = useTileModelContext()
  const tileRef = useRef<HTMLDivElement | null>(null)
  const collectionRef = useRef<HTMLDivElement | null>(null)
  const [isSelecting, setIsSelecting] = useState(false)
  const [selectionStartRowIdx, setSelectionStartRowIdx] = useState<number | null>(null)
  const initialPointerDownPosition = useRef({ x: 0, y: 0 })
  const kPointerMovementThreshold = 3
  const rowHeight = collectionTableModel?.rowHeight ?? kDefaultRowHeight
<<<<<<< HEAD
  const {active, over} = useTileDroppable(`${kCollectionTableBodyDropZoneBaseId}-${collectionId}`)
  const contentRef = useRef<HTMLDivElement | null>(null)
  useResizeDetector({ targetRef: tileRef })
  tileRef.current = collectionRef.current?.closest(".codap-component") ?? null
  contentRef.current = collectionRef.current?.closest(".collection-title-wrapper") ?? null
=======
  const {active} = useTileDroppable(`${kCollectionTableBodyDropZoneBaseId}-${collectionId}`)
>>>>>>> dc2df710

  useEffect(function setGridElement() {
    const element = gridRef.current?.element
    if (element && collectionTableModel) {
      collectionTableModel.setElement(element)
      onMount(collectionId)
    }
  }, [collectionId, collectionTableModel, gridRef.current?.element, onMount])

  useEffect(() => {
    return registerCanAutoScrollCallback((element) => {
      // prevent auto-scroll on grid since there's nothing droppable in the grid
      return element !== gridRef.current?.element
    })
  }, [])

  // columns
  const indexColumn = useIndexColumn()
  const columns = useColumns({ data, indexColumn })

  // rows
  const { handleRowsChange } = useRows(gridRef.current?.element ?? null)
  const rowKey = (row: TRow) => row.__id__

  const { setNodeRef } = useTileDroppable(`${kCollectionTableBodyDropZoneBaseId}-${collectionId}`)

  const handleNewCollectionDrop = useCallback((dataSet: IDataSet, attrId: string) => {
    const attr = dataSet.attrFromID(attrId)
    attr && onNewCollectionDrop(dataSet, attrId, collectionId)
  }, [collectionId, onNewCollectionDrop])

  const handleGridScroll = useCallback(function handleGridScroll(event: React.UIEvent<HTMLDivElement, UIEvent>) {
    const gridElt = gridRef.current?.element
    if (gridElt != null) {
      collectionTableModel?.syncScrollTopFromEvent(event)
      onTableScroll(event, collectionId, gridElt)
    }
  }, [collectionId, collectionTableModel, onTableScroll])

  // column widths passed to RDG
  const [columnWidths, setColumnWidths] = useState(new Map<string, number>())

  // respond to column width changes in shared metadata (e.g. undo/redo)
  useEffect(() => {
    let templateColumnWidths: string[] = []
    return caseTableModel && mstReaction(
      () => {
        let shouldReplaceTemplateColumnWidths = false
        templateColumnWidths = gridRef.current?.element?.style.gridTemplateColumns.split(/\s+/) ?? []
        const newColumnWidths = new Map<string, number>()
        columns.forEach((column, index) => {
          const width = caseTableModel.columnWidths.get(column.key) ?? column.width
          if (width != null && typeof width === "number") {
            newColumnWidths.set(column.key, width)
            // When double-clicking on a column divider, RDG puts `max-content` into the `gridTemplateColumns` property
            // via direct DOM manipulation and it doesn't get replaced when processing the undo, so we do it ourselves.
            if (templateColumnWidths[index] === "max-content") {
              templateColumnWidths[index] = `${width}px`
              shouldReplaceTemplateColumnWidths = true
            }
          }
        })
        return { newColumnWidths, shouldReplaceTemplateColumnWidths }
      },
      ({ newColumnWidths, shouldReplaceTemplateColumnWidths }) => {
        // Replace `gridTemplateColumns` if `max-content` was detected. See comment above.
        if (shouldReplaceTemplateColumnWidths && gridRef.current?.element) {
          gridRef.current.element.style.gridTemplateColumns = templateColumnWidths.join(" ")
        }
        setColumnWidths(newColumnWidths)
      },
      { name: "CollectionTable.updateColumnWidths", fireImmediately: true, equals: comparer.structural },
      caseTableModel)
  }, [caseTableModel, columns])

  // respond to column width changes from RDG
  const handleColumnResize = useCallback(
    function handleColumnResize(idx: number, width: number, isComplete?: boolean) {
      const attrId = columns[idx].key
      const newWidth = Math.ceil(width)
      columnWidths.set(attrId, newWidth)
      if (isComplete) {
        caseTableModel?.applyModelChange(() => {
          caseTableModel?.columnWidths.set(attrId, newWidth)
        }, {
          log: {message: "Resize one case table column", args:{}, category: "table"},
          undoStringKey: "DG.Undo.caseTable.resizeOneColumn",
          redoStringKey: "DG.Redo.caseTable.resizeOneColumn"
        })
      }
    }, [columns, columnWidths, caseTableModel])

  const handleAddNewAttribute = () => {
    let attribute: IAttribute | undefined
    data?.applyModelChange(() => {
      const newAttrName = uniqueName(t("DG.CaseTable.defaultAttrName"),
        (aName: string) => !data.attributes.find(attr => aName === attr.name)
      )
      attribute = data.addAttribute({ name: newAttrName }, { collection: collectionId })
      if (attribute) {
        uiState.setAttrIdToEdit(attribute.id)
      }
    }, {
      notify: () => createAttributesNotification(attribute ? [attribute] : [], data),
      undoStringKey: "DG.Undo.caseTable.createAttribute",
      redoStringKey: "DG.Redo.caseTable.createAttribute",
      log: logStringifiedObjectMessage("Create attribute: %@",
              {name: "newAttr", collection: data?.getCollection(collectionId)?.name, formula: ""}, "data")
    })
  }


  const showInputRow = !preventCollectionReorg(data, collectionId)
  const rows = useMemo(() => {
    if (collectionTableModel?.rows) {
      const _rows = [...collectionTableModel.rows]
      if (showInputRow) {
        const inputRow = { __id__: kInputRowKey }
        if (collectionTableModel.inputRowIndex === -1) {
          _rows.push(inputRow)
        } else {
          _rows.splice(collectionTableModel.inputRowIndex, 0, inputRow)
        }
      }
      return _rows
    }
  }, [collectionTableModel?.rows, collectionTableModel?.inputRowIndex, showInputRow])

  const { handleSelectedCellChange, navigateToNextRow } = useSelectedCell(gridRef, columns, rows)

  function handleCellKeyDown(args: TCellKeyDownArgs, event: CellKeyboardEvent) {
    // By default in RDG, the enter/return key simply enters/exits edit mode without moving the
    // selected cell. In CODAP, the enter/return key should accept the edit _and_ advance to the
    // next row. To achieve this in RDG, we provide this callback, which is called before RDG
    // handles the event internally. If we get an enter/return key while in edit mode, we handle
    // it ourselves and call `preventGridDefault()` to prevent RDG from handling the event itself.
    if (args.mode === "EDIT" && event.key === "Enter") {
      // complete the cell edit
      args.onClose(true)
      // prevent RDG from handling the event
      event.preventGridDefault()
      navigateToNextRow(event.shiftKey)
    }
    if ((event.key === "ArrowDown" || event.key === "ArrowUp")) {
      const caseId = args.row.__id__
      const isCaseSelected = data?.isCaseSelected(caseId)
      const isExtending = event.shiftKey || event.altKey || event.metaKey
      const currentSelectionIdx = collectionCaseIndexFromId(caseId, data, collectionId)

      if (currentSelectionIdx != null) {
        const nextIndex = event.key === "ArrowDown" ? currentSelectionIdx + 1 : currentSelectionIdx - 1
        const nextCaseId = collectionCaseIdFromIndex(nextIndex, data, collectionId)
        if (nextCaseId) {
          const isNextCaseSelected = data?.isCaseSelected(nextCaseId)
          if (isExtending) {
            if (isNextCaseSelected) {
              selectCases([caseId], data, !isCaseSelected)
            } else {
              selectCases([nextCaseId], data)
            }
          } else {
            let caseIds = [nextCaseId]
            setSelectedCases([nextCaseId], data)
            // loop through collections and scroll newly selected child cases into view
            const collection = data?.getCollection(collectionId)
            for (let childCollection = collection?.child; childCollection; childCollection = childCollection?.child) {
              const childCaseIds: string[] = []
              const childIndices: number[] = []
              caseIds.forEach(id => {
                const caseInfo = data?.caseInfoMap.get(id)
                caseInfo?.childCaseIds?.forEach(childCaseId => {
                  childCaseIds.push(childCaseId)
                  const caseIndex = collectionCaseIndexFromId(childCaseId, data, childCollection.id)
                  if (caseIndex != null) {
                    childIndices.push(caseIndex)
                  }
                })
              })
              // scroll to newly selected child cases (if any)
              if (childIndices.length) {
                onScrollRowRangeIntoView(childCollection.id, childIndices, { disableScrollSync: true })
              }
              // advance to child cases in next collection
              caseIds = childCaseIds
            }
          }
        }
      }
    }
  }

  const handleClick = (event: React.PointerEvent<HTMLDivElement>) => {
    // See if mouse has moved beyond kMouseMovementThreshold since initial mousedown
    // If it has, then it is not a click
    const deltaX = event.clientX - initialPointerDownPosition.current.x
    const deltaY = event.clientY - initialPointerDownPosition.current.y
    const distanceMoved = Math.sqrt(deltaX * deltaX + deltaY * deltaY)
    const pointerHasMoved = distanceMoved > kPointerMovementThreshold
    if (pointerHasMoved) {
      initialPointerDownPosition.current = { x: 0, y: 0 }
      return
    }

    // the grid element is the target when clicking outside the cells (otherwise, the cell is the target)
    if (isTileSelected() && event.target === gridRef.current?.element) {
      handleWhiteSpaceClick()
      initialPointerDownPosition.current = { x: 0, y: 0 }
    }
  }

  const scrollInterval = useRef<NodeJS.Timeout | null>(null)
  const mouseY = useRef<number>(0)

  const marqueeSelectCases = useCallback((startIdx: number, endIdx: number) => {
    const newSelectedRows = []
    const start = Math.min(startIdx, endIdx)
    const end = Math.max(startIdx, endIdx)
    for (let i = start; i <= end; i++) {
      newSelectedRows.push(i)
    }
    const selectedCaseIds = newSelectedRows
                              .map(idx => collectionCaseIdFromIndex(idx, data, collectionId))
                              .filter((id): id is string => id !== undefined)
    setSelectedCases(selectedCaseIds, data)
  }, [collectionId, data])

  const startAutoScroll = useCallback((clientY: number) => {
    const grid = gridRef.current?.element
    const rHeight = collectionTableModel?.rowHeight
    if (!grid || !rHeight) return

    const scrollSpeed = 50

    scrollInterval.current = setInterval(() => {
      const { top, bottom } = grid.getBoundingClientRect()
      let scrolledToRowIdx = null

      if (mouseY.current < top + kScrollMargin) {
        grid.scrollTop -= scrollSpeed
        const scrolledTop = grid.scrollTop
        scrolledToRowIdx = Math.floor(scrolledTop / rHeight)
      } else if (mouseY.current > bottom - kScrollMargin) {
        grid.scrollTop += scrollSpeed
        const scrolledBottom = grid.scrollTop + grid.clientHeight - 1
        scrolledToRowIdx = Math.floor(scrolledBottom / rHeight)

      }
      if (scrolledToRowIdx != null && selectionStartRowIdx != null && scrolledToRowIdx >= 0 &&
            (rows?.length && scrolledToRowIdx < rows?.length)) {
        marqueeSelectCases(selectionStartRowIdx, scrolledToRowIdx)
      }
    }, 25)
  }, [collectionTableModel, marqueeSelectCases, rows?.length, selectionStartRowIdx])

  const stopAutoScroll = useCallback(() => {
    if (scrollInterval.current) {
      clearInterval(scrollInterval.current)
      scrollInterval.current = null
    }
  }, [])

  const getCaseIdFromEvent = useCallback((event: React.PointerEvent) => {
    let closestDataCell
    const target = event.target as HTMLElement
    if (target.classList.contains("cell-span")) {
      closestDataCell = target.closest('.codap-data-cell')
    }
    if (target.classList.contains("codap-index-content")) {
      //we are in the index column. we need to go to the parent and find the sibling data cell
      const closestIndexCell = target.closest('.codap-index-cell')
      if (closestIndexCell) {
        closestDataCell = closestIndexCell.nextElementSibling
      }
    }
    const caseId = closestDataCell?.className.split(" ").find(c => c.startsWith("rowId-"))?.split("-")[1]
    return caseId
  }, [])

  // Helper function to get the row index from a mouse event
  const getRowIndexFromEvent = useCallback((event: React.PointerEvent) => {
    const caseId = getCaseIdFromEvent(event)
    const rowIdx = caseId ? collectionCaseIndexFromId(caseId, data, collectionId) : null
    return rowIdx
  }, [collectionId, data, getCaseIdFromEvent])

   const handlePointerDown = (event: React.PointerEvent<HTMLDivElement>) => {
    initialPointerDownPosition.current = { x: event.clientX, y: event.clientY }
    const startRowIdx = getRowIndexFromEvent(event)
    if (!startRowIdx) {
      console.log("rowIdx is null, rowId is", getCaseIdFromEvent(event))
    }
    else if (startRowIdx != null) {
      setSelectionStartRowIdx(startRowIdx)
      setIsSelecting(true)
      startAutoScroll(event.clientY)
      mouseY.current = event.clientY
    }
  }

  const handlePointerMove = (event: React.PointerEvent<HTMLDivElement>) => {
    if (isSelecting && selectionStartRowIdx !== null) {
      const currentRowIdx = getRowIndexFromEvent(event as React.PointerEvent)
      if (currentRowIdx != null) {
        marqueeSelectCases(selectionStartRowIdx, currentRowIdx)
      }
      mouseY.current = event.clientY
      const grid = gridRef.current?.element
      if (grid) {
        const { top, bottom } = grid.getBoundingClientRect()
        if (mouseY.current < top + kScrollMargin || mouseY.current > bottom - kScrollMargin) {
          if (!scrollInterval.current) {
            startAutoScroll(mouseY.current)
          }
        } else {
          stopAutoScroll()
        }
      }
    }
  }

  const handlePointerLeaveOrUp = useCallback((event: React.PointerEvent<HTMLDivElement>) => {
    setIsSelecting(false)
    setSelectionStartRowIdx(null)
    stopAutoScroll()
  }, [stopAutoScroll])

  const handleSetCollectionAndTitleRef = (elt: HTMLDivElement | null) => {
    if (elt) {
      if (collectionRef.current !== elt) {
        collectionRef.current = elt
      }
      setNodeRef(elt)
    }
  }

  if (!data || !rows || !visibleAttributes.length) return null

  return (
    <div className={`collection-table collection-${collectionId}`} ref={collectionRef}>
      <CollectionTableSpacer selectedFillColor={selectedFillColor}
        onWhiteSpaceClick={handleWhiteSpaceClick} onDrop={handleNewCollectionDrop} />
      <div className="collection-table-and-title" ref={handleSetCollectionAndTitleRef} onClick={handleClick}
            onPointerDown={handlePointerDown} onPointerMove={handlePointerMove} onPointerUp={handlePointerLeaveOrUp}
            onPointerLeave={handlePointerLeaveOrUp}>
        <CollectionTitle onAddNewAttribute={handleAddNewAttribute} showCount={true} />
        <DataGrid ref={gridRef} className="rdg-light" data-testid="collection-table-grid" renderers={renderers}
          columns={columns} rows={rows} headerRowHeight={+styles.headerRowHeight} rowKeyGetter={rowKey}
          rowHeight={rowHeight} selectedRows={selectedRows} onSelectedRowsChange={setSelectedRows}
          columnWidths={columnWidths} onColumnResize={handleColumnResize} onCellClick={handleCellClick}
          onCellKeyDown={handleCellKeyDown} onRowsChange={handleRowsChange} onScroll={handleGridScroll}
          onSelectedCellChange={handleSelectedCellChange}/>
<<<<<<< HEAD
        <RowDragOverlay rows={rows} width={kIndexColumnWidth}/>
=======
        {(String(active?.id)).includes(kInputRowKey) && <RowDragOverlay rows={rows} width={kIndexColumnWidth}/>}
>>>>>>> dc2df710
      </div>
    </div>
  )
})<|MERGE_RESOLUTION|>--- conflicted
+++ resolved
@@ -4,13 +4,8 @@
 import DataGrid, { CellKeyboardEvent, DataGridHandle } from "react-data-grid"
 import { kCollectionTableBodyDropZoneBaseId } from "./case-table-drag-drop"
 import {
-<<<<<<< HEAD
-  kDefaultRowHeight, kIndexColumnWidth, kInputRowKey, OnScrollClosestRowIntoViewFn, OnScrollRowRangeIntoViewFn, OnTableScrollFn,
-  TCellKeyDownArgs, TRenderers, TRow
-=======
   kDefaultRowHeight, kIndexColumnWidth, kInputRowKey, OnScrollClosestRowIntoViewFn,
   OnScrollRowRangeIntoViewFn, OnTableScrollFn, TCellKeyDownArgs, TRenderers, TRow
->>>>>>> dc2df710
 } from "./case-table-types"
 import { CollectionTableSpacer } from "./collection-table-spacer"
 import { CollectionTitle } from "../case-tile-common/collection-title"
@@ -45,8 +40,6 @@
 
 import "react-data-grid/lib/styles.css"
 import styles from "./case-table-shared.scss"
-import { RowDragOverlay } from "./row-drag-overlay"
-import { useResizeDetector } from "react-resize-detector"
 
 type OnNewCollectionDropFn = (dataSet: IDataSet, attrId: string, beforeCollectionId: string) => void
 
@@ -79,22 +72,13 @@
     useSelectedRows({ gridRef, onScrollClosestRowIntoView, onScrollRowRangeIntoView })
   const { handleWhiteSpaceClick } = useWhiteSpaceClick({ gridRef })
   const { isTileSelected } = useTileModelContext()
-  const tileRef = useRef<HTMLDivElement | null>(null)
   const collectionRef = useRef<HTMLDivElement | null>(null)
   const [isSelecting, setIsSelecting] = useState(false)
   const [selectionStartRowIdx, setSelectionStartRowIdx] = useState<number | null>(null)
   const initialPointerDownPosition = useRef({ x: 0, y: 0 })
   const kPointerMovementThreshold = 3
   const rowHeight = collectionTableModel?.rowHeight ?? kDefaultRowHeight
-<<<<<<< HEAD
-  const {active, over} = useTileDroppable(`${kCollectionTableBodyDropZoneBaseId}-${collectionId}`)
-  const contentRef = useRef<HTMLDivElement | null>(null)
-  useResizeDetector({ targetRef: tileRef })
-  tileRef.current = collectionRef.current?.closest(".codap-component") ?? null
-  contentRef.current = collectionRef.current?.closest(".collection-title-wrapper") ?? null
-=======
   const {active} = useTileDroppable(`${kCollectionTableBodyDropZoneBaseId}-${collectionId}`)
->>>>>>> dc2df710
 
   useEffect(function setGridElement() {
     const element = gridRef.current?.element
@@ -446,11 +430,7 @@
           columnWidths={columnWidths} onColumnResize={handleColumnResize} onCellClick={handleCellClick}
           onCellKeyDown={handleCellKeyDown} onRowsChange={handleRowsChange} onScroll={handleGridScroll}
           onSelectedCellChange={handleSelectedCellChange}/>
-<<<<<<< HEAD
-        <RowDragOverlay rows={rows} width={kIndexColumnWidth}/>
-=======
         {(String(active?.id)).includes(kInputRowKey) && <RowDragOverlay rows={rows} width={kIndexColumnWidth}/>}
->>>>>>> dc2df710
       </div>
     </div>
   )
