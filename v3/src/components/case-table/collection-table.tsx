import { comparer } from "mobx"
import { observer } from "mobx-react-lite"
import React, { useCallback, useEffect, useMemo, useRef } from "react"
import DataGrid, { CellKeyboardEvent, DataGridHandle } from "react-data-grid"
import { kCollectionTableBodyDropZoneBaseId } from "./case-table-drag-drop"
import {
  kInputRowKey, OnScrollClosestRowIntoViewFn, OnTableScrollFn, TCellKeyDownArgs, TRenderers, TRow
} from "./case-table-types"
import { CollectionTableSpacer } from "./collection-table-spacer"
import { CollectionTitle } from "./collection-title"
import { customRenderRow } from "./custom-row"
import { useColumns } from "./use-columns"
import { useIndexColumn } from "./use-index-column"
import { useRows } from "./use-rows"
import { useSelectedCell } from "./use-selected-cell"
import { useSelectedRows } from "./use-selected-rows"
import { useCollectionContext } from "../../hooks/use-collection-context"
import { useDataSetContext } from "../../hooks/use-data-set-context"
import { useTileDroppable } from "../../hooks/use-drag-drop"
import { useForceUpdate } from "../../hooks/use-force-update"
import { useVisibleAttributes } from "../../hooks/use-visible-attributes"
import { IAttribute } from "../../models/data/attribute"
import { IDataSet } from "../../models/data/data-set"
import { createAttributesNotification } from "../../models/data/data-set-notifications"
import { uniqueName } from "../../utilities/js-utils"
import { mstReaction } from "../../utilities/mst-reaction"
import { t } from "../../utilities/translation/translate"
import { getPreventReorg } from "../web-view/collaborator-utils"
import { useCaseTableModel } from "./use-case-table-model"
import { useCollectionTableModel } from "./use-collection-table-model"

import "react-data-grid/lib/styles.css"
import styles from "./case-table-shared.scss"

type OnNewCollectionDropFn = (dataSet: IDataSet, attrId: string, beforeCollectionId: string) => void

// custom renderers for use with RDG
const renderers: TRenderers = { renderRow: customRenderRow }

interface IProps {
  onMount: (collectionId: string) => void
  onNewCollectionDrop: OnNewCollectionDropFn
  onTableScroll: OnTableScrollFn
  onScrollClosestRowIntoView: OnScrollClosestRowIntoViewFn
}
export const CollectionTable = observer(function CollectionTable(props: IProps) {
  const { onMount, onNewCollectionDrop, onTableScroll, onScrollClosestRowIntoView } = props
  const data = useDataSetContext()
  const collectionId = useCollectionContext()
  const caseTableModel = useCaseTableModel()
  const collectionTableModel = useCollectionTableModel()
  const gridRef = useRef<DataGridHandle>(null)
  const visibleAttributes = useVisibleAttributes(collectionId)
  const { selectedRows, setSelectedRows, handleCellClick } = useSelectedRows({ gridRef, onScrollClosestRowIntoView })
  const forceUpdate = useForceUpdate()

  useEffect(function setGridElement() {
    const element = gridRef.current?.element ?? undefined
    if (element && collectionTableModel) {
      collectionTableModel.setElement(element)
      onMount(collectionId)
    }
  }, [collectionId, collectionTableModel, gridRef.current?.element, onMount])

  // columns
  const indexColumn = useIndexColumn()
  const columns = useColumns({ data, indexColumn })

  // rows
  const { handleRowsChange } = useRows()
  const rowKey = (row: TRow) => row.__id__

  const { setNodeRef } = useTileDroppable(`${kCollectionTableBodyDropZoneBaseId}-${collectionId}`)

  const { handleSelectedCellChange, navigateToNextRow } = useSelectedCell(gridRef, columns)

  function handleCellKeyDown(args: TCellKeyDownArgs, event: CellKeyboardEvent) {
    // By default in RDG, the enter/return key simply enters/exits edit mode without moving the
    // selected cell. In CODAP, the enter/return key should accept the edit _and_ advance to the
    // next row. To achieve this in RDG, we provide this callback, which is called before RDG
    // handles the event internally. If we get an enter/return key while in edit mode, we handle
    // it ourselves and call `preventGridDefault()` to prevent RDG from handling the event itself.
    if (args.mode === "EDIT" && event.key === "Enter") {
      // complete the cell edit
      args.onClose(true)
      // prevent RDG from handling the event
      event.preventGridDefault()
      navigateToNextRow(event.shiftKey)
    }
  }

  const handleNewCollectionDrop = useCallback((dataSet: IDataSet, attrId: string) => {
    const attr = dataSet.attrFromID(attrId)
    attr && onNewCollectionDrop(dataSet, attrId, collectionId)
  }, [collectionId, onNewCollectionDrop])

  const handleGridScroll = useCallback(function handleGridScroll(event: React.UIEvent<HTMLDivElement, UIEvent>) {
    const gridElt = gridRef.current?.element
    if (gridElt != null) {
      collectionTableModel?.syncScrollTopFromEvent(event)
      onTableScroll(event, collectionId, gridElt)
    }
  }, [collectionId, collectionTableModel, onTableScroll])

  // column widths passed to RDG
  const columnWidths = useRef<Map<string, number>>(new Map())

  // respond to column width changes in shared metadata (e.g. undo/redo)
  useEffect(() => {
    return caseTableModel && mstReaction(
      () => {
        const newColumnWidths = new Map<string, number>()
        columns.forEach(column => {
          const width = caseTableModel.columnWidths.get(column.key) ?? column.width
          if (width != null && typeof width === "number") {
            newColumnWidths.set(column.key, width)
          }
        })
        return newColumnWidths
      },
      newColumnWidths => {
        columnWidths.current = newColumnWidths
        forceUpdate()
      },
      { name: "CollectionTable.updateColumnWidths", fireImmediately: true, equals: comparer.structural },
      caseTableModel)
  }, [caseTableModel, columns, forceUpdate])

  // respond to column width changes from RDG
  const handleColumnResize = useCallback(
    function handleColumnResize(idx: number, width: number, isComplete?: boolean) {
      const attrId = columns[idx].key
      columnWidths.current.set(attrId, width)
      if (isComplete) {
        caseTableModel?.applyModelChange(() => {
          caseTableModel?.columnWidths.set(attrId, width)
        }, {
          undoStringKey: "DG.Undo.caseTable.resizeOneColumn",
          redoStringKey: "DG.Redo.caseTable.resizeOneColumn"
        })
      }
    }, [columns, caseTableModel])

  const handleAddNewAttribute = () => {
    let attribute: IAttribute | undefined
    data?.applyModelChange(() => {
      const newAttrName = uniqueName(t("DG.CaseTable.defaultAttrName"),
        (aName: string) => !data.attributes.find(attr => aName === attr.name)
      )
      attribute = data.addAttribute({ name: newAttrName }, { collection: collectionId })
      if (attribute) {
        collectionTableModel?.setAttrIdToEdit(attribute.id)
      }
    }, {
      notifications: () => createAttributesNotification(attribute ? [attribute] : [], data),
      undoStringKey: "DG.Undo.caseTable.createAttribute",
      redoStringKey: "DG.Redo.caseTable.createAttribute"
    })
    gridRef.current?.selectCell({idx: columns.length, rowIdx: -1})
  }

  const excludeInputRow = data && getPreventReorg(data, collectionId)
  const rows = useMemo(() => {
    if (collectionTableModel?.rows) {
      const _rows = [...collectionTableModel.rows]
      if (!excludeInputRow) {
        const inputRow = { __id__: kInputRowKey }
        if (collectionTableModel.inputRowIndex === -1) {
          _rows.push(inputRow)
        } else {
          _rows.splice(collectionTableModel.inputRowIndex, 0, inputRow)
        }
      }
      return _rows
    }
<<<<<<< HEAD
  }, [collectionTableModel?.rows, collectionTableModel?.inputRowIndex, excludeInputRow])
  
=======
  }, [collectionTableModel?.rows, collectionTableModel?.inputRowIndex])

>>>>>>> 8d7b2d6f
  if (!data || !rows || !visibleAttributes.length) return null

  return (
    <div className={`collection-table collection-${collectionId}`}>
      <CollectionTableSpacer onDrop={handleNewCollectionDrop} />
      <div className="collection-table-and-title" ref={setNodeRef}>
        <CollectionTitle onAddNewAttribute={handleAddNewAttribute}/>
        <DataGrid ref={gridRef} className="rdg-light" data-testid="collection-table-grid" renderers={renderers}
          columns={columns} rows={rows} headerRowHeight={+styles.headerRowHeight} rowKeyGetter={rowKey}
          rowHeight={+styles.bodyRowHeight} selectedRows={selectedRows} onSelectedRowsChange={setSelectedRows}
          columnWidths={columnWidths.current} onColumnResize={handleColumnResize} onCellClick={handleCellClick}
          onCellKeyDown={handleCellKeyDown} onRowsChange={handleRowsChange} onScroll={handleGridScroll}
          onSelectedCellChange={handleSelectedCellChange}/>
      </div>
    </div>
  )
})<|MERGE_RESOLUTION|>--- conflicted
+++ resolved
@@ -173,13 +173,8 @@
       }
       return _rows
     }
-<<<<<<< HEAD
   }, [collectionTableModel?.rows, collectionTableModel?.inputRowIndex, excludeInputRow])
   
-=======
-  }, [collectionTableModel?.rows, collectionTableModel?.inputRowIndex])
-
->>>>>>> 8d7b2d6f
   if (!data || !rows || !visibleAttributes.length) return null
 
   return (
