--- conflicted
+++ resolved
@@ -132,20 +132,6 @@
       }
     }, [columns, caseTableModel])
 
-<<<<<<< HEAD
-  const rows = useMemo(() => {
-    if (collectionTableModel?.rows) {
-      const _rows = [...collectionTableModel.rows]
-      const inputRow = { __id__: kInputRowKey }
-      if (collectionTableModel.inputRowIndex === -1) {
-        _rows.push(inputRow)
-      } else {
-        _rows.splice(collectionTableModel.inputRowIndex, 0, inputRow)
-      }
-      return _rows
-    }
-  }, [collectionTableModel?.rows, collectionTableModel?.inputRowIndex])
-=======
   const handleAddNewAttribute = () => {
     let attribute: IAttribute | undefined
     data?.applyModelChange(() => {
@@ -164,8 +150,19 @@
     gridRef.current?.selectCell({idx: columns.length, rowIdx: -1})
   }
 
-  const rows = collectionTableModel?.rows
->>>>>>> 8e91ec96
+  const rows = useMemo(() => {
+    if (collectionTableModel?.rows) {
+      const _rows = [...collectionTableModel.rows]
+      const inputRow = { __id__: kInputRowKey }
+      if (collectionTableModel.inputRowIndex === -1) {
+        _rows.push(inputRow)
+      } else {
+        _rows.splice(collectionTableModel.inputRowIndex, 0, inputRow)
+      }
+      return _rows
+    }
+  }, [collectionTableModel?.rows, collectionTableModel?.inputRowIndex])
+  
   if (!data || !rows || !visibleAttributes.length) return null
 
   return (
