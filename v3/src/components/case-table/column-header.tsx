--- conflicted
+++ resolved
@@ -96,10 +96,7 @@
 
   const units = attribute?.units ? ` (${attribute.units})` : ""
   const description = attribute?.userDescription ? `: ${attribute.userDescription}` : ""
-<<<<<<< HEAD
-=======
-  
->>>>>>> 3958f67e
+ 
   return (
     <Menu isLazy>
       {({ isOpen }) => {
