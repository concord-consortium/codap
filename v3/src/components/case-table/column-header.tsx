--- conflicted
+++ resolved
@@ -83,12 +83,6 @@
                   <ColumnHeaderDivider key={column?.key} columnKey={column?.key} cellElt={cellElt}/>}
               </div>
             </Tooltip>
-<<<<<<< HEAD
-            {codapComponentElt && createPortal((
-              <AttributeMenuList ref={menuListElt} column={column} codapComponentElt={codapComponentElt}/>
-            ), codapComponentElt)}
-=======
->>>>>>> 72b7a916
           </>
         )
     }}
