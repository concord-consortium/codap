--- conflicted
+++ resolved
@@ -1,25 +1,18 @@
 import { Tooltip, Menu, MenuButton } from "@chakra-ui/react"
 import { useDndContext } from "@dnd-kit/core"
-<<<<<<< HEAD
-import React, { useEffect, useState } from "react"
-=======
 import React, { useEffect, useRef, useState } from "react"
->>>>>>> 26785116
 import { createPortal } from "react-dom"
 import { THeaderRendererProps } from "./case-table-types"
 import { ColumnHeaderDivider } from "./column-header-divider"
 import { IUseDraggableAttribute, useDraggableAttribute } from "../../hooks/use-drag-drop"
 import { useInstanceIdContext } from "../../hooks/use-instance-id-context"
 import { AttributeMenuList } from "./attribute-menu"
-<<<<<<< HEAD
-=======
 
 const isClickInElement = (click: MouseEvent, elt: HTMLElement | null) => {
   const bounds = elt?.getBoundingClientRect()
   return !!bounds && (bounds.left <= click.clientX) && (click.clientX <= bounds.right) &&
                       (bounds.top <= click.clientY) && (click.clientY <= bounds.bottom)
 }
->>>>>>> 26785116
 
 export const ColumnHeader = ({ column }: Pick<THeaderRendererProps, "column">) => {
   const { active } = useDndContext()
@@ -27,11 +20,8 @@
   const [contentElt, setContentElt] = useState<HTMLElement | null>(null)
   const cellElt = contentElt?.parentElement || null
   const [codapComponentElt, setCodapComponentElt] = useState<HTMLElement | null>(null)
-<<<<<<< HEAD
-=======
   const isMenuOpen = useRef(false)
   const menuListElt = useRef<HTMLDivElement>(null)
->>>>>>> 26785116
   // disable tooltips when there is an active drag in progress
   const dragging = !!active
 
@@ -43,33 +33,6 @@
     setDragNodeRef(elt?.parentElement || null)
   }
 
-<<<<<<< HEAD
-  // Find the parent CODAP component to display the index menu above the grid
-  useEffect(() => {
-    setCodapComponentElt(contentElt?.closest(".codap-component") as HTMLDivElement ?? null)
-  }, [contentElt])
-
-  return (
-    <div className="codap-column-header-content" ref={setCellRef} {...attributes} {...listeners}>
-      <Menu isLazy>
-        <Tooltip label={column?.name ||"attribute"} h="20px" fontSize="12px" color="white"
-            openDelay={1000} closeDelay={5} placement="bottom" bottom="15px" left="15px"
-            isDisabled={dragging} closeOnMouseDown={true}>
-          <MenuButton className="codap-attribute-button"
-              data-testid={`codap-attribute-button ${column?.name}`}>
-            <div className="codap-column-header-content" ref={setCellRef}>
-              {column?.name}
-            </div>
-          </MenuButton>
-        </Tooltip>
-        {codapComponentElt && createPortal((
-            <AttributeMenuList column={column} />
-          ), codapComponentElt)}
-      </Menu>
-      {column &&
-        <ColumnHeaderDivider key={column?.key} columnKey={column?.key} cellElt={cellElt}/>}
-    </div>
-=======
   useEffect(() => {
     // Find the parent CODAP component to display the attribute menu above the grid
     const codapComponent = contentElt?.closest(".codap-component") as HTMLDivElement
@@ -122,6 +85,5 @@
         )
     }}
     </Menu>
->>>>>>> 26785116
   )
 }