import { Tooltip, Menu, MenuButton, Input } from "@chakra-ui/react"
import { useDndContext } from "@dnd-kit/core"
import React, { useRef, useState } from "react"
import { kIndexColumnKey, THeaderRendererProps } from "./case-table-types"
import { ColumnHeaderDivider } from "./column-header-divider"
import { useDataSetContext } from "../../hooks/use-data-set-context"
import { IUseDraggableAttribute, useDraggableAttribute } from "../../hooks/use-drag-drop"
import { useInstanceIdContext } from "../../hooks/use-instance-id-context"
import { AttributeMenuList } from "./attribute-menu"
import { CaseTablePortal } from "./case-table-portal"

export const ColumnHeader = ({ column }: Pick<THeaderRendererProps, "column">) => {
  const { active } = useDndContext()
  const data = useDataSetContext()
  const instanceId = useInstanceIdContext() || "table"
  const [contentElt, setContentElt] = useState<HTMLElement | null>(null)
  const cellElt = contentElt?.parentElement || null
  const isMenuOpen = useRef(false)
  const menuListElt = useRef<HTMLDivElement>(null)
  const [editingAttrId, setEditingAttrId] = useState("")
  const [editingAttrName, setEditingAttrName] = useState("")
<<<<<<< HEAD
  const [modalIsOpen, setModalIsOpen] = useState(false)
=======
  // disable dragging when the column header menu is open
  const disabled = isMenuOpen.current
>>>>>>> b570011d
  // disable tooltips when there is an active drag in progress
  const dragging = !!active
  const attribute = data?.attrFromID(column.key)

  const draggableOptions: IUseDraggableAttribute = { prefix: instanceId, attributeId: column.key, disabled }
  const { attributes, listeners, setNodeRef: setDragNodeRef } = useDraggableAttribute(draggableOptions)

  const setCellRef = (elt: HTMLDivElement | null) => {
    setContentElt(elt)
    setDragNodeRef(elt?.parentElement || null)
  }

  const handleKeyDown = (e: React.KeyboardEvent<HTMLInputElement>) => {
    const { key } = e
    e.stopPropagation()
    switch (key) {
      case "Escape":
        handleClose(false)
        break
      case "Enter":
      case "Tab":
        handleClose(true)
        e.currentTarget.blur()
        break
    }
  }
  const handleClose = (accept: boolean) => {
    const trimTitle = editingAttrName?.trim()
    if (accept && editingAttrId && trimTitle) {
      data?.setAttributeName(editingAttrId, trimTitle)
    }
    setEditingAttrId("")
    setEditingAttrName("")
  }
  const handleRenameAttribute = () => {
    setEditingAttrId(column.key)
    setEditingAttrName(column.name as string)
  }

  const handleModalOpen = (open: boolean) => {
    setModalIsOpen(open)
  }

  const units = attribute?.units ? ` (${attribute.units})` : ""
  const description = attribute?.userDescription ? `: ${attribute.userDescription}` : ""

  return (
    <Menu isLazy>
      {({ isOpen }) => {
        const disableTooltip = dragging || isOpen || modalIsOpen || editingAttrId === column.key
        isMenuOpen.current = isOpen
        return (
<<<<<<< HEAD
          <>
            <Tooltip label={`${column.name}${description}` || "attribute"} h="20px" fontSize="12px" color="white"
                openDelay={1000} placement="bottom" bottom="15px" left="15px" data-testid="case-table-attribute-tooltip"
                isDisabled={disableTooltip} >
              <div className="codap-column-header-content" ref={setCellRef} {...attributes} {...listeners}>
                { editingAttrId
                  ? <Input value={editingAttrName} data-testid="column-name-input" size="xs" autoFocus={true}
                      variant="unstyled" onChange={event => setEditingAttrName(event.target.value)}
                      onKeyDown={handleKeyDown} onBlur={()=>handleClose(true)} onFocus={(e) => e.target.select()}
                    />
                  : <MenuButton className="codap-attribute-button" disabled={column?.key === kIndexColumnKey}
                        fontWeight="bold" data-testid={`codap-attribute-button ${column?.name}`}>
                      {`${column?.name}${units}`}
                    </MenuButton>
                }
                <CaseTablePortal>
                  <AttributeMenuList ref={menuListElt} column={column} onRenameAttribute={handleRenameAttribute}
                    onModalOpen={handleModalOpen}
                  />
                </CaseTablePortal>
                {column &&
                  <ColumnHeaderDivider key={column?.key} columnKey={column?.key} cellElt={cellElt}/>}
              </div>
            </Tooltip>
          </>
=======
          <Tooltip label={column.name || "attribute"} h="20px" fontSize="12px" color="white"
              openDelay={1000} placement="bottom" bottom="15px" left="15px" data-testid="case-table-attribute-tooltip"
              isDisabled={dragging || isOpen || editingAttrId === column.key} closeOnMouseDown={true}>
            <div className="codap-column-header-content" ref={setCellRef} {...attributes} {...listeners}>
              { editingAttrId
                ? <Input value={editingAttrName} data-testid="column-name-input" size="xs" autoFocus={true}
                    variant="unstyled" onChange={event => setEditingAttrName(event.target.value)}
                    onKeyDown={handleKeyDown} onBlur={()=>handleClose(true)} onFocus={(e) => e.target.select()}
                  />
                : <MenuButton className="codap-attribute-button" disabled={column?.key === kIndexColumnKey}
                      fontWeight="bold" data-testid={`codap-attribute-button ${column?.name}`}>
                    {column?.name}
                  </MenuButton>
              }
              <CaseTablePortal>
                <AttributeMenuList ref={menuListElt} column={column} onRenameAttribute={handleRenameAttribute}/>
              </CaseTablePortal>
              {column &&
                <ColumnHeaderDivider key={column?.key} columnKey={column?.key} cellElt={cellElt}/>}
            </div>
          </Tooltip>
>>>>>>> b570011d
        )
    }}
    </Menu>
  )
}<|MERGE_RESOLUTION|>--- conflicted
+++ resolved
@@ -19,12 +19,9 @@
   const menuListElt = useRef<HTMLDivElement>(null)
   const [editingAttrId, setEditingAttrId] = useState("")
   const [editingAttrName, setEditingAttrName] = useState("")
-<<<<<<< HEAD
   const [modalIsOpen, setModalIsOpen] = useState(false)
-=======
   // disable dragging when the column header menu is open
   const disabled = isMenuOpen.current
->>>>>>> b570011d
   // disable tooltips when there is an active drag in progress
   const dragging = !!active
   const attribute = data?.attrFromID(column.key)
@@ -77,36 +74,9 @@
         const disableTooltip = dragging || isOpen || modalIsOpen || editingAttrId === column.key
         isMenuOpen.current = isOpen
         return (
-<<<<<<< HEAD
-          <>
-            <Tooltip label={`${column.name}${description}` || "attribute"} h="20px" fontSize="12px" color="white"
-                openDelay={1000} placement="bottom" bottom="15px" left="15px" data-testid="case-table-attribute-tooltip"
-                isDisabled={disableTooltip} >
-              <div className="codap-column-header-content" ref={setCellRef} {...attributes} {...listeners}>
-                { editingAttrId
-                  ? <Input value={editingAttrName} data-testid="column-name-input" size="xs" autoFocus={true}
-                      variant="unstyled" onChange={event => setEditingAttrName(event.target.value)}
-                      onKeyDown={handleKeyDown} onBlur={()=>handleClose(true)} onFocus={(e) => e.target.select()}
-                    />
-                  : <MenuButton className="codap-attribute-button" disabled={column?.key === kIndexColumnKey}
-                        fontWeight="bold" data-testid={`codap-attribute-button ${column?.name}`}>
-                      {`${column?.name}${units}`}
-                    </MenuButton>
-                }
-                <CaseTablePortal>
-                  <AttributeMenuList ref={menuListElt} column={column} onRenameAttribute={handleRenameAttribute}
-                    onModalOpen={handleModalOpen}
-                  />
-                </CaseTablePortal>
-                {column &&
-                  <ColumnHeaderDivider key={column?.key} columnKey={column?.key} cellElt={cellElt}/>}
-              </div>
-            </Tooltip>
-          </>
-=======
-          <Tooltip label={column.name || "attribute"} h="20px" fontSize="12px" color="white"
+          <Tooltip label={`${column.name}${description}` || "attribute"} h="20px" fontSize="12px" color="white"
               openDelay={1000} placement="bottom" bottom="15px" left="15px" data-testid="case-table-attribute-tooltip"
-              isDisabled={dragging || isOpen || editingAttrId === column.key} closeOnMouseDown={true}>
+              isDisabled={disableTooltip} >
             <div className="codap-column-header-content" ref={setCellRef} {...attributes} {...listeners}>
               { editingAttrId
                 ? <Input value={editingAttrName} data-testid="column-name-input" size="xs" autoFocus={true}
@@ -115,17 +85,18 @@
                   />
                 : <MenuButton className="codap-attribute-button" disabled={column?.key === kIndexColumnKey}
                       fontWeight="bold" data-testid={`codap-attribute-button ${column?.name}`}>
-                    {column?.name}
+                    {`${column?.name}${units}`}
                   </MenuButton>
               }
               <CaseTablePortal>
-                <AttributeMenuList ref={menuListElt} column={column} onRenameAttribute={handleRenameAttribute}/>
+                <AttributeMenuList ref={menuListElt} column={column} onRenameAttribute={handleRenameAttribute}
+                  onModalOpen={handleModalOpen}
+                />
               </CaseTablePortal>
               {column &&
                 <ColumnHeaderDivider key={column?.key} columnKey={column?.key} cellElt={cellElt}/>}
             </div>
           </Tooltip>
->>>>>>> b570011d
         )
     }}
     </Menu>
