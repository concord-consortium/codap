--- conflicted
+++ resolved
@@ -40,13 +40,8 @@
       attribute.setDescription(description)
       attribute.setUserType(attrType === "none" ? undefined : attrType)
       attribute.setUnits(unit)
-<<<<<<< HEAD
-      attribute.setUserPrecision(precision && isFinite(+precision) ? +precision : undefined)
-      attribute.setUserEditable(editable === "true")
-=======
       attribute.setPrecision(precision && isFinite(+precision) ? +precision : undefined)
       attribute.setEditable(editable === "true")
->>>>>>> ec5ca392
     }
   }
   const closeModal = () => {
