--- conflicted
+++ resolved
@@ -59,21 +59,13 @@
 
   return (
     <>
-<<<<<<< HEAD
-      <MenuList className="codap-menu-list" data-testid="index-menu-list">
+      <MenuList data-testid="index-menu-list" lineHeight="none" fontSize="small">
         <MenuItem className="menu-item" onClick={()=>handleMenuItemClick("Move Data Entry Row")}>
           Move Data Entry Row Here
         </MenuItem>
         <MenuItem className="menu-item" onClick={handleInsertCase}>Insert Case</MenuItem>
         <MenuItem className="menu-item" onClick={handleInsertCases}>Insert Cases...</MenuItem>
         <MenuItem className="menu-item" onClick={handleDeleteCase}>Delete Case</MenuItem>
-=======
-      <MenuList data-testid="index-menu-list" lineHeight="none" fontSize="small">
-        <MenuItem onClick={()=>handleMenuItemClick("Move Data Entry Row")}>Move Data Entry Row Here</MenuItem>
-        <MenuItem onClick={handleInsertCase}>Insert Case</MenuItem>
-        <MenuItem onClick={handleInsertCases}>Insert Cases...</MenuItem>
-        <MenuItem onClick={handleDeleteCase}>Delete Case</MenuItem>
->>>>>>> ba3a701a
       </MenuList>
       <CodapModal
           isOpen={isOpen}
