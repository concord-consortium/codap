<<<<<<< HEAD
import { MenuItem, MenuList, useDisclosure, useToast } from "@chakra-ui/react"
import React, { useState } from "react"
import { useDataSetContext } from "../../hooks/use-data-set-context"
import { CodapModal } from "../codap-modal"
import { InsertCasesModalContent } from "./insert-cases-modal"
=======
import { MenuItem, MenuList, useToast } from "@chakra-ui/react"
import React from "react"
import { useDataSetContext } from "../../hooks/use-data-set-context"
>>>>>>> 84543e66

interface IProps {
  caseId: string
  index?: number
}

export const IndexMenuList = ({caseId, index}: IProps) => {
  const toast = useToast()
  const data = useDataSetContext()
<<<<<<< HEAD
  const { isOpen, onOpen, onClose } = useDisclosure()
  const [numCasesToInsert, setNumCasesToInsert] = useState(1)
  const [insertPosition, setInsertPosition] = useState("after")

  const handleInsertPositionChange = (value: any) => {
    setInsertPosition(value)
  }

  const handleNumCasesToInsertChange = (value: string) => {
    setNumCasesToInsert(parseInt(value, 10))
  }

  const handleMoveEntryRow = () => {
    toast({
      title: 'Menu item clicked',
      description: `You clicked on Move Data Row on index=${index}  id=${caseId}`,
      status: 'success',
      duration: 9000,
      isClosable: true,
    })
  }
=======
>>>>>>> 84543e66

  const handleInsertCase = () => {
    data?.addCases([{}], {before: caseId})
  }

<<<<<<< HEAD
  const handleInsertCases = () => {
    onOpen()
=======
  const handleMenuItemClick = (menuItem: string) => {
>>>>>>> 84543e66
    toast({
      title: 'Menu item clicked',
      description: `You clicked on ${menuItem} on index=${index} id=${caseId}`,
      status: 'success',
      duration: 9000,
      isClosable: true,
    })
  }

<<<<<<< HEAD
  const handleDeleteCase = () => {
    toast({
      title: 'Menu item clicked',
      description: `You clicked on Delete Case on index=${index} id=${caseId}`,
      status: 'success',
      duration: 9000,
      isClosable: true,
    })
  }

  const insertCases = () => {
    onClose()
    const casesToAdd = []
    if (numCasesToInsert) {
      for (let i=0; i < numCasesToInsert; i++) {
        casesToAdd.push({})
      }
    }
    data?.addCases(casesToAdd, {[insertPosition]: caseId})
  }
  return (
    <>
      <MenuList>
        <MenuItem onClick={handleMoveEntryRow}>Move Data Entry Row Here</MenuItem>
        <MenuItem onClick={handleInsertCase}>Insert Case</MenuItem>
        <MenuItem onClick={handleInsertCases}>Insert Cases...</MenuItem>
        <MenuItem onClick={handleDeleteCase}>Delete Case</MenuItem>
      </MenuList>
      <CodapModal
          isOpen={isOpen}
          onClose={onClose}
          title="Insert Cases"
          hasCloseButton={true}
          Content={InsertCasesModalContent}
          contentProps={{numCasesToInsert,
                          insertPosition,
                          onChangeNumCasesToInsert: handleNumCasesToInsertChange,
                          onChangeInsertPosition: handleInsertPositionChange}}
          buttons={[{ label: "Cancel", onClick: onClose },{ label: "Insert Cases", onClick: insertCases }]}
      />
    </>
=======
  return (
    <MenuList>
      <MenuItem onClick={()=>handleMenuItemClick("Move Data Entry Row")}>Move Data Entry Row Here</MenuItem>
      <MenuItem onClick={handleInsertCase}>Insert Case</MenuItem>
      <MenuItem onClick={()=>handleMenuItemClick("Insert Cases")}>Insert Cases...</MenuItem>
      <MenuItem onClick={()=>handleMenuItemClick("Delete Case")}>Delete Case</MenuItem>
    </MenuList>
>>>>>>> 84543e66
  )
}<|MERGE_RESOLUTION|>--- conflicted
+++ resolved
@@ -1,14 +1,8 @@
-<<<<<<< HEAD
 import { MenuItem, MenuList, useDisclosure, useToast } from "@chakra-ui/react"
 import React, { useState } from "react"
 import { useDataSetContext } from "../../hooks/use-data-set-context"
 import { CodapModal } from "../codap-modal"
 import { InsertCasesModalContent } from "./insert-cases-modal"
-=======
-import { MenuItem, MenuList, useToast } from "@chakra-ui/react"
-import React from "react"
-import { useDataSetContext } from "../../hooks/use-data-set-context"
->>>>>>> 84543e66
 
 interface IProps {
   caseId: string
@@ -18,7 +12,6 @@
 export const IndexMenuList = ({caseId, index}: IProps) => {
   const toast = useToast()
   const data = useDataSetContext()
-<<<<<<< HEAD
   const { isOpen, onOpen, onClose } = useDisclosure()
   const [numCasesToInsert, setNumCasesToInsert] = useState(1)
   const [insertPosition, setInsertPosition] = useState("after")
@@ -31,42 +24,18 @@
     setNumCasesToInsert(parseInt(value, 10))
   }
 
-  const handleMoveEntryRow = () => {
-    toast({
-      title: 'Menu item clicked',
-      description: `You clicked on Move Data Row on index=${index}  id=${caseId}`,
-      status: 'success',
-      duration: 9000,
-      isClosable: true,
-    })
-  }
-=======
->>>>>>> 84543e66
-
   const handleInsertCase = () => {
     data?.addCases([{}], {before: caseId})
   }
 
-<<<<<<< HEAD
   const handleInsertCases = () => {
     onOpen()
-=======
+  }
+            
   const handleMenuItemClick = (menuItem: string) => {
->>>>>>> 84543e66
     toast({
       title: 'Menu item clicked',
       description: `You clicked on ${menuItem} on index=${index} id=${caseId}`,
-      status: 'success',
-      duration: 9000,
-      isClosable: true,
-    })
-  }
-
-<<<<<<< HEAD
-  const handleDeleteCase = () => {
-    toast({
-      title: 'Menu item clicked',
-      description: `You clicked on Delete Case on index=${index} id=${caseId}`,
       status: 'success',
       duration: 9000,
       isClosable: true,
@@ -83,13 +52,14 @@
     }
     data?.addCases(casesToAdd, {[insertPosition]: caseId})
   }
+  
   return (
     <>
       <MenuList>
-        <MenuItem onClick={handleMoveEntryRow}>Move Data Entry Row Here</MenuItem>
+        <MenuItem onClick={()=>handleMenuItemClick("Move Data Entry Row")}>Move Data Entry Row Here</MenuItem>
         <MenuItem onClick={handleInsertCase}>Insert Case</MenuItem>
         <MenuItem onClick={handleInsertCases}>Insert Cases...</MenuItem>
-        <MenuItem onClick={handleDeleteCase}>Delete Case</MenuItem>
+        <MenuItem onClick={()=>handleMenuItemClick("Delete Case")}>Delete Case</MenuItem>
       </MenuList>
       <CodapModal
           isOpen={isOpen}
@@ -104,14 +74,5 @@
           buttons={[{ label: "Cancel", onClick: onClose },{ label: "Insert Cases", onClick: insertCases }]}
       />
     </>
-=======
-  return (
-    <MenuList>
-      <MenuItem onClick={()=>handleMenuItemClick("Move Data Entry Row")}>Move Data Entry Row Here</MenuItem>
-      <MenuItem onClick={handleInsertCase}>Insert Case</MenuItem>
-      <MenuItem onClick={()=>handleMenuItemClick("Insert Cases")}>Insert Cases...</MenuItem>
-      <MenuItem onClick={()=>handleMenuItemClick("Delete Case")}>Delete Case</MenuItem>
-    </MenuList>
->>>>>>> 84543e66
   )
 }