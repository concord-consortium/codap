<<<<<<< HEAD
import { FormControl, FormLabel, HStack, Input, MenuItem, MenuList, Radio, RadioGroup,
  useDisclosure, useToast } from "@chakra-ui/react"
import React, { useRef, useState } from "react"
import { IDataSet } from "../../data-model/data-set"
import { CodapModal } from "../codap-modal"
=======
import { MenuItem, MenuList, useDisclosure, useToast } from "@chakra-ui/react"
import React, { useState } from "react"
import { useDataSetContext } from "../../hooks/use-data-set-context"
import { CodapModal } from "../codap-modal"
import { InsertCasesModalContent } from "./insert-cases-modal"
>>>>>>> 9a365166

interface IProps {
  caseId: string
  index?: number
  data?: IDataSet
}
<<<<<<< HEAD
export const IndexMenuList = ({caseId, index, data}: IProps) => {
  const toast = useToast()
=======

export const IndexMenuList = ({caseId, index}: IProps) => {
  const toast = useToast()
  const data = useDataSetContext()
>>>>>>> 9a365166
  const { isOpen, onOpen, onClose } = useDisclosure()
  const [numCasesToInsert, setNumCasesToInsert] = useState(1)
  const [insertPosition, setInsertPosition] = useState("after")

<<<<<<< HEAD
  const InsertCasesModalContent = () => {
    const initialRef = useRef(null)
    return (
      <FormControl display="flex" flexDirection="row">
        <FormLabel># cases to insert:</FormLabel>
        <Input size="xs" w="75" ref={initialRef} placeholder="1"
                value={numCasesToInsert} onFocus={(e) => e.target.select()}
                onChange={event => setNumCasesToInsert(parseInt(event.target.value, 10))}
        />
        <FormLabel>location</FormLabel>
        <RadioGroup onChange={setInsertPosition} value={insertPosition}>
          <HStack>
            <Radio value="before">before</Radio>
            <Radio value="after">after</Radio>
          </HStack>
        </RadioGroup>
      </FormControl>
    )
  }

  const handleMoveEntryRow = () => {
    toast({
      title: 'Menu item clicked',
      description: `You clicked on Move Data Row on index=${index}  id=${caseId}`,
      status: 'success',
      duration: 9000,
      isClosable: true,
    })
=======
  const handleInsertPositionChange = (value: any) => {
    setInsertPosition(value)
  }

  const handleNumCasesToInsertChange = (value: string) => {
    setNumCasesToInsert(parseInt(value, 10))
>>>>>>> 9a365166
  }

  const handleInsertCase = () => {
    data?.addCases([{}], {before: caseId})
  }

  const handleInsertCases = () => {
    onOpen()
<<<<<<< HEAD
=======
  }
            
  const handleMenuItemClick = (menuItem: string) => {
>>>>>>> 9a365166
    toast({
      title: 'Menu item clicked',
      description: `You clicked on ${menuItem} on index=${index} id=${caseId}`,
      status: 'success',
      duration: 9000,
      isClosable: true,
    })
  }

  const insertCases = () => {
    onClose()
    const casesToAdd = []
    if (numCasesToInsert) {
      for (let i=0; i < numCasesToInsert; i++) {
        casesToAdd.push({})
      }
    }
    data?.addCases(casesToAdd, {[insertPosition]: caseId})
  }
<<<<<<< HEAD

  const insertCases = () => {
    onClose()
    const casesToAdd = []
    if (numCasesToInsert) {
      for (let i=0; i < numCasesToInsert; i++) {
        casesToAdd.push({})
      }
    }
    data?.addCases(casesToAdd, {[insertPosition]: caseId})
  }

  return (
    <>
      <MenuList>
        <MenuItem onClick={handleMoveEntryRow}>Move Data Entry Row Here</MenuItem>
        <MenuItem onClick={handleInsertCase}>Insert Case</MenuItem>
        <MenuItem onClick={handleInsertCases}>Insert Cases...</MenuItem>
        <MenuItem onClick={handleDeleteCase}>Delete Case</MenuItem>
=======
  
  return (
    <>
      <MenuList>
        <MenuItem onClick={()=>handleMenuItemClick("Move Data Entry Row")}>Move Data Entry Row Here</MenuItem>
        <MenuItem onClick={handleInsertCase}>Insert Case</MenuItem>
        <MenuItem onClick={handleInsertCases}>Insert Cases...</MenuItem>
        <MenuItem onClick={()=>handleMenuItemClick("Delete Case")}>Delete Case</MenuItem>
>>>>>>> 9a365166
      </MenuList>
      <CodapModal
          isOpen={isOpen}
          onClose={onClose}
          title="Insert Cases"
          hasCloseButton={true}
          Content={InsertCasesModalContent}
<<<<<<< HEAD
          buttons={[{ label: "Cancel", onClick: onClose },{ label: "Insert Cases", onClick: insertCases }]}
      />
    </>

=======
          contentProps={{numCasesToInsert,
                          insertPosition,
                          onChangeNumCasesToInsert: handleNumCasesToInsertChange,
                          onChangeInsertPosition: handleInsertPositionChange}}
          buttons={[{ label: "Cancel", onClick: onClose },{ label: "Insert Cases", onClick: insertCases }]}
      />
    </>
>>>>>>> 9a365166
  )
}<|MERGE_RESOLUTION|>--- conflicted
+++ resolved
@@ -1,72 +1,29 @@
-<<<<<<< HEAD
-import { FormControl, FormLabel, HStack, Input, MenuItem, MenuList, Radio, RadioGroup,
-  useDisclosure, useToast } from "@chakra-ui/react"
-import React, { useRef, useState } from "react"
-import { IDataSet } from "../../data-model/data-set"
-import { CodapModal } from "../codap-modal"
-=======
 import { MenuItem, MenuList, useDisclosure, useToast } from "@chakra-ui/react"
 import React, { useState } from "react"
 import { useDataSetContext } from "../../hooks/use-data-set-context"
 import { CodapModal } from "../codap-modal"
 import { InsertCasesModalContent } from "./insert-cases-modal"
->>>>>>> 9a365166
 
 interface IProps {
   caseId: string
   index?: number
   data?: IDataSet
 }
-<<<<<<< HEAD
-export const IndexMenuList = ({caseId, index, data}: IProps) => {
-  const toast = useToast()
-=======
+}
 
 export const IndexMenuList = ({caseId, index}: IProps) => {
   const toast = useToast()
   const data = useDataSetContext()
->>>>>>> 9a365166
   const { isOpen, onOpen, onClose } = useDisclosure()
   const [numCasesToInsert, setNumCasesToInsert] = useState(1)
   const [insertPosition, setInsertPosition] = useState("after")
 
-<<<<<<< HEAD
-  const InsertCasesModalContent = () => {
-    const initialRef = useRef(null)
-    return (
-      <FormControl display="flex" flexDirection="row">
-        <FormLabel># cases to insert:</FormLabel>
-        <Input size="xs" w="75" ref={initialRef} placeholder="1"
-                value={numCasesToInsert} onFocus={(e) => e.target.select()}
-                onChange={event => setNumCasesToInsert(parseInt(event.target.value, 10))}
-        />
-        <FormLabel>location</FormLabel>
-        <RadioGroup onChange={setInsertPosition} value={insertPosition}>
-          <HStack>
-            <Radio value="before">before</Radio>
-            <Radio value="after">after</Radio>
-          </HStack>
-        </RadioGroup>
-      </FormControl>
-    )
-  }
-
-  const handleMoveEntryRow = () => {
-    toast({
-      title: 'Menu item clicked',
-      description: `You clicked on Move Data Row on index=${index}  id=${caseId}`,
-      status: 'success',
-      duration: 9000,
-      isClosable: true,
-    })
-=======
   const handleInsertPositionChange = (value: any) => {
     setInsertPosition(value)
   }
 
   const handleNumCasesToInsertChange = (value: string) => {
     setNumCasesToInsert(parseInt(value, 10))
->>>>>>> 9a365166
   }
 
   const handleInsertCase = () => {
@@ -75,12 +32,9 @@
 
   const handleInsertCases = () => {
     onOpen()
-<<<<<<< HEAD
-=======
   }
             
   const handleMenuItemClick = (menuItem: string) => {
->>>>>>> 9a365166
     toast({
       title: 'Menu item clicked',
       description: `You clicked on ${menuItem} on index=${index} id=${caseId}`,
@@ -100,27 +54,6 @@
     }
     data?.addCases(casesToAdd, {[insertPosition]: caseId})
   }
-<<<<<<< HEAD
-
-  const insertCases = () => {
-    onClose()
-    const casesToAdd = []
-    if (numCasesToInsert) {
-      for (let i=0; i < numCasesToInsert; i++) {
-        casesToAdd.push({})
-      }
-    }
-    data?.addCases(casesToAdd, {[insertPosition]: caseId})
-  }
-
-  return (
-    <>
-      <MenuList>
-        <MenuItem onClick={handleMoveEntryRow}>Move Data Entry Row Here</MenuItem>
-        <MenuItem onClick={handleInsertCase}>Insert Case</MenuItem>
-        <MenuItem onClick={handleInsertCases}>Insert Cases...</MenuItem>
-        <MenuItem onClick={handleDeleteCase}>Delete Case</MenuItem>
-=======
   
   return (
     <>
@@ -129,7 +62,6 @@
         <MenuItem onClick={handleInsertCase}>Insert Case</MenuItem>
         <MenuItem onClick={handleInsertCases}>Insert Cases...</MenuItem>
         <MenuItem onClick={()=>handleMenuItemClick("Delete Case")}>Delete Case</MenuItem>
->>>>>>> 9a365166
       </MenuList>
       <CodapModal
           isOpen={isOpen}
@@ -137,12 +69,6 @@
           title="Insert Cases"
           hasCloseButton={true}
           Content={InsertCasesModalContent}
-<<<<<<< HEAD
-          buttons={[{ label: "Cancel", onClick: onClose },{ label: "Insert Cases", onClick: insertCases }]}
-      />
-    </>
-
-=======
           contentProps={{numCasesToInsert,
                           insertPosition,
                           onChangeNumCasesToInsert: handleNumCasesToInsertChange,
@@ -150,6 +76,5 @@
           buttons={[{ label: "Cancel", onClick: onClose },{ label: "Insert Cases", onClick: insertCases }]}
       />
     </>
->>>>>>> 9a365166
   )
 }