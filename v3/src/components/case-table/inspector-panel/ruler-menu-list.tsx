--- conflicted
+++ resolved
@@ -24,25 +24,16 @@
     })
   }
 
-<<<<<<< HEAD
-  const handleAddNewAttribute = (collectionId: string) => {
-    const collectionTableModel = tableModel?.getCollectionTableModel(collectionId)
-=======
   const handleAddNewAttribute = (collection: ICollectionModel) => () => {
->>>>>>> 4d946886
     let attribute: IAttribute | undefined
     data?.applyModelChange(() => {
       const newAttrName = uniqueName("newAttr",
         (aName: string) => !data.attributes.find(attr => aName === attr.name)
       )
-<<<<<<< HEAD
-      attribute = data.addAttribute({name: newAttrName}, { collection: collectionId })
+      attribute = data.addAttribute({name: newAttrName}, { collection: collection.id })
       if (attribute) {
-        collectionTableModel?.setAttrIdToEdit(attribute.id)
+        collection.setAttrIdToEdit(attribute.id)
       }
-=======
-      attribute = data.addAttribute({name: newAttrName}, { collection: collection.id })
->>>>>>> 4d946886
     }, {
       notifications: () => createAttributesNotification(attribute ? [attribute] : [], data),
       undoStringKey: "DG.Undo.caseTable.createAttribute",
@@ -64,24 +55,12 @@
 
   return (
     <MenuList data-testid="ruler-menu-list">
-<<<<<<< HEAD
-      {collections?.map(collection => {
-        return (
-          <MenuItem key={`${collection.id}`}
-            onClick={()=>handleAddNewAttribute(collection?.id)}>
-            {t("DG.Inspector.newAttribute", { vars: [collection?.name || ""] })}
-          </MenuItem>
-        )
-      })}
-      <MenuItem onClick={()=>handleMenuItemClick("Rerandomize All")}>{t("DG.Inspector.randomizeAllAttributes")}
-=======
       {...addAttributeButtons}
       <MenuItem onClick={()=>handleMenuItemClick("Rerandomize All")}>
         {t("DG.Inspector.randomizeAllAttributes")}
       </MenuItem>
       <MenuItem onClick={()=>handleMenuItemClick("Export Case Data")}>
         {t("DG.Inspector.exportCaseData")}
->>>>>>> 4d946886
       </MenuItem>
       <MenuItem onClick={()=>handleMenuItemClick("Copy Case Data To Clipboard")}>
         {t("DG.Inspector.copyCaseDataToClipboard")}
