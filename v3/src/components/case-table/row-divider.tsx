--- conflicted
+++ resolved
@@ -7,13 +7,8 @@
     from "./case-table-types"
 import { useCaseTableModel } from "./use-case-table-model"
 import { useCollectionTableModel } from "./use-collection-table-model"
-<<<<<<< HEAD
-import { kRowDividerDropZoneBaseId } from "../case-table/case-table-drag-drop"
-import { useTileDroppable } from "../../hooks/use-drag-drop"
-=======
 import { useTileDroppable } from "../../hooks/use-drag-drop"
 import { kRowDividerDropZoneBaseId } from "./case-table-drag-drop"
->>>>>>> dc2df710
 
 const kTableRowDividerHeight = 13
 const kTableDividerOffset = Math.floor(kTableRowDividerHeight / 2)
@@ -23,12 +18,7 @@
 export const RowDivider = observer(function RowDivider({ rowId }: IRowDividerProps) {
   const caseTableModel = useCaseTableModel()
   const collectionId = useCollectionContext()
-<<<<<<< HEAD
-  const rowIdx = collectionTableModel?.rows.findIndex(row => row.__id__ === rowId)
-  const droppableId = `${kRowDividerDropZoneBaseId}:${collectionId}:${(rowIdx ?? 0) - 1}#${rowIdx}`
-=======
   const collectionTableModel = useCollectionTableModel(collectionId)
->>>>>>> dc2df710
   const collectionTable = collectionTableModel?.element
   const caseRows = collectionTableModel?.rows
   const inputRowIndex = collectionTableModel?.inputRowIndex !== -1
@@ -37,36 +27,17 @@
   const startY = useRef(0)
   const getRowHeight = () => collectionTableModel?.rowHeight ?? kDefaultRowHeight
   const initialHeight = useRef(getRowHeight())
-<<<<<<< HEAD
-=======
   // recalculate row indices with input row index
   const allRows = caseRows?.slice(0, inputRowIndex)
                             .concat([{ __id__: kInputRowKey }])
                             .concat(caseRows.slice(inputRowIndex))
   const rowIdx = allRows?.findIndex(row => row.__id__ === rowId)
->>>>>>> dc2df710
   const [rowElement, setRowElement] = useState<HTMLDivElement | null>(null)
   const getRowBottom = () => {
     if (rowIdx === 0) return getRowHeight()
     else return (rowIdx && collectionTableModel?.getRowBottom(rowIdx - 1)) ?? kDefaultRowHeight
   }
-  const { active, over, isOver, setNodeRef: setRowDropRef } = useTileDroppable(droppableId, _active => {
-    if (!rows) return
-    const overIndices = String(over?.id).split(":")[2].split("-")[0]
-    const overIndexBefore = Number(overIndices.split("#")[0])
-    const overIndexAfter = Number(overIndices.split("#")[1])
 
-<<<<<<< HEAD
-    // Calculate new index
-    const activeIndex = rows.length
-    if (activeIndex !== overIndexAfter) {
-      const updatedRows = [...rows]
-      const [movedRow] = updatedRows.splice(activeIndex, 1)
-      updatedRows.splice(overIndexBefore, 0, movedRow)
-
-      // Update inputRowIndex in collectionTableModel
-      collectionTableModel?.setInputRowIndex(overIndexAfter)
-=======
   const droppableId = `${kRowDividerDropZoneBaseId}:${collectionId}:${rowIdx}`
   const { active, over, setNodeRef: setRowDropRef } = useTileDroppable(droppableId, _active => {
     if (!allRows) return
@@ -80,12 +51,10 @@
       collectionTableModel?.setInputRowIndex(allRows.length - 1)
     } else
     if (rowIdx && overIndex === rowIdx - 1) {
-      console.log("rowIdx", rowIdx, "overIndex", overIndex)
       collectionTableModel?.setInputRowIndex(allRows.length - 2)
     } else
     if (activeIndex && activeIndex !== overIndex) {
       collectionTableModel?.setInputRowIndex(overIndex - 1)
->>>>>>> dc2df710
     }
   })
 
@@ -130,27 +99,18 @@
     document.removeEventListener("mouseup", handleMouseUp)
   }
 
-<<<<<<< HEAD
-  const className = clsx("codap-row-divider", { "over": isOver, "dragging": !!active})
-  const top = getRowBottom() + kDefaultRowHeaderHeight - kTableDividerOffset
-=======
   const indexToUse = over?.id && (Number(String(over?.id).split(":")[2].split("-")[0]))
   const isOverWithOffset = rowIdx && (indexToUse === rowIdx + 2)
   const className = clsx("codap-row-divider", { "over": isOverWithOffset, "dragging": !!active})
   const top =  getRowBottom() + kDefaultRowHeaderHeight - kTableDividerOffset
->>>>>>> dc2df710
   const width = kIndexColumnWidth
   return (
     rowElement
       ? createPortal((
             <div ref={setRowDropRef} className={className} onMouseDown={handleMouseDown}
-<<<<<<< HEAD
-                  data-testid={`row-divider-${rowIdx}`} style={{top, width}} />
-=======
                   data-testid={`row-divider-${rowIdx}`} style={{top, width}}
             >{rowIdx}
             </div>
->>>>>>> dc2df710
           ), rowElement)
       : null
   )
