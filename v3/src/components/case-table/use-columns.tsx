--- conflicted
+++ resolved
@@ -49,11 +49,7 @@
                 resizable: true,
                 headerCellClass: `codap-column-header`,
                 renderHeaderCell: ColumnHeader,
-<<<<<<< HEAD
-                cellClass: row => `codap-data-cell rowId-${row.__id__}`,
-=======
-                cellClass: clsx("codap-data-cell", {"formula-column": hasFormula}),
->>>>>>> bcdd98b7
+                cellClass: row => clsx("codap-data-cell", `rowId-${row.__id__}`, {"formula-column": hasFormula}),
                 renderCell: AttributeValueCell,
                 editable: row => isCaseEditable(data, row.__id__),
                 renderEditCell: isEditable
