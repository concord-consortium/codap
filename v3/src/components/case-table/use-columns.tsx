--- conflicted
+++ resolved
@@ -64,11 +64,7 @@
       () => {
         const attrs: IAttribute[] = getCollectionAttrs(collection, data)
         const visible: IAttribute[] = attrs.filter(attr => attr && !caseMetadata?.isHidden(attr.id))
-<<<<<<< HEAD
-        return visible.map(({ id, name, userEditable }) => ({ id, name, userEditable }))
-=======
         return visible.map(({ id, name, editable }) => ({ id, name, editable }))
->>>>>>> ec5ca392
       },
       entries => {
         // column definitions
@@ -76,11 +72,7 @@
           ? [
               ...(indexColumn ? [indexColumn] : []),
               // attribute column definitions
-<<<<<<< HEAD
-              ...entries.map(({ id, name, userEditable }) => ({
-=======
               ...entries.map(({ id, name, editable }) => ({
->>>>>>> ec5ca392
                 key: id,
                 name,
                 resizable: true,
@@ -88,11 +80,7 @@
                 headerRenderer: ColumnHeader,
                 cellClass: "codap-data-cell",
                 formatter: CellFormatter,
-<<<<<<< HEAD
-                editor: userEditable ? CellTextEditor : undefined
-=======
                 editor: editable ? CellTextEditor : undefined
->>>>>>> ec5ca392
               }))
           ]
           : []
