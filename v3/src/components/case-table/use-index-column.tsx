import { Menu, MenuButton, VisuallyHidden } from "@chakra-ui/react"
import { clsx } from "clsx"
import React, { useCallback, useEffect, useRef, useState } from "react"
import { createPortal } from "react-dom"
import { useDndContext } from "@dnd-kit/core"
import { useCaseMetadata } from "../../hooks/use-case-metadata"
import { useCollectionContext } from "../../hooks/use-collection-context"
import { useDataSetContext } from "../../hooks/use-data-set-context"
import { DEBUG_CASE_IDS } from "../../lib/debug"
import { ICollectionModel } from "../../models/data/collection"
import { IDataSet } from "../../models/data/data-set"
import { symIndex, symParent } from "../../models/data/data-set-types"
import { getCollectionAttrs, selectCases, setSelectedCases } from "../../models/data/data-set-utils"
import { ISharedCaseMetadata } from "../../models/shared/shared-case-metadata"
import { preventCollectionReorg } from "../../utilities/plugin-utils"
import { t } from "../../utilities/translation/translate"
import { kIndexColumnKey } from "../case-tile-common/case-tile-types"
import { IndexMenuList } from "../case-tile-common/index-menu-list"
import { useParentChildFocusRedirect } from "../case-tile-common/use-parent-child-focus-redirect"
<<<<<<< HEAD
import { kInputRowKey, TColSpanArgs, TColumn, TRenderCellProps } from "./case-table-types"
import { IUseDraggableRow, useDraggableRow } from "./case-table-drag-drop"
=======
import { kIndexColumnWidth, kInputRowKey, TColSpanArgs, TColumn, TRenderCellProps } from "./case-table-types"
>>>>>>> 02af839e
import { ColumnHeader } from "./column-header"
import { RowDivider } from "./row-divider"

import DragIndicator from "../../assets/icons/drag-indicator.svg"

interface IColSpanProps {
  data?: IDataSet
  metadata?: ISharedCaseMetadata
  collection: ICollectionModel
}
function indexColumnSpan(args: TColSpanArgs, { data, metadata, collection }: IColSpanProps) {
  // collapsed rows span the entire table
  if (args.type === "ROW") {
    const row = args.row
    const parentId = row[symParent]
    if (parentId && metadata?.isCollapsed(parentId)) {
      const visibleAttrCount = getCollectionAttrs(collection, data)
                                .reduce((prev, attr) => metadata?.isHidden(attr.id) ? prev : ++prev, 0)
      return visibleAttrCount + 1
    }
  }
}

export const useIndexColumn = () => {
  const caseMetadata = useCaseMetadata()
  const data = useDataSetContext()
  const collectionId = useCollectionContext()
  const collection = data?.getCollection(collectionId)
  const disableMenu = preventCollectionReorg(data, collectionId)

  const handlePointerDown = (e: React.PointerEvent | React.MouseEvent) => {
    e.preventDefault()
    e.stopPropagation()
  }
  // renderer
  const RenderIndexCell = useCallback(({ row }: TRenderCellProps) => {
    const { __id__, [symIndex]: _index, [symParent]: parentId } = row
    const index = __id__ === kInputRowKey && !_index ? (collection?.caseIds.length ?? 0)
                                                    : _index != null ? _index : data?.getItemIndex(__id__)
    const collapsedCases = data && parentId && caseMetadata?.isCollapsed(parentId)
                            ? data.caseInfoMap.get(parentId)?.childCaseIds ?? []
                            : []
    const collapsedCaseCount = collapsedCases.length
    const isInputRow = __id__ === kInputRowKey

    function handleClick(e: React.MouseEvent) {
      if (parentId && collapsedCaseCount) {
        const wereSelected = collapsedCases.every(caseId => data?.isCaseSelected(caseId))
        const extend = e.metaKey || e.shiftKey
        if (extend) {
          selectCases([parentId], data, !wereSelected)
        }
        else if (!wereSelected) {
          setSelectedCases([parentId], data)
        }
        e.stopPropagation()
      }
    }

    return (
<<<<<<< HEAD
      <>
        <IndexCell caseId={__id__} disableMenu={disableMenu} index={index}
          collapsedCases={collapsedCaseCount} onClick={handleClick} onPointerDown={handlePointerDown}/>
        <RowDivider rowId={row.__id__} />
      </>
=======
      <div className="codap-index-cell-wrapper">
        <IndexCell caseId={__id__} disableMenu={disableMenu} index={index}
        collapsedCases={collapsedCaseCount} onClick={handleClick} />
        {(!isInputRow) && <RowDivider rowId={row.__id__}/>}
      </div>
>>>>>>> 02af839e
    )
  }, [caseMetadata, collection?.caseIds.length, data, disableMenu])
  const indexColumn = useRef<TColumn | undefined>()

  useEffect(() => {
    // rebuild index column definition when necessary
    indexColumn.current = {
      key: kIndexColumnKey,
      name: t("DG.CaseTable.indexColumnName"),
      minWidth: kIndexColumnWidth,
      width: kIndexColumnWidth,
      headerCellClass: "codap-column-header index",
      renderHeaderCell: ColumnHeader,
      cellClass: "codap-index-cell",
      colSpan(args: TColSpanArgs) {
        return collection ? indexColumnSpan(args, { data, metadata: caseMetadata, collection }) : undefined
      },
      renderCell: RenderIndexCell
    }
  }, [caseMetadata, collection, data, RenderIndexCell])

  return indexColumn.current
}

interface IIndexCellProps {
  caseId: string
  disableMenu?: boolean
  index?: number
  collapsedCases?: number
  onClick?: (evt: React.MouseEvent) => void
  onPointerDown?: (evt: React.PointerEvent | React.MouseEvent) => void
}
export function IndexCell({ caseId, disableMenu, index, collapsedCases, onClick, onPointerDown }: IIndexCellProps) {
  const [menuButton, setMenuButton] = useState<HTMLButtonElement | null>(null)
  const cellElt: HTMLDivElement | null = menuButton?.closest(".rdg-cell") ?? null
  // Find the parent CODAP component to display the index menu above the grid
  const portalElt: HTMLDivElement | null = menuButton?.closest(".codap-component") ?? null
  const draggableOptions: IUseDraggableRow = {
    prefix: "row",
    rowId: caseId,
    rowIdx: index ?? 0,
    collectionId: useCollectionContext(),
    isInputRow: caseId === kInputRowKey
  }
  const inputIndexCellRef = useRef<HTMLDivElement | null>(null)
  const parentCellRef = useRef<HTMLElement | null>(null)
  const {attributes, listeners, setNodeRef: setDragNodeRef} = useDraggableRow(draggableOptions)
  const { active } = useDndContext()
  function setMenuButtonRef(elt: HTMLButtonElement | null) {
    setMenuButton(elt)
  }

  /*
    To its credit, ReactDataGrid puts appropriate aria role tags on every cell in the grid.
    Unfortunately, in doing so, it assumes that all grid cells should have role "gridcell".
    Where the index cell is concerned, however, the "rowheader" role is more appropriate.
    At some point we could submit a PR to ReactDataGrid that implements a column option for
    specifying the aria role to be applied to cells in the column. In the meantime, however,
    we can fix it ourselves by post-processing the role attribute for our parent.
   */
  useEffect(() => {
    if (cellElt?.getAttribute("role") === "gridcell") {
      cellElt?.setAttribute("role", "rowheader")
    }
    // no dependencies means we'll check/fix it after every render
  })

  // focus our content when the cell is focused
  useParentChildFocusRedirect(cellElt, menuButton)

  const handleKeyDown = (e: React.KeyboardEvent) => {
    if (["ArrowDown", "ArrowUp"].includes(e.key)) {
      // Prevent Chakra from bringing up the menu in favor of cell navigation
      e.preventDefault()
    }
  }

  const isInputRow = caseId === kInputRowKey
  const classes = clsx("codap-index-content",
                        { collapsed: !!collapsedCases, "input-row": isInputRow, "dragging": active })

  // input row
  const renderInputRowIndexColumnCell = () => {
    const setInputIndexCellRef = (elt: HTMLDivElement | null) => {
      inputIndexCellRef.current = elt
      parentCellRef.current = cellElt
      setDragNodeRef(cellElt ?? elt)
    }

    return (
      <div className={classes} ref={setInputIndexCellRef} {...attributes} {...listeners}
            data-testid="codap-index-content-button">
        <MenuButton ref={setMenuButtonRef} className={classes} data-testid="codap-index-content-button"
            onKeyDown={handleKeyDown} aria-describedby="sr-index-menu-instructions">
          <div className={classes} ref={inputIndexCellRef} {...attributes} {...listeners}  onPointerDown={onPointerDown}
            onMouseDown={onPointerDown}>
            <DragIndicator />
          </div>
        </MenuButton>
      </div>
    )
  }

  // cell contents
  const casesStr = t(collapsedCases === 1 ? "DG.DataContext.singleCaseName" : "DG.DataContext.pluralCaseName")
  const caseIdStr = DEBUG_CASE_IDS ? `: ${caseId}` : ""
  const cellContents = collapsedCases
                        ? `${collapsedCases} ${casesStr}`
                        : index != null ? `${index + 1}${caseIdStr}` : ""
  const handleClick = collapsedCases ? onClick : undefined

  // collapsed row or normal row with no menu
  if (collapsedCases || disableMenu) {
    return (
      <div className={classes} data-testid="codap-index-content-button" onClick={handleClick}>
        {cellContents}
      </div>
    )
  }


  // normal index row
  return (
    <Menu isLazy>
        {isInputRow
          ? renderInputRowIndexColumnCell()
          : <MenuButton ref={setMenuButtonRef} className={classes} data-testid="codap-index-content-button"
                        onClick={handleClick} onKeyDown={handleKeyDown} aria-describedby="sr-index-menu-instructions">
              {cellContents}
            </MenuButton>
        }
        <VisuallyHidden id="sr-index-menu-instructions">
          Press Enter to open the menu.
        </VisuallyHidden>
      {portalElt && createPortal(<IndexMenuList caseId={caseId} index={index}/>, portalElt)}
    </Menu>
  )
}<|MERGE_RESOLUTION|>--- conflicted
+++ resolved
@@ -17,12 +17,8 @@
 import { kIndexColumnKey } from "../case-tile-common/case-tile-types"
 import { IndexMenuList } from "../case-tile-common/index-menu-list"
 import { useParentChildFocusRedirect } from "../case-tile-common/use-parent-child-focus-redirect"
-<<<<<<< HEAD
-import { kInputRowKey, TColSpanArgs, TColumn, TRenderCellProps } from "./case-table-types"
+import { kIndexColumnWidth, kInputRowKey, TColSpanArgs, TColumn, TRenderCellProps } from "./case-table-types"
 import { IUseDraggableRow, useDraggableRow } from "./case-table-drag-drop"
-=======
-import { kIndexColumnWidth, kInputRowKey, TColSpanArgs, TColumn, TRenderCellProps } from "./case-table-types"
->>>>>>> 02af839e
 import { ColumnHeader } from "./column-header"
 import { RowDivider } from "./row-divider"
 
@@ -83,19 +79,11 @@
     }
 
     return (
-<<<<<<< HEAD
-      <>
-        <IndexCell caseId={__id__} disableMenu={disableMenu} index={index}
-          collapsedCases={collapsedCaseCount} onClick={handleClick} onPointerDown={handlePointerDown}/>
-        <RowDivider rowId={row.__id__} />
-      </>
-=======
       <div className="codap-index-cell-wrapper">
         <IndexCell caseId={__id__} disableMenu={disableMenu} index={index}
-        collapsedCases={collapsedCaseCount} onClick={handleClick} />
+        collapsedCases={collapsedCaseCount} onClick={handleClick} onPointerDown={handlePointerDown}/>
         {(!isInputRow) && <RowDivider rowId={row.__id__}/>}
       </div>
->>>>>>> 02af839e
     )
   }, [caseMetadata, collection?.caseIds.length, data, disableMenu])
   const indexColumn = useRef<TColumn | undefined>()
