import { format } from "d3"
import { reaction } from "mobx"
import { onPatch } from "mobx-state-tree"
import { useCallback, useEffect, useRef } from "react"
import { useDebouncedCallback } from "use-debounce"
import { useCaseMetadata } from "../../hooks/use-case-metadata"
import { useCollectionContext } from "../../hooks/use-collection-context"
import { useDataSetContext } from "../../hooks/use-data-set-context"
import { useLoggingContext } from "../../hooks/use-log-context"
import { logMessageWithReplacement } from "../../lib/log-message"
import { appState } from "../../models/app-state"
import { kDefaultFormatStr } from "../../models/data/attribute"
import { isAddCasesAction, isRemoveCasesAction, isSetCaseValuesAction } from "../../models/data/data-set-actions"
<<<<<<< HEAD
import { createCasesNotification, updateCasesNotificationFromIds } from "../../models/data/data-set-notifications"
=======
import { createCasesNotification } from "../../models/data/data-set-notifications"
>>>>>>> a8be178a
import {
  IAddCasesOptions, ICase, ICaseCreation, IGroupedCase, symFirstChild, symIndex, symParent
} from "../../models/data/data-set-types"
import { isSetIsCollapsedAction } from "../../models/shared/shared-case-metadata"
import { onAnyAction } from "../../utilities/mst-utils"
import { prf } from "../../utilities/profiler"
import { applyCaseValueChanges } from "../case-tile-common/case-tile-utils"
import { kInputRowKey, symDom, TRow, TRowsChangeData } from "./case-table-types"
import { useCollectionTableModel } from "./use-collection-table-model"

export const useRows = () => {
  const caseMetadata = useCaseMetadata()
  const data = useDataSetContext()
  const collectionId = useCollectionContext()
  const collectionTableModel = useCollectionTableModel()
  const { getPendingLogMessage } = useLoggingContext()

  // reload the cache, e.g. on change of DataSet
  const resetRowCache = useCallback(() => {
    if (!collectionTableModel) return
    const { rowCache } = collectionTableModel
    rowCache.clear()
    const cases = data?.getCasesForCollection(collectionId) ?? []
    let prevParent: string | undefined
    cases.forEach(({ __id__, [symIndex]: i, [symParent]: parent }: IGroupedCase) => {
      const firstChild = parent && (parent !== prevParent) ? { [symFirstChild]: true } : undefined
      rowCache.set(__id__, { __id__, [symIndex]: i, [symParent]: parent, ...firstChild })
      prevParent = parent
    })
  }, [collectionId, collectionTableModel, data])

  const setCachedDomAttr = useCallback((caseId: string, attrId: string) => {
    if (!collectionTableModel) return
    const { rowCache } = collectionTableModel
    const row = rowCache.get(caseId)
    if (row && !row[symDom]) row[symDom] = new Set<string>()
    row?.[symDom]?.add(attrId)
  }, [collectionTableModel])

  const syncRowsToRdg = useCallback(() => {
    if (!collectionTableModel) return
    const { rowCache } = collectionTableModel
    prf.measure("Table.useRows[syncRowsToRdg]", () => {
      // RDG memoizes the grid, so we need to pass a new rows array to trigger a render.
      const newRows = prf.measure("Table.useRows[syncRowsToRdg-copy]", () => {
        const cases = data?.getCasesForCollection(collectionId) ?? []
        return cases.map(({ __id__ }) => {
          const row = rowCache.get(__id__)
          const parentId = row?.[symParent]
          const isCollapsed = parentId && caseMetadata?.isCollapsed(parentId)
          return !isCollapsed || row?.[symFirstChild] ? row : undefined
        }).filter(c => !!c)
      })
      prf.measure("Table.useRows[syncRowsToRdg-set]", () => {
        collectionTableModel.resetRows(newRows || [])
      })
    })
  }, [caseMetadata, collectionId, collectionTableModel, data])

  const syncRowsToDom = useCallback(() => {
    prf.measure("Table.useRows[syncRowsToDom]", () => {
      const grid = document.querySelector(".rdg")
      const domRows = grid?.querySelectorAll(".rdg-row")
      domRows?.forEach(row => {
        const rowIndex = Number(row.getAttribute("aria-rowindex")) - 2
        const caseId = data?.itemIDFromIndex(rowIndex)
        const cells = row.querySelectorAll(".rdg-cell")
        cells.forEach(cell => {
          const colIndex = Number(cell.getAttribute("aria-colindex")) - 2
          const attr = data?.attributes[colIndex]
          const cellSpan = cell.querySelector(".cell-span")
          if (data && caseId && attr && cellSpan) {
            const strValue = data.getStrValue(caseId, attr.id)
            const numValue = data.getNumeric(caseId, attr.id)
            const formatStr = attr.format || kDefaultFormatStr
            const formatted = (numValue != null) && isFinite(numValue) ? format(formatStr)(numValue) : strValue
            cellSpan.textContent = formatted ?? ""
            setCachedDomAttr(caseId, attr.id)
          }
        })
      })
    })
  }, [data, setCachedDomAttr])

  const resetRowCacheAndSyncRows = useDebouncedCallback(() => {
    resetRowCache()
    if (appState.appMode === "performance") {
      syncRowsToDom()
    }
    else {
      syncRowsToRdg()
    }
  })

  useEffect(() => {
    const disposer = reaction(() => appState.appMode, mode => {
      prf.measure("Table.useRows[appModeReaction]", () => {
        if (mode === "normal") {
          // sync row selection with RDG/React upon return to normal
          syncRowsToRdg()
        }
      })
    })
    return () => disposer()
  }, [syncRowsToRdg])

  const lowestIndex = useRef<number>(Infinity)
  useEffect(() => {
    if (!collectionTableModel) return
    const { rowCache } = collectionTableModel

    // rebuild the entire cache after grouping changes
    const reactionDisposer = reaction(
      () => data?.isValidCases && data?.validationCount,
      validation => {
        if (typeof validation === "number") {
          resetRowCacheAndSyncRows()
        }
      }, { name: "useRows.useEffect.reaction [collectionGroups]", fireImmediately: true }
    )

    const onPatchDisposer = data && onPatch(data, ({ op, path, value }) => {
      // reset on any changes to items or hidden items
      if (/(_itemIds|hiddenItems)(\/\d+)?$/.test(path)) {
        resetRowCacheAndSyncRows()
      }
    })

    // update the affected rows on data changes without grouping changes
    const beforeAnyActionDisposer = data && onAnyAction(data, action => {
      if (!data?.collections.length && isRemoveCasesAction(action)) {
        const caseIds = action.args[0]
        // have to determine the lowest index before the cases are actually removed
        lowestIndex.current = Math.min(
          ...caseIds
            .map(id => data.getItemIndex(id) ?? -1)
            .filter(index => index >= 0)
        )
      }
    }, { attachAfter: false })
    const afterAnyActionDisposer = data && onAnyAction(data, action => {
      prf.measure("Table.useRows[onAnyAction]", () => {
        const isHierarchical = !!data?.collections.length
        const alwaysResetRowCacheActions = [
          "addAttribute", "moveAttribute", "moveAttributeToNewCollection", "removeAttribute", "setFormat"
        ]
        const hierarchicalResetRowCacheActions = ["addCases", "setCaseValues", "removeCases"]
        let updateRows = false

        // some actions (more with hierarchical data sets) require rebuilding the entire row cache
        if (alwaysResetRowCacheActions.includes(action.name) ||
            (isHierarchical && hierarchicalResetRowCacheActions.includes(action.name))) {
          resetRowCacheAndSyncRows()
        }

        // non-hierarchical data sets can respond more efficiently to some actions
        if (!isHierarchical && hierarchicalResetRowCacheActions.includes(action.name)) {
          const getCasesToUpdate = (_cases: ICase[], index?: number) => {
            lowestIndex.current = index != null ? index : data.items.length
            const casesToUpdate = []
            for (let i=0; i<_cases.length; ++i) {
              lowestIndex.current = Math.min(lowestIndex.current, data.getItemIndex(_cases[i].__id__) ?? Infinity)
            }
            for (let j=lowestIndex.current; j < data.items.length; ++j) {
              casesToUpdate.push(data.items[j])
            }
            return casesToUpdate
          }

          if (isAddCasesAction(action)) {
            const [_cases] = action.args
            // update cache only for entries after the added cases
            const casesToUpdate = getCasesToUpdate(_cases)
            casesToUpdate.forEach(({ __id__ }) => rowCache.set(__id__, { __id__ }))
          }
          else if (isSetCaseValuesAction(action)) {
            // update cache entries for each affected case
            const [_cases] = action.args
            _cases.forEach(({ __id__ }) => rowCache.set(__id__, { __id__ }))
          }
          else if (isRemoveCasesAction(action)) {
            // remove affected cases from cache and update cache after deleted cases
            const [caseIds] = action.args
            caseIds.forEach(id => rowCache.delete(id))
            const casesToUpdate = getCasesToUpdate([], lowestIndex.current)
            casesToUpdate.forEach(({ __id__ }) => rowCache.set(__id__, { __id__ }))
          }
          updateRows = true
        }

        if (updateRows) {
          if (appState.appMode === "performance") {
            syncRowsToDom()
          }
          else {
            syncRowsToRdg()
          }
        }
      })
    })

    // update the cache on metadata changes
    const metadataDisposer = caseMetadata && onAnyAction(caseMetadata, action => {
      if (isSetIsCollapsedAction(action)) {
        const [caseId] = action.args
        const caseGroup = data?.caseInfoMap.get(caseId)
        const childCaseIds = caseGroup?.childCaseIds ?? caseGroup?.childItemIds
        const firstChildCaseId = childCaseIds?.[0]
        if (firstChildCaseId) {
          const row = rowCache.get(firstChildCaseId)
          if (row) {
            // copy the row to trigger re-render due to RDG memoization
            rowCache.set(firstChildCaseId, { ...row })
            syncRowsToRdg()
          }
        }
      }
    })
    return () => {
      reactionDisposer?.()
      onPatchDisposer?.()
      beforeAnyActionDisposer?.()
      afterAnyActionDisposer?.()
      metadataDisposer?.()
    }
  }, [caseMetadata, collectionTableModel, data, resetRowCache, resetRowCacheAndSyncRows, syncRowsToDom, syncRowsToRdg])

  const handleRowsChange = useCallback((_rows: TRow[], changes: TRowsChangeData) => {
    // when rows change, e.g. after cell edits, update the dataset
    const collection = data?.getCollection(collectionTableModel?.collectionId)
    const inputRowIndex = collectionTableModel?.inputRowIndex
    const caseValues = changes.indexes.map(index => _rows[index] as ICase)
    const casesToUpdate: ICase[] = []
    const casesToCreate: ICaseCreation[] = []
    caseValues.forEach(aCase => {
      if (aCase.__id__ === kInputRowKey) {
        const { __id__, ...others } = aCase

        // Do not add a new item if no actual values are specified.
        // This can happen when a user starts editing a cell in the input row, but then navigates away with
        // the cell left blank
        if (!Object.values(others).some(value => !!value)) return

        // Find values inherited from parent case
        const prevRowIndex = inputRowIndex != null && inputRowIndex !== -1
          ? inputRowIndex > 0 ? inputRowIndex - 1 : 1
          : _rows.length - 2
        const prevRowId = _rows[prevRowIndex].__id__
        const prevRow = collectionTableModel?.rowCache.get(prevRowId)
        const parentId = prevRow?.[symParent]
        const parentValues = data?.getParentValues(parentId ?? "") ?? {}

        casesToCreate.push({ ...others, ...parentValues })
      } else {
        casesToUpdate.push(aCase)
      }
    })

    // handle updating cases (editing cells of existing cases)
    if (data && casesToUpdate.length) {
      applyCaseValueChanges(data, casesToUpdate, getPendingLogMessage("editCellValue"))
      return
    }

    if (!data || !casesToCreate.length) return

    // handle creating cases (editing input row)
    // We track case ids between model changes so we can make proper notifications afterwards
    const oldCaseIds = new Set(collection?.caseIds ?? [])
    const newCaseIds: string[] = []
    data?.applyModelChange(
      () => {
        const options: IAddCasesOptions = {}
        if (collectionTableModel?.inputRowIndex != null && collectionTableModel.inputRowIndex >= 0) {
          options.before = collection?.caseIds[collectionTableModel.inputRowIndex]
          collectionTableModel.setInputRowIndex(collectionTableModel.inputRowIndex + 1)
        }
        data.addCases(casesToCreate, options)
        // Make sure things are updated since adding cases invalidates grouping
        // TODO Would it be better to make collection.caseIds a getter that automatically validates the cases?
        data.validateCases()
        // We look for case ids that weren't present before adding the new cases to determine which case ids
        // should be included in the createCasesNotification
        collection?.caseIds.forEach(caseId => {
          if (!oldCaseIds.has(caseId)) newCaseIds.push(caseId)
        })
      },
      {
        notify: () => {
<<<<<<< HEAD
          const notifications = []
          if (updatedCaseIds.length > 0) notifications.push(updateCasesNotificationFromIds(data, updatedCaseIds))
          if (newCaseIds.length > 0) notifications.push(createCasesNotification(newCaseIds, data))
          return notifications
=======
          return newCaseIds.length > 0 ? createCasesNotification(newCaseIds, data) : undefined
>>>>>>> a8be178a
        },
        undoStringKey: "DG.Undo.caseTable.createNewCase",
        redoStringKey: "DG.Redo.caseTable.createNewCase",
        log: logMessageWithReplacement("Create %@ cases in table", { count: casesToCreate.length })
      }
    )
  }, [collectionTableModel, data, getPendingLogMessage])

  return { handleRowsChange }
}<|MERGE_RESOLUTION|>--- conflicted
+++ resolved
@@ -11,11 +11,7 @@
 import { appState } from "../../models/app-state"
 import { kDefaultFormatStr } from "../../models/data/attribute"
 import { isAddCasesAction, isRemoveCasesAction, isSetCaseValuesAction } from "../../models/data/data-set-actions"
-<<<<<<< HEAD
-import { createCasesNotification, updateCasesNotificationFromIds } from "../../models/data/data-set-notifications"
-=======
 import { createCasesNotification } from "../../models/data/data-set-notifications"
->>>>>>> a8be178a
 import {
   IAddCasesOptions, ICase, ICaseCreation, IGroupedCase, symFirstChild, symIndex, symParent
 } from "../../models/data/data-set-types"
@@ -305,14 +301,7 @@
       },
       {
         notify: () => {
-<<<<<<< HEAD
-          const notifications = []
-          if (updatedCaseIds.length > 0) notifications.push(updateCasesNotificationFromIds(data, updatedCaseIds))
-          if (newCaseIds.length > 0) notifications.push(createCasesNotification(newCaseIds, data))
-          return notifications
-=======
           return newCaseIds.length > 0 ? createCasesNotification(newCaseIds, data) : undefined
->>>>>>> a8be178a
         },
         undoStringKey: "DG.Undo.caseTable.createNewCase",
         redoStringKey: "DG.Redo.caseTable.createNewCase",
