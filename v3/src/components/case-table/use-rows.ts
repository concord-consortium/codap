--- conflicted
+++ resolved
@@ -270,18 +270,6 @@
       }
     })
 
-<<<<<<< HEAD
-    const creatingCases = casesToCreate.length > 0
-    const undoStringKey = creatingCases ? "DG.Undo.caseTable.createNewCase" : "DG.Undo.caseTable.editCellValue"
-    const redoStringKey = creatingCases ? "DG.Redo.caseTable.createNewCase" : "DG.Redo.caseTable.editCellValue"
-    const logMessage = creatingCases
-                        ? logMessageWithReplacement("Create %@ cases in table",
-                              { count: casesToCreate.length, category: "data" })
-                        : getPendingLogMessage("Edit cell value")
-    // We track case ids between updates and additions so we can make proper notifications afterwards
-    let oldCaseIds = new Set(collection?.caseIds ?? [])
-    let updatedCaseIds: string[] = []
-=======
     // handle updating cases (editing cells of existing cases)
     if (data && casesToUpdate.length) {
       applyCaseValueChanges(data, casesToUpdate, getPendingLogMessage("editCellValue"))
@@ -293,7 +281,6 @@
     // handle creating cases (editing input row)
     // We track case ids between model changes so we can make proper notifications afterwards
     const oldCaseIds = new Set(collection?.caseIds ?? [])
->>>>>>> 7ecfe338
     const newCaseIds: string[] = []
     data?.applyModelChange(
       () => {
@@ -318,7 +305,7 @@
         },
         undoStringKey: "DG.Undo.caseTable.createNewCase",
         redoStringKey: "DG.Redo.caseTable.createNewCase",
-        log: logMessageWithReplacement("Create %@ cases in table", { count: casesToCreate.length })
+        log: logMessageWithReplacement("Create %@ cases in table", { count: casesToCreate.length, category: "data" })
       }
     )
   }, [collectionTableModel, data, getPendingLogMessage])
