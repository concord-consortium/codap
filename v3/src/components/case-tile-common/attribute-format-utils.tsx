--- conflicted
+++ resolved
@@ -62,14 +62,10 @@
   if (isFinite(num)) {
     const formatStr = `.${numPrecision ?? kDefaultNumPrecision}~f`
     const formatter = getNumFormatter(formatStr)
-<<<<<<< HEAD
-    if (formatter) str = `${formatter(num)} ${showUnits ? attr?.units : ""}`
-=======
     if (formatter) {
-      str = formatter(num)
+      str = `${formatter(num)} ${showUnits ? attr?.units : ""}`
       formatClass = "numeric-format"
     }
->>>>>>> 44ef50d5
   }
 
   // Dates
