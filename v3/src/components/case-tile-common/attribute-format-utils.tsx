import { clsx } from "clsx"
import { format } from "d3-format"
import React from "react"
import { measureText } from "../../hooks/use-measure-text"
import { IAttribute } from "../../models/data/attribute"
import { kDefaultNumPrecision } from "../../models/data/attribute-types"
import { parseColor } from "../../utilities/color-utils"
import { isStdISODateString } from "../../utilities/date-iso-utils"
import { parseDate } from "../../utilities/date-parser"
<<<<<<< HEAD
import { DatePrecision, formatDate } from "../../utilities/date-utils"
import { boundaryObjectFromBoundaryValue } from "../../utilities/geojson-utils"
=======
import { formatDate } from "../../utilities/date-utils"
>>>>>>> 0a69e9bd
import { kCaseTableBodyFont, kCaseTableHeaderFont, kMaxAutoColumnWidth,
          kMinAutoColumnWidth } from "../case-table/case-table-types"

// cache d3 number formatters so we don't have to generate them on every render
type TNumberFormatter = (n: number) => string
const formatters = new Map<string, TNumberFormatter>()

export const getNumFormatter = (formatStr: string) => {
  let formatter = formatters.get(formatStr)
  if (formatStr && !formatter) {
    formatter = format(formatStr)
    formatters.set(formatStr, formatter)
  }
  return formatter
}

export function renderAttributeValue(str = "", num = NaN, attr?: IAttribute, key?: number) {
  const { type, userType, numPrecision, datePrecision } = attr || {}
  let formatClass = ""

  // boundaries
  if (type === "boundary") {
    const boundaryObject = boundaryObjectFromBoundaryValue(str)
    const thumb = boundaryObject?.properties?.THUMB
    if (thumb) {
      return {
        value: boundaryObject?.properties?.NAME ?? str,
        content: (
          <span className="cell-boundary-thumb">
            <img src={thumb} alt="thumb" className="cell-boundary-thumb-interior" />
          </span>
        )
      }
    }
  }

  // colors
  const color = type === "color" || !userType ? parseColor(str, { colorNames: type === "color" }) : ""
  if (color) {
    return {
      value: color,
      content: (
        <div className="cell-color-swatch" key={key}>
          <div className="cell-color-swatch-interior" style={{ background: color }} />
        </div>
      )
    }
  }

  // numbers
  if (isFinite(num)) {
    const formatStr = `.${numPrecision ?? kDefaultNumPrecision}~f`
    const formatter = getNumFormatter(formatStr)
    if (formatter) {
      str = formatter(num)
      formatClass = "numeric-format"
    }
  }

  // Dates
  // Note that CODAP v2 formats dates in the case table ONLY if the user explicitly specifies the type as "date".
  // Dates are not interpreted as dates and formatted by default. However, V3 adds one exception to this rule:
  // if the date string is strictly an ISO string produced by the browser's Date.toISOString(), it will be treated as
  // a Date object that should be formatted. The main reason for this is to format the results of date formulas.
  // This is because CODAP v3 stores all the case values as strings natively, and we cannot simply check if the value
  // is an instance of the `Date` class (as it will never be). Date.toISOString() is the native way of serializing dates
  // in CODAP v3 (check `importValueToString` from attribute.ts).
  if (isStdISODateString(str) || userType === "date" && str !== "") {
    const date = parseDate(str, true)
    if (date) {
      const formattedDate = formatDate(date, datePrecision)
      return {
        value: str,
        content: <span className="cell-span" key={key}>{formattedDate || `"${str}"`}</span>
      }
    } else {
      // If the date is not valid, wrap it in quotes (CODAP V2 behavior).
      str = `"${str}"`
    }
  }

  return {
    value: str,
    content: <span className={clsx("cell-span", formatClass)} key={key}>{str}</span>
  }
}

export const findLongestContentWidth = (attr: IAttribute) => {
  // include attribute name in content width calculation
  let longestWidth = Math.max(kMinAutoColumnWidth, measureText(attr.name, kCaseTableHeaderFont))
  for (let i = 0; i < attr.length; ++i) {
    // use the formatted attribute value in content width calculation
    const { value } = renderAttributeValue(attr.strValues[i], attr.numValues[i], attr)
    longestWidth = Math.max(longestWidth, measureText(value, kCaseTableBodyFont))
  }
  return Math.min(longestWidth, kMaxAutoColumnWidth)
}<|MERGE_RESOLUTION|>--- conflicted
+++ resolved
@@ -7,12 +7,8 @@
 import { parseColor } from "../../utilities/color-utils"
 import { isStdISODateString } from "../../utilities/date-iso-utils"
 import { parseDate } from "../../utilities/date-parser"
-<<<<<<< HEAD
-import { DatePrecision, formatDate } from "../../utilities/date-utils"
+import { formatDate } from "../../utilities/date-utils"
 import { boundaryObjectFromBoundaryValue } from "../../utilities/geojson-utils"
-=======
-import { formatDate } from "../../utilities/date-utils"
->>>>>>> 0a69e9bd
 import { kCaseTableBodyFont, kCaseTableHeaderFont, kMaxAutoColumnWidth,
           kMinAutoColumnWidth } from "../case-table/case-table-types"
 
