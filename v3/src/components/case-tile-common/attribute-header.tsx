import { Tooltip, Menu, MenuButton, Input, VisuallyHidden, SystemStyleObject } from "@chakra-ui/react"
import { useDndContext } from "@dnd-kit/core"
import { autorun } from "mobx"
import { observer } from "mobx-react-lite"
import React, { useEffect, useMemo, useRef, useState } from "react"
import { clsx } from "clsx"
import { useDataSetContext } from "../../hooks/use-data-set-context"
import { IUseDraggableAttribute, useDraggableAttribute } from "../../hooks/use-drag-drop"
import { useInstanceIdContext } from "../../hooks/use-instance-id-context"
import { updateAttributesNotification } from "../../models/data/data-set-notifications"
import { uiState } from "../../models/ui-state"
import { uniqueName } from "../../utilities/js-utils"
import { AttributeMenuList } from "./attribute-menu/attribute-menu-list"
import { CaseTilePortal } from "./case-tile-portal"
import { GetDividerBoundsFn, IDividerProps, kIndexColumnKey } from "./case-tile-types"
import { useParentChildFocusRedirect } from "./use-parent-child-focus-redirect"
import { useAdjustHeaderForOverflow } from "../../hooks/use-adjust-header-overflow"

interface IProps {
  attributeId: string
  beforeHeaderDivider?: boolean
  customButtonStyle?: SystemStyleObject
  getDividerBounds?: GetDividerBoundsFn
  HeaderDivider?: React.ComponentType<IDividerProps>
  showUnits?: boolean
  // returns the draggable parent element for use with DnDKit
  onSetHeaderContentElt?: (contentElt: HTMLDivElement | null) => HTMLElement | null
  onBeginEdit?: () => void
  onEndEdit?: () => void
  onOpenMenu?: () => void
}

export const AttributeHeader = observer(function AttributeHeader({
  attributeId, beforeHeaderDivider, customButtonStyle, getDividerBounds, HeaderDivider,
  showUnits=true, onSetHeaderContentElt, onBeginEdit, onEndEdit, onOpenMenu
}: IProps) {
  const { active } = useDndContext()
  const data = useDataSetContext()
  const instanceId = useInstanceIdContext() || "table"
  const parentRef = useRef<HTMLElement | null>(null)
  const menuButtonRef = useRef<HTMLButtonElement | null>(null)
  const inputRef = useRef<HTMLInputElement | null>(null)
  const contentRef = useRef<HTMLDivElement | null>(null)
  const isMenuOpen = useRef(false)
  const [editingAttrId, setEditingAttrId] = useState("")
  const [editingAttrName, setEditingAttrName] = useState("")
  const [modalIsOpen, setModalIsOpen] = useState(false)
  const [isFocused, setIsFocused] = useState(false)
  const onCloseMenuRef = useRef<() => void>()
  // disable tooltips when there is an active drag in progress
  const dragging = !!active

  const attribute = data?.attrFromID(attributeId)
  const attrName = attribute?.name ?? ""
  const attrUnits = attribute?.units ? ` (${attribute.units})` : ""
  const { line1, line2, isOverflowed, line2Truncated } =
            useAdjustHeaderForOverflow(menuButtonRef.current, attrName, attrUnits)
  const draggableOptions: IUseDraggableAttribute = {
    prefix: instanceId, dataSet: data, attributeId
  }
  const { attributes, listeners, setNodeRef: setDragNodeRef } = useDraggableAttribute(draggableOptions)

  const setHeaderContentRef = (elt: HTMLDivElement | null) => {
    contentRef.current = elt
    parentRef.current = onSetHeaderContentElt?.(elt) ?? null
    setDragNodeRef(parentRef.current ?? elt)
  }

  useEffect(() => {
    const timer = setTimeout(() => {
      if (inputRef.current && editingAttrId === attributeId) {
        inputRef.current.focus()
        inputRef.current.select()
      }
    }, 100) // delay to ensure the input is rendered

    return () => clearTimeout(timer)
  }, [attributeId, editingAttrId])

  useEffect(() => {
    onCloseMenuRef.current?.()
  }, [dragging])

  useEffect(() => {
    return autorun(() => {
      if (uiState.attrIdToEdit === attributeId) {
        setEditingAttrId(attributeId)
        setEditingAttrName(attrName)
        onBeginEdit?.()
      } else {
        setEditingAttrId("")
        setEditingAttrName("")
        onEndEdit?.()
      }
    })
  }, [attributeId, attrName, onBeginEdit, onEndEdit])

  // focus our content when the cell is focused
  useParentChildFocusRedirect(parentRef.current, menuButtonRef.current)

  const handleInputKeyDown = (e: React.KeyboardEvent<HTMLInputElement>) => {
    const { key } = e
    e.stopPropagation()
    switch (key) {
      case "Escape":
        handleClose(false)
        break
      case "Enter":
      case "Tab":
        handleClose(true)
        break
    }
  }

    const handleButtonKeyDown = (e: React.KeyboardEvent) => {
    if (["ArrowDown", "ArrowUp"].includes(e.key)) {
      // Prevent Chakra from bringing up the menu in favor of cell navigation
      e.preventDefault()
    }
  }

  const handleClose = (accept: boolean) => {
    const trimTitle = editingAttrName?.trim()
    if (accept && editingAttrId && trimTitle) {
      const editingAttribute = data?.getAttribute(editingAttrId)
      const oldName = editingAttribute?.name
      data?.applyModelChange(() => {
        data.setAttributeName(editingAttrId, () => uniqueName(trimTitle,
          (aName: string) => (aName === attrName) || !data.attributes.find(attr => aName === attr.name)
        ))
      }, {
        notify: () => {
          if (editingAttribute && editingAttribute?.name !== oldName) {
            return updateAttributesNotification([editingAttribute], data)
          }
        },
        undoStringKey: "DG.Undo.caseTable.editAttribute",
        redoStringKey: "DG.Redo.caseTable.editAttribute"
      })
    }
    setEditingAttrId("")
    setEditingAttrName("")
    uiState.setAttrIdToEdit?.()
  }
  const handleRenameAttribute = () => {
    setEditingAttrId(attributeId)
    setEditingAttrName(attrName)
  }

  const handleModalOpen = (open: boolean) => {
    setModalIsOpen(open)
  }

  const handleInputBlur = (e: any) => {
    if (isFocused) {
      handleClose(true)
    }
  }

  const handleInputClick = (e: React.MouseEvent<HTMLInputElement>) => {
    setIsFocused(false)
    const input = inputRef.current
    if (input) {
      const { selectionStart, selectionEnd } = input
      if (selectionStart != null && selectionEnd != null) {
        // Because the input value is automatically selected when user creates a new attribute,
        // we deselect current selection and place cursor at the position of the click
        if (selectionStart === selectionEnd) {
          input.setSelectionRange(selectionStart, selectionEnd)
        }
      }
    }
  }

  const handleFocus = () => {
    setIsFocused(true)
  }

  const renderAttributeLabel = useMemo(() => {
    if (isOverflowed) {
      return (
        <>
          <span className="two-line-header-line-1">{line1}</span>
          <span className={clsx("two-line-header-line-2", {truncated: line2Truncated})}>{line2}</span>
        </>
      )
    } else {
      return (
        <span className="one-line-header">{line1}</span>
      )
    }
  }, [line1, line2, isOverflowed, line2Truncated])

  const description = attribute?.description ? `: ${attribute.description}` : ""
  return (
    <Menu isLazy>
      {({ isOpen, onClose }) => {
        const disableTooltip = dragging || isOpen || modalIsOpen || editingAttrId === attributeId
        isMenuOpen.current = isOpen
        onCloseMenuRef.current = onClose
        // ensure selected header is styled correctly.
        if (isMenuOpen.current) onOpenMenu?.()
        return (
          <Tooltip label={`${attrName ?? ""} ${description}`} h="20px" fontSize="12px"
              color="white" openDelay={1000} placement="bottom" bottom="15px" left="15px"
              isDisabled={disableTooltip}
          >
            <div className="codap-column-header-content" ref={setHeaderContentRef} {...attributes} {...listeners}
            data-testid="codap-column-header-content">
              { attributeId === kIndexColumnKey
                ? null
                : editingAttrId
                  ? <Input ref={inputRef} value={editingAttrName} data-testid="column-name-input"
                            className="column-name-input" size="xs"
                            autoFocus={true} variant="unstyled" onClick={handleInputClick}
                            onChange={event => setEditingAttrName(event.target.value)}
                            onKeyDown={handleInputKeyDown} onBlur={handleInputBlur} onFocus={handleFocus}
                    />
                  : <>
                      <MenuButton
                          className={clsx("codap-attribute-button", {"table": instanceId.includes("table")})}
                          ref={menuButtonRef}
                          disabled={attributeId === kIndexColumnKey}
                          sx={customButtonStyle}
                          fontWeight="bold" onKeyDown={handleButtonKeyDown}
                          data-testid={`codap-attribute-button ${attrName}`}
                          aria-describedby={`sr-column-header-drag-instructions-${instanceId}`}>
<<<<<<< HEAD
                        {instanceId.includes("table") ? renderAttributeLabel : `${attrName}${attrUnits}`}
=======
                        {`${attrName ?? ""}${showUnits ? units : ""}`}
>>>>>>> a08f665a
                      </MenuButton>
                      <VisuallyHidden id={`sr-column-header-drag-instructions-${instanceId}`}>
                        <pre> Press Space to drag the attribute within the table or to a graph.
                              Press Enter to open the attribute menu.
                        </pre>
                      </VisuallyHidden>
                    </>
              }
              {attributeId !== kIndexColumnKey &&
                <CaseTilePortal>
                  <AttributeMenuList attributeId={attributeId} onRenameAttribute={handleRenameAttribute}
                    onModalOpen={handleModalOpen}
                  />
                </CaseTilePortal>
              }
              {attributeId && HeaderDivider && !beforeHeaderDivider &&
                <HeaderDivider
                  key={attributeId}
                  columnKey={attributeId}
                  cellElt={parentRef.current}
                  getDividerBounds={getDividerBounds}
                />
              }
            </div>
          </Tooltip>
        )
    }}
    </Menu>
  )
})<|MERGE_RESOLUTION|>--- conflicted
+++ resolved
@@ -225,11 +225,8 @@
                           fontWeight="bold" onKeyDown={handleButtonKeyDown}
                           data-testid={`codap-attribute-button ${attrName}`}
                           aria-describedby={`sr-column-header-drag-instructions-${instanceId}`}>
-<<<<<<< HEAD
-                        {instanceId.includes("table") ? renderAttributeLabel : `${attrName}${attrUnits}`}
-=======
-                        {`${attrName ?? ""}${showUnits ? units : ""}`}
->>>>>>> a08f665a
+                        {instanceId.includes("table") ? renderAttributeLabel
+                                                      : {`${attrName ?? ""}${showUnits ? units : ""}`}
                       </MenuButton>
                       <VisuallyHidden id={`sr-column-header-drag-instructions-${instanceId}`}>
                         <pre> Press Space to drag the attribute within the table or to a graph.
