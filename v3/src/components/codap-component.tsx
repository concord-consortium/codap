--- conflicted
+++ resolved
@@ -20,57 +20,20 @@
 }
 export const CodapComponent = observer(({ tile, TitleBar, Component, tileEltClass, onPointerDown }: IProps) => {
   const dataset = gDataBroker?.selectedDataSet || gDataBroker?.last
-<<<<<<< HEAD
-=======
-  const [componentTitle, setComponentTitle] = useState("")
-  const tContainerWidth = document.getElementById("#app")?.clientWidth
-  const [borderElt, setBorderElt] = useState<HTMLElement | null>(null)
-  const componentElt = borderElt?.parentElement || null
-
-  const getComponentWidth = () => {
-    return componentElt?.getBoundingClientRect().width
-  }
-
-  const handleTitleChange = (title?: string) => {
-    title && setComponentTitle(title)
-  }
-  const handleBorderResizeRight = () => {
-    const tMaxWidth = tContainerWidth || kMaxComponentSize
-    const tMinWidth = kMinComponentSize
-  }
-  const handleBorderResizeLeft = (e: React.PointerEvent) => {
-    const tMaxWidth = tContainerWidth || kMaxComponentSize
-    const tMinWidth = kMinComponentSize
-    const parent = borderElt?.closest(".rdg-cell")
-    const tContainerWidth = getComponentWidth()
-
-    var tNewWidth = DG.ViewUtilities.roundToGrid(info.width - (e.pageX - info.pageX)),
-        tLoc;
-    tNewWidth = Math.min(Math.max(tNewWidth, tMinWidth), tMaxWidth);
-    tLoc = info.left + info.width - tNewWidth;
-    if (tLoc < tContainerWidth - tMinWidth) {
-      this.parentView.adjust('width', tNewWidth);
-      this.parentView.adjust('left', tLoc);
-    }
-  }
->>>>>>> 5a2af13b
 
   return (
     <DataSetContext.Provider value={dataset}>
       <div className={`codap-component ${tileEltClass}`}>
         <TitleBar tile={tile}/>
         <Component tile={tile} />
-<<<<<<< HEAD
         <div className="resize-handle-wrapper" onPointerDown={onPointerDown}>
           <ResizeHandle className="component-resize-handle"/>
         </div>
-=======
         <div className="codap-component-border right" ref={setBorderElt}onPointerMove={handleBorderResizeRight}/>
         <div className="codap-component-border bottom" />
         <div className="codap-component-border left" onPointerMove={handleBorderResizeLeft}/>
         <div className="codap-component-corner bottom-left" />
         <div className="codap-component-border bottom-rightf" />
->>>>>>> 5a2af13b
       </div>
     </DataSetContext.Provider>
   )
