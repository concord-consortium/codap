--- conflicted
+++ resolved
@@ -1,8 +1,4 @@
-<<<<<<< HEAD
-import React, { Children, cloneElement, ReactElement, useState } from "react"
-=======
-import React, { Children, cloneElement, ReactElement, ReactNode } from "react"
->>>>>>> 498df7d0
+import React, { Children, cloneElement, ReactElement, ReactNode, useState } from "react"
 import { DataBroker } from "../data-model/data-broker"
 import { EditableComponentTitle } from "./editable-component-title"
 
