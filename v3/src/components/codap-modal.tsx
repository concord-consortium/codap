import { Modal, ModalContent, ModalOverlay } from "@chakra-ui/react"
import React, { ReactNode, forwardRef } from "react"

import "./codap-modal.scss"

interface IProps {
  children?: ReactNode
<<<<<<< HEAD
  closeOnOverlayClick?: boolean // undefined treated as true to stay consistent with chakra default
=======
  closeOnOverlayClick?: boolean
>>>>>>> 56473f4d
  isOpen: boolean
  onClick?: () => void
  onClose: () => void
  modalWidth?: string
  modalHeight?: string
}

export const CodapModal = forwardRef(({
<<<<<<< HEAD
  children, closeOnOverlayClick, isOpen, onClick, onClose, modalWidth, modalHeight
}: IProps, ref: React.LegacyRef<HTMLElement> | undefined) => {
  return (
    <Modal
      closeOnOverlayClick={closeOnOverlayClick ?? true}
=======
  children, closeOnOverlayClick=true, isOpen, onClick, onClose, modalWidth, modalHeight
}: IProps, ref: React.LegacyRef<HTMLElement> | undefined) => {
  return (
    <Modal
      closeOnOverlayClick={closeOnOverlayClick}
>>>>>>> 56473f4d
      data-testid="codap-modal"
      isOpen={isOpen}
      onClose={onClose}
      size="xs"
    >
      <ModalOverlay />
      <ModalContent
        className="codap-modal-content"
        h={modalHeight || "500px"}
        onClick={onClick}
        ref={ref}
        w={modalWidth || "400px"}
      >
        {children}
      </ModalContent>
    </Modal>
  )
})
CodapModal.displayName = "CodapModal"<|MERGE_RESOLUTION|>--- conflicted
+++ resolved
@@ -5,11 +5,7 @@
 
 interface IProps {
   children?: ReactNode
-<<<<<<< HEAD
-  closeOnOverlayClick?: boolean // undefined treated as true to stay consistent with chakra default
-=======
   closeOnOverlayClick?: boolean
->>>>>>> 56473f4d
   isOpen: boolean
   onClick?: () => void
   onClose: () => void
@@ -18,19 +14,11 @@
 }
 
 export const CodapModal = forwardRef(({
-<<<<<<< HEAD
-  children, closeOnOverlayClick, isOpen, onClick, onClose, modalWidth, modalHeight
-}: IProps, ref: React.LegacyRef<HTMLElement> | undefined) => {
-  return (
-    <Modal
-      closeOnOverlayClick={closeOnOverlayClick ?? true}
-=======
   children, closeOnOverlayClick=true, isOpen, onClick, onClose, modalWidth, modalHeight
 }: IProps, ref: React.LegacyRef<HTMLElement> | undefined) => {
   return (
     <Modal
       closeOnOverlayClick={closeOnOverlayClick}
->>>>>>> 56473f4d
       data-testid="codap-modal"
       isOpen={isOpen}
       onClose={onClose}
