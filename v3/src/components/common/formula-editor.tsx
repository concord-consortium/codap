--- conflicted
+++ resolved
@@ -241,7 +241,7 @@
   const jsonOptions = JSON.stringify(_options ?? {})
   const options = useMemo(() => JSON.parse(jsonOptions), [jsonOptions])
   const cmRef = useRef<ReactCodeMirrorRef>(null)
-<<<<<<< HEAD
+  const extensions = useMemo(() => cmExtensionsSetup(), [])
   const prevFormula = useRef(formula)
 
   useEffect(() => {
@@ -257,9 +257,6 @@
       prevFormula.current = formula
     }
   }, [formula])
-=======
-  const extensions = useMemo(() => cmExtensionsSetup(), [])
->>>>>>> 8427424f
 
   // update the editor state field with the appropriate data set
   const handleCreateEditor = useCallback((view: EditorView, state: EditorState) => {
