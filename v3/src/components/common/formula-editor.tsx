--- conflicted
+++ resolved
@@ -274,7 +274,6 @@
 
   const handleFormulaChange = (value: string, viewUpdate: ViewUpdate) => setFormula(value)
 
-<<<<<<< HEAD
   const handleEditorUpdate = useCallback((update: ViewUpdate) => {
     const view = update.view
     if (setCursorPosition) setCursorPosition(view.state.selection.main.head)
@@ -288,15 +287,10 @@
     }
   }, [])
 
-  return <CodeMirror ref={cmRef} value={formula} data-testid="formula-editor-input" height="70px"
-                     basicSetup={false} extensions={cmExtensionsSetup()} onUpdate={handleEditorUpdate}
-                     onCreateEditor={handleCreateEditor} onChange={handleFormulaChange} />
-=======
   // .input-element indicates to CodapModal not to drag the modal from within the element
   const classes = "formula-editor-input input-element"
   return <CodeMirror ref={cmRef} className={classes} data-testid="formula-editor-input" height="70px"
                      basicSetup={false} extensions={cmExtensionsSetup()}
                      onCreateEditor={handleCreateEditor}
                      value={formula} onChange={handleFormulaChange} />
->>>>>>> 57d6ac3a
 }