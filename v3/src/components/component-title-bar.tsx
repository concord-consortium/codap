--- conflicted
+++ resolved
@@ -42,15 +42,9 @@
         <EditableInput className="title-text-input"/>
       </Editable>
       <Flex className="header-right">
-<<<<<<< HEAD
         <Button className="component-minimize-button" title={t("DG.Component.minimizeComponent.toolTip")}
           data-testid="component-minimize-button">
-          <MinimizeIcon className="component-minimize-icon"/>
-=======
-        <Button className="component-minimize-button">
-          <MinimizeIcon className="component-minimize-icon" title={t("DG.Component.minimizeComponent.toolTip")}
-              onPointerDown={onMinimizeTile}/>
->>>>>>> dc2eaa8d
+          <MinimizeIcon className="component-minimize-icon" onPointerDown={onMinimizeTile}/>
         </Button>
         <CloseButton className="component-close-button" title={t("DG.Component.closeComponent.toolTip")}
           onPointerDown={()=>onCloseTile?.(tileId)} data-testid="component-close-button"/>
