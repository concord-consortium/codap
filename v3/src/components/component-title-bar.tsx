--- conflicted
+++ resolved
@@ -16,12 +16,7 @@
   tile, children, onHandleTitleChange, onMinimizeTile, onCloseTile, preventTitleChange
 }: ITileTitleBarProps) {
   // perform all title-related model access here so only title is re-rendered when properties change
-<<<<<<< HEAD
-  const initialTitle = (tile && getTitle?.(tile)) || tile?.title || ""
-  const title = (tile && getTitle?.(tile)) !== undefined ? (tile && getTitle?.(tile)) : tile?.title || ""
-=======
   const title = (tile && getTitle?.(tile)) || tile?.title || ""
->>>>>>> 5dce10dc
   const [isEditing, setIsEditing] = useState(false)
   const [editingTitle, setEditingTitle] = useState(title)
   const tileId = tile?.id || ""
@@ -31,13 +26,8 @@
   const classes = clsx("component-title-bar", `${tileType}-title-bar`, {focusTile: uiState.isFocusedTile(tile?.id)})
   const [isHovering, setIsHovering] = useState(false)
   const blankTitle = "_____"
-<<<<<<< HEAD
-  const prevTitleRef = useRef(initialTitle)
-console.log("in component title bar, title: ", title, "title is blank: ", title === "")
-=======
   const prevTitleRef = useRef(title)
 
->>>>>>> 5dce10dc
   const handleChangeTitle = (nextValue?: string) => {
     if (tile != null && nextValue !== undefined) {
       tile.applyModelChange(() => {
