--- conflicted
+++ resolved
@@ -241,39 +241,6 @@
         if (keysElt.current && categoryData.current) {
           select(keysElt.current).selectAll('legend-key').remove() // start fresh
 
-<<<<<<< HEAD
-          const keysSelection = select(keysElt.current)
-            .selectAll<SVGGElement, number>('g')
-            .data(range(0, numCategories ?? 0))
-            .join(
-              enter => enter
-                .append('g')
-                .attr('class', 'legend-key')
-                .attr('data-testid', 'legend-key')
-                .call(dragBehavior)
-            )
-          keysSelection.each(function () {
-            const sel = select<SVGGElement, number>(this),
-              size = sel.selectAll<SVGRectElement, number>('rect').size()
-            if (size === 0) {
-              const handleClick = (event: any, i: number) => {
-                const caseIds = dataConfiguration?.getCasesForLegendValue(categoryData.current[i].category)
-                if (caseIds) {
-                  // This is breaking the graph-legend cypress test
-                  // setOrExtendSelection(caseIds, dataConfiguration?.dataset, event.shiftKey)
-                  if (event.shiftKey) dataConfiguration?.dataset?.selectCases(caseIds)
-                  else dataConfiguration?.dataset?.setSelectedCases(caseIds)
-                }
-              }
-              sel.append('rect')
-                .attr('width', keySize)
-                .attr('height', keySize)
-                .on('click', handleClick)
-              sel.append('text')
-                .on('click', handleClick)
-            }
-          })
-=======
           if (hasCategories) {
             const keysSelection = select(keysElt.current)
               .selectAll<SVGGElement, number>('g')
@@ -307,7 +274,6 @@
               }
             })
           }
->>>>>>> 445e9843
         }
       }, [dataConfiguration, dragBehavior])
 
