--- conflicted
+++ resolved
@@ -11,11 +11,7 @@
     const handlePointerDownCapture = (event: PointerEvent) => {
       // Browser events are dispatched directly to the PIXI canvas.
       // Re-dispatched events are dispatched to elements behind the PIXI canvas.
-<<<<<<< HEAD
-      const pixiPointsIndex = pixiPointsArray.findIndex(pixiPoints => pixiPoints && event.target === pixiPoints.canvas)
-=======
       const pixiPointsIndex = pixiPointsArray.findIndex(pixiPoints => event.target === pixiPoints?.canvas)
->>>>>>> b454132f
       // first click selects tile; deselection only occurs once the tile is already selected
       if (pixiPointsIndex >= 0 && pixiPointsArray[pixiPointsIndex] && isTileSelected()) {
         onPointerDown(event, pixiPointsArray[pixiPointsIndex])
