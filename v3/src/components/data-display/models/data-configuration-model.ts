import {scaleQuantile, ScaleQuantile, schemeBlues} from "d3"
import {comparer, reaction} from "mobx"
import {applyUndoableAction} from "../../../models/history/apply-undoable-action"
import {addDisposer, getSnapshot, Instance, ISerializedActionCall, SnapshotIn, types} from "mobx-state-tree"
import {cachedFnWithArgsFactory, onAnyAction} from "../../../utilities/mst-utils"
import {AttributeType, attributeTypes} from "../../../models/data/attribute"
import {DataSet, IDataSet} from "../../../models/data/data-set"
import {ICase} from "../../../models/data/data-set-types"
import {idOfChildmostCollectionForAttributes} from "../../../models/data/data-set-utils"
import {ISharedCaseMetadata, SharedCaseMetadata} from "../../../models/shared/shared-case-metadata"
import {isSetCaseValuesAction} from "../../../models/data/data-set-actions"
import {FilteredCases, IFilteredChangedCases} from "../../../models/data/filtered-cases"
import {typedId, uniqueId} from "../../../utilities/js-utils"
import {missingColor} from "../../../utilities/color-utils"
import {CaseData} from "../d3-types"
import {AttrRole, TipAttrRoles, graphPlaceToAttrRole} from "../data-display-types"
import {GraphPlace} from "../../axis-graph-shared"

export const AttributeDescription = types
  .model('AttributeDescription', {
    attributeID: types.string,
    // user-specified type, e.g. treat as numeric
    type: types.maybe(types.enumeration([...attributeTypes]))
  })
  .actions(self => ({
    setType(type: AttributeType) {
      self.type = type
    }
  }))

export type RoleAttrIDPair = { role: AttrRole, attributeID: string }

export interface IAttributeDescriptionSnapshot extends SnapshotIn<typeof AttributeDescription> {
}

export const kUnknownDataConfigurationType = "unknownDataConfigurationType"
export const kDataConfigurationType = "dataConfigurationType"

export const DataConfigurationModel = types
  .model('DataConfigurationModel', {
    id: types.optional(types.identifier, () => typedId("DCON")),
    // keys are GraphAttrRoles, excluding y role
    type: types.optional(types.string, kDataConfigurationType),
    _attributeDescriptions: types.map(AttributeDescription),
    dataset: types.safeReference(DataSet),
    metadata: types.safeReference(SharedCaseMetadata),
    hiddenCases: types.array(types.string),
  })
  .volatile(() => ({
    actionHandlerDisposer: undefined as (() => void) | undefined,
    filteredCases: [] as FilteredCases[],
    handlers: new Map<string, (actionCall: ISerializedActionCall) => void>(),
    pointsNeedUpdating: false
  }))
  .views(self => ({
    get isEmpty() {
      return self._attributeDescriptions.size === 0
    },
    get attributeDescriptions() {
      return {...getSnapshot(self._attributeDescriptions)}
    },
    get attributeDescriptionsStr() {
      return JSON.stringify(this.attributeDescriptions)
    },
    attributeDescriptionForRole(role: AttrRole) {
      return this.attributeDescriptions[role]
    },
    attributeID(role: AttrRole) {

      const defaultCaptionAttributeID = () => {
        // We find the childmost collection and return the first attribute in that collection. If there is no
        // childmost collection, we return the first attribute in the dataset.
        const attrIDs = ['x', 'y', 'rightNumeric', 'topSplit', 'rightSplit', 'legend']
            .map(
              aRole => this.attributeID(aRole as AttrRole)
            )
            .filter(id => !!id),
          childmostCollectionID = idOfChildmostCollectionForAttributes(attrIDs, self.dataset)
        if (childmostCollectionID) {
          const childmostCollection = self.dataset?.getGroupedCollection(childmostCollectionID),
            childmostCollectionAttributes = childmostCollection?.attributes
          if (childmostCollectionAttributes?.length) {
            const firstAttribute = childmostCollectionAttributes[0]
            return firstAttribute?.id
          }
        }
        return self.dataset?.ungroupedAttributes[0]?.id
      }

      let attrID = this.attributeDescriptionForRole(role)?.attributeID
      if ((role === "caption") && !attrID) {
        attrID = defaultCaptionAttributeID() || ""
      }
      return attrID
    },
    attributeType(role: AttrRole) {
      const desc = this.attributeDescriptionForRole(role)
      if (desc?.type) {
        return desc.type
      }
      const attrID = this.attributeID(role)
      const attr = attrID ? self.dataset?.attrFromID(attrID) : undefined
      return attr?.type
    },
    get places() {
      const places = new Set<string>(Object.keys(this.attributeDescriptions))
      self.dataset?.attributes.length && places.add("caption")
      return Array.from(places) as AttrRole[]
    },
    rolesForAttribute(attrID: string) {
      const roles: AttrRole[] = []
      self._attributeDescriptions.forEach((desc, role) => {
        if (desc?.attributeID === attrID) {
          roles.push(role as AttrRole)
        }
      })
      return roles
    },
    get hiddenCasesSet() {
      return new Set(self.hiddenCases)
    },
  }))
  .actions(self => ({
    clearFilteredCases() {
      self.filteredCases.forEach(aFilteredCases => aFilteredCases.destroy())
      self.filteredCases = []
    },
    beforeDestroy() {
      this.clearFilteredCases()

      self.actionHandlerDisposer?.()
    },
    _setAttributeDescription(iRole: AttrRole, iDesc?: IAttributeDescriptionSnapshot) {
      if (iDesc?.attributeID) {
        self._attributeDescriptions.set(iRole, iDesc)
      } else {
        self._attributeDescriptions.delete(iRole)
      }
    },
    setPointsNeedUpdating(needUpdating: boolean) {
      self.pointsNeedUpdating = needUpdating
    }
  }))
  .views(self => ({
    filterCase(data: IDataSet, caseID: string, caseArrayNumber?: number) {
      // If the case is hidden we don't plot it
      if (self.hiddenCasesSet.has(caseID)) return false
      const descriptions = {...self.attributeDescriptions}
      return Object.entries(descriptions).every(([role, {attributeID}]) => {
        // can still plot the case without a caption or a legend
        if (["caption", "legend"].includes(role)) return true
        switch (self.attributeType(role as AttrRole)) {
          case "numeric":
            return isFinite(data.getNumeric(caseID, attributeID) ?? NaN)
          default:
            // for now, all other types must just be non-empty
            return !!data.getValue(caseID, attributeID)
        }
      })
    }
  }))
  .views(self => ({
    get attributes() {
      return self.places.map(place => self.attributeID(place)).filter(attrID => !!attrID)
    },
    get uniqueAttributes() {
      return Array.from(new Set<string>(this.attributes))
    },
    get tipAttributes(): RoleAttrIDPair[] {
      return TipAttrRoles
        .map(role => {
          return {role, attributeID: self.attributeID(role) || ''}
        })
        .filter(pair => !!pair.attributeID)
    },
    get uniqueTipAttributes() {
      const tipAttributes = this.tipAttributes,
        idCounts: Record<string, number> = {}
      tipAttributes.forEach((aPair: RoleAttrIDPair) => {
        idCounts[aPair.attributeID] = (idCounts[aPair.attributeID] || 0) + 1
      })
      return tipAttributes.filter((aPair: RoleAttrIDPair) => {
        if (idCounts[aPair.attributeID] > 1) {
          idCounts[aPair.attributeID]--
          return false
        }
        return true
      })
    },
    get noAttributesAssigned() {
      // The first attribute is always assigned as 'caption'. So it's really no attributes assigned except for that
      return this.attributes.length <= 1
    },
    get allCaseIDs() {
      const allCaseIds = new Set<string>()
      // todo: We're bypassing get caseDataArray to avoid infinite recursion. Is it necessary?
      self.filteredCases.forEach(aFilteredCases => {
        if (aFilteredCases) {
          aFilteredCases.caseIds.forEach(id => allCaseIds.add(id))
        }
      })
      return allCaseIds
    },
    /**
     * Note that in order to eliminate a selected case from the graph's selection, we have to check that it is not
     * present in any of the case sets, not just the 0th one.
     */
    get selection() {
      if (!self.dataset || !self.filteredCases[0]) return []
      const selection = Array.from(self.dataset.selection),
        allGraphCaseIds = this.allCaseIDs
      return selection.filter((caseId: string) => allGraphCaseIds.has(caseId))
    },
    /**
     * Note that in order to eliminate a selected case from the graph's selection, we have to check that it is not
     * present in any of the case sets, not just the 0th one.
     */
    get unselectedCases() {
      if (!self.dataset || !self.filteredCases[0]) return []
      const selection = self.dataset.selection,
        allGraphCaseIds = Array.from(this.allCaseIDs)
      return allGraphCaseIds.filter((caseId: string) => !selection.has(caseId))
    }
  }))
  .views(self => (
    {
      // Note that we have to go through each of the filteredCases in order to return all the values
<<<<<<< HEAD
      valuesForAttrRole: cachedFnWithArgsFactory({
        key: (role: AttrRole) => role,
        calculate: (role: AttrRole) => {
          const attrID = self.attributeID(role)
          const dataset = self.dataset
          const allCaseIDs = Array.from(self.allCaseIDs)
          const allValues = attrID ? allCaseIDs.map((anID: string) => String(dataset?.getValue(anID, attrID))) : []
          return allValues.filter(aValue => aValue)
        }
      }),
=======
      valuesForAttrRole(role: AttrRole): string[] {
        const attrID = self.attributeID(role)
        const dataset = self.dataset
        const allCaseIDs = Array.from(self.allCaseIDs)
        const allValues = attrID ? allCaseIDs.map((anID: string) =>dataset?.getStrValue(anID, attrID)) : []
        return allValues.filter(aValue => aValue)
      },
>>>>>>> b5218144
      numericValuesForAttrRole(role: AttrRole): number[] {
        return this.valuesForAttrRole(role).map((aValue: string) => Number(aValue))
          .filter((aValue: number) => isFinite(aValue))
      },
      categorySetForAttrRole(role: AttrRole) {
        if (self.metadata) {
          const attributeID = self.attributeID(role) || ''
          return self.metadata.getCategorySet(attributeID)
        }
      },
      /**
       * Todo: This method is inefficient since it has to go through all the cases in the graph to determine
       * which categories are present. It should be replaced by some sort of functionality that allows
       * caching of the categories that have been determined to be valid.
       * @param role
       * @param emptyCategoryArray
       */
      categoryArrayForAttrRole(role: AttrRole, emptyCategoryArray = ['__main__']): string[] {
        let categoryArray: string[] = []
        if (self.metadata) {
          const attributeID = self.attributeID(role) || ''
          const categorySet = self.metadata.getCategorySet(attributeID)
          const validValues: Set<string> = new Set(this.valuesForAttrRole(role))
          categoryArray = (categorySet?.values || emptyCategoryArray)
            .filter((aValue: string) => validValues.has(aValue))
        }
        if (categoryArray.length === 0) {
          categoryArray = emptyCategoryArray
        }
        return categoryArray
      },
    }))
  .views(self => ({
    getUnsortedCaseDataArray(caseArrayNumber: number): CaseData[] {
      return (self.filteredCases[caseArrayNumber]?.caseIds || []).map(id => {
        return {plotNum: caseArrayNumber, caseID: id}
      })
    },
    getCaseDataArray(caseArrayNumber: number) {
      const caseDataArray = this.getUnsortedCaseDataArray(caseArrayNumber),
        legendAttrID = self.attributeID('legend')
      if (legendAttrID) {
        const categories = Array.from(self.categoryArrayForAttrRole('legend'))
        caseDataArray.sort((cd1: CaseData, cd2: CaseData) => {
          const cd1_Value = self.dataset?.getStrValue(cd1.caseID, legendAttrID) ?? '',
            cd2_value = self.dataset?.getStrValue(cd2.caseID, legendAttrID) ?? ''
          return categories.indexOf(cd1_Value) - categories.indexOf(cd2_value)
        })
      }
      return caseDataArray
    },
    get joinedCaseDataArrays() {
      const joinedCaseData: CaseData[] = []
      self.filteredCases.forEach((aFilteredCases, index) => {
          aFilteredCases.caseIds.forEach(
            (id) => joinedCaseData.push({plotNum: index, caseID: id}))
        }
      )
      return joinedCaseData
    },
    get caseDataArray() {
      return this.getCaseDataArray(0)
    }
  }))
  .extend(self => {
    // TODO: This is a hack to get around the fact that MST doesn't seem to cache this as expected
    // when implemented as simple view.
    let quantileScale: ScaleQuantile<string> | undefined = undefined

    return {
      views: {
        get legendQuantileScale() {
          if (!quantileScale) {
            quantileScale = scaleQuantile(self.numericValuesForAttrRole('legend'), schemeBlues[5])
          }
          return quantileScale
        },
      },
      actions: {
        invalidateQuantileScale() {
          quantileScale = undefined
        }
      }
    }
  })
  .views(self => (
    {
      getLegendColorForCategory(cat: string): string {
        const categorySet = self.categorySetForAttrRole('legend')
        return categorySet?.colorForCategory(cat) ?? missingColor
      },

      getLegendColorForNumericValue(value: number): string {
        return self.legendQuantileScale(value)
      },

      selectCasesForLegendValue(aValue: string, extend = false) {
        const dataset = self.dataset,
          legendID = self.attributeID('legend'),
          collectionGroup = dataset?.getCollectionForAttribute(legendID || '')
        let selection: string[] = []
        if (collectionGroup) {
          const parentCases = dataset?.getCasesForCollection(collectionGroup.id)
          parentCases?.forEach((aCase: ICase) => {
            if (dataset?.getValue(aCase.__id__, legendID || '') === aValue) {
              selection?.push(aCase.__id__)
            }
          })
        } else {
          selection = legendID ? self.caseDataArray.filter((aCaseData: CaseData) => {
              return dataset?.getValue(aCaseData.caseID, legendID) === aValue
            }).map((aCaseData: CaseData) => aCaseData.caseID)
            : []
        }
        if (selection) {
          if (extend) dataset?.selectCases(selection)
          else dataset?.setSelectedCases(selection)
        }
      },
      allCasesForCategoryAreSelected: cachedFnWithArgsFactory({
        key: (cat: string) => cat,
        calculate: (cat: string) => {
          const dataset = self.dataset
          const legendID = self.attributeID('legend')
          const selection = (legendID && self.caseDataArray.filter((aCaseData: CaseData) =>
            dataset?.getValue(aCaseData.caseID, legendID) === cat
          ).map((aCaseData: CaseData) => aCaseData.caseID)) ?? []
          return selection.length > 0 && (selection as Array<string>).every(anID => dataset?.isCaseSelected(anID))
        }
      }),
      selectedCasesForLegendQuantile(quantile: number) {
        const dataset = self.dataset,
          legendID = self.attributeID('legend'),
          thresholds = self.legendQuantileScale.quantiles(),
          min = quantile === 0 ? -Infinity : thresholds[quantile - 1],
          max = quantile === thresholds.length ? Infinity : thresholds[quantile]
        return legendID
          ? self.caseDataArray.filter((aCaseData: CaseData) => {
            const value = dataset?.getNumeric(aCaseData.caseID, legendID)
            return value !== undefined && value >= min && value < max
          }).map((aCaseData: CaseData) => aCaseData.caseID)
          : []
      },
      selectCasesForLegendQuantile(quantile: number, extend = false) {
        const selection = this.selectedCasesForLegendQuantile(quantile)
        if (selection) {
          if (extend) self.dataset?.selectCases(selection)
          else self.dataset?.setSelectedCases(selection)
        }
      },
      casesInQuantileAreSelected(quantile: number): boolean {
        const selection = this.selectedCasesForLegendQuantile(quantile)
        return !!(selection.length > 0 && selection?.every((anID: string) => self.dataset?.isCaseSelected(anID)))
      }
    }))
  .views(self => (
    {
      placeCanHaveZeroExtent(place: GraphPlace) {
        return ['rightNumeric', 'legend', 'top', 'rightCat'].includes(place) &&
          self.attributeID(graphPlaceToAttrRole[place]) === ''
      },
      // GraphDataConfigurationModel overrides this. Here we only have to worry about the 'legend' role.
      placeCanAcceptAttributeIDDrop(place: GraphPlace, dataSet?: IDataSet, idToDrop?: string) {
        if (idToDrop) {
          const desc = self.attributeDescriptionForRole('legend')
          return !desc || desc.attributeID !== idToDrop
        }
        return false
      },
      getLegendColorForCase(id: string): string {
        const legendID = self.attributeID('legend')
        const legendType = self.attributeType('legend')
        if (!id || !legendID) {
          return ''
        }
        const legendValue = self.dataset?.getStrValue(id, legendID)
        if (!legendValue) {
          return ''
        }
        switch (legendType) {
          case 'categorical':
            return self.getLegendColorForCategory(legendValue)
          case 'numeric':
            return self.getLegendColorForNumericValue(Number(legendValue))
          default:
            return ''
        }
      }
    }))
  .actions(self => ({
    clearCasesCache() {
      self.valuesForAttrRole.invalidateAll()
      self.allCasesForCategoryAreSelected.invalidateAll()
    }
  }))
  .actions(self => ({
    /**
     * This is called when the user swaps categories in the legend, but not when the user swaps categories
     * by dragging categories on an axis.
     * @param role
     */
    storeAllCurrentColorsForAttrRole(role: AttrRole) {
      const categorySet = self.categorySetForAttrRole(role)
      if (categorySet) {
        categorySet.storeAllCurrentColors()
      }
    },
    swapCategoriesForAttrRole(role: AttrRole, catIndex1: number, catIndex2: number) {
      const categoryArray = self.categoryArrayForAttrRole(role),
        numCategories = categoryArray.length,
        categorySet = self.categorySetForAttrRole(role)
      if (catIndex2 < catIndex1) {
        const temp = catIndex1
        catIndex1 = catIndex2
        catIndex2 = temp
      }
      if (categorySet && numCategories > catIndex1 && numCategories > catIndex2) {
        const cat1 = categoryArray[catIndex1],
          beforeCat = catIndex2 < numCategories - 1 ? categoryArray[catIndex2 + 1] : undefined
        categorySet.move(cat1, beforeCat)
      }
    },
    handleSetCaseValues(actionCall: ISerializedActionCall, cases: IFilteredChangedCases) {
      if (!isSetCaseValuesAction(actionCall)) return
      let [affectedCases, affectedAttrIDs] = actionCall.args
      // this is called by the FilteredCases object with additional information about
      // whether the value changes result in adding/removing any cases from the filtered set
      // a single call to setCaseValues can result in up to three calls to the handlers
      if (cases.added.length) {
        const newCases = self.dataset?.getCases(cases.added)
        self.handlers.forEach(handler => handler({name: "addCases", args: [newCases]}))
      }
      if (cases.removed.length) {
        self.handlers.forEach(handler => handler({name: "removeCases", args: [cases.removed]}))
      }
      if (cases.changed.length) {
        const idSet = new Set(cases.changed)
        const changedCases = affectedCases.filter(aCase => idSet.has(aCase.__id__))
        self.handlers.forEach(handler => handler({name: "setCaseValues", args: [changedCases]}))
      }
      // Changes to case values require that existing cached categorySets be wiped.
      // But if we know the ids of the attributes involved, we can determine whether
      // an attribute that has a cache is involved
      if (!affectedAttrIDs && affectedCases.length === 1) {
        affectedAttrIDs = Object.keys(affectedCases[0])
      }
      if (affectedAttrIDs) {
        for (const [key, desc] of Object.entries(self.attributeDescriptions)) {
          if (affectedAttrIDs.includes(desc.attributeID)) {
            if (key === "legend") {
              self.invalidateQuantileScale()
            }
          }
        }
      } else {
        self.invalidateQuantileScale()
      }
    },
    _updateFilteredCasesCollectionID() {
      const childmostCollectionID = idOfChildmostCollectionForAttributes(self.attributes, self.dataset)
      self.filteredCases.forEach((aFilteredCases) => {
        aFilteredCases.setCollectionID(childmostCollectionID)
      })
    },
    _invalidateCases() {
      self.filteredCases.forEach((aFilteredCases) => {
        aFilteredCases.invalidateCases()
      })
    },
    _addNewFilteredCases() {
      if (self.dataset) {
        this._updateFilteredCasesCollectionID()
        self.filteredCases.push(new FilteredCases({
          source: self.dataset,
          casesArrayNumber: self.filteredCases.length,
          filter: self.filterCase,
          collectionID: idOfChildmostCollectionForAttributes(self.attributes, self.dataset),
          onSetCaseValues: this.handleSetCaseValues
        }))
        self.setPointsNeedUpdating(true)
      }
    },
    _setAttribute(role: AttrRole, desc?: IAttributeDescriptionSnapshot) {
      this._updateFilteredCasesCollectionID()
      self.clearCasesCache()
    },
    _setAttributeType(role: AttrRole, type: AttributeType, plotNumber = 0) {
      self.filteredCases?.forEach((aFilteredCases) => {
        aFilteredCases.invalidateCases()
      })
    },
    handleDataSetAction(actionCall: ISerializedActionCall) {
      const cacheClearingActions = ["setCaseValues", "addCases", "removeCases"]
      if (cacheClearingActions.includes(actionCall.name)) {
        self.clearCasesCache()
      }
      // forward all actions from dataset except "setCaseValues" which requires intervention
      if (actionCall.name === "setCaseValues") return
      if (actionCall.name === "invalidateCollectionGroups") {
        this._updateFilteredCasesCollectionID()
        this._invalidateCases()
      }
      self.handlers.forEach(handler => handler(actionCall))
    },
  }))
  .actions(self => ({
    handleDataSetChange(data?: IDataSet) {
      self.actionHandlerDisposer?.()
      self.actionHandlerDisposer = undefined
      self.clearFilteredCases()
      if (data) {
        self.actionHandlerDisposer = onAnyAction(data, self.handleDataSetAction)
        self.filteredCases[0] = new FilteredCases({
          source: data,
          filter: self.filterCase,
          collectionID: idOfChildmostCollectionForAttributes(self.attributes, data),
          onSetCaseValues: self.handleSetCaseValues
        })
      }
    }
  }))
  .actions(self => ({
    afterCreate() {
      // respond to change of dataset
      addDisposer(self, reaction(
        () => self.dataset,
        data => self.handleDataSetChange(data),
        {name: "DataConfigurationModel.afterCreate.reaction [dataset]", fireImmediately: true }
      ))
      // respond to change of legend attribute
      addDisposer(self, reaction(
        () => JSON.stringify(self.attributeDescriptionForRole("legend")),
        () => self.invalidateQuantileScale(),
        {name: "DataConfigurationModel.afterCreate.reaction [legend attribute]"}
      ))
      // Invalidate cache when selection changes.
      addDisposer(self, reaction(
        () => self.dataset?.selection.values(),
        () =>  self.allCasesForCategoryAreSelected.invalidateAll(),
        {
          name: "DataConfigurationModel.afterCreate.reaction [allCasesForCategoryAreSelected invalidate cache]",
          equals: comparer.structural
        }
      ))
    },
    setDataset(dataset: IDataSet | undefined, metadata: ISharedCaseMetadata | undefined) {
      self.dataset = dataset
      self.metadata = metadata
    },
    clearAttributes() {
      self._attributeDescriptions.clear()
    },
    setAttribute(role: AttrRole, desc?: IAttributeDescriptionSnapshot) {
      self._setAttributeDescription(role, desc)
      self._setAttribute(role, desc)
      self.setPointsNeedUpdating(true)
    },
    setAttributeType(role: AttrRole, type: AttributeType, plotNumber = 0) {
      self._attributeDescriptions.get(role)?.setType(type)
      self._setAttributeType(role, type, plotNumber)
    },
    addNewHiddenCases(hiddenCases: string[]) {
      self.hiddenCases.replace(self.hiddenCases.concat(hiddenCases))
      self._invalidateCases()
    },
    clearHiddenCases() {
      self.hiddenCases.replace([])
      self._invalidateCases()
    }
  }))
  .actions(self => ({
    removeAttributeFromRole(role: AttrRole, attrID: string) {
      self.setAttribute(role)
    },
  }))
  .views(self => ({
    onAction(handler: (actionCall: ISerializedActionCall) => void) {
      const id = uniqueId()
      self.handlers.set(id, handler)
      return () => {
        self.handlers.delete(id)
      }
    }
  }))
  // performs the specified action so that response actions are included and undo/redo strings assigned
  .actions(applyUndoableAction)

export interface IDataConfigurationModel extends Instance<typeof DataConfigurationModel> {
}

export interface IDataConfigurationModelSnapshot extends SnapshotIn<typeof DataConfigurationModel> {
}<|MERGE_RESOLUTION|>--- conflicted
+++ resolved
@@ -225,26 +225,16 @@
   .views(self => (
     {
       // Note that we have to go through each of the filteredCases in order to return all the values
-<<<<<<< HEAD
       valuesForAttrRole: cachedFnWithArgsFactory({
         key: (role: AttrRole) => role,
         calculate: (role: AttrRole) => {
           const attrID = self.attributeID(role)
           const dataset = self.dataset
           const allCaseIDs = Array.from(self.allCaseIDs)
-          const allValues = attrID ? allCaseIDs.map((anID: string) => String(dataset?.getValue(anID, attrID))) : []
-          return allValues.filter(aValue => aValue)
+          const allValues = attrID ? allCaseIDs.map((anID: string) => dataset?.getStrValue(anID, attrID)) : []
+          return allValues.filter(aValue => aValue) as string[]
         }
       }),
-=======
-      valuesForAttrRole(role: AttrRole): string[] {
-        const attrID = self.attributeID(role)
-        const dataset = self.dataset
-        const allCaseIDs = Array.from(self.allCaseIDs)
-        const allValues = attrID ? allCaseIDs.map((anID: string) =>dataset?.getStrValue(anID, attrID)) : []
-        return allValues.filter(aValue => aValue)
-      },
->>>>>>> b5218144
       numericValuesForAttrRole(role: AttrRole): number[] {
         return this.valuesForAttrRole(role).map((aValue: string) => Number(aValue))
           .filter((aValue: number) => isFinite(aValue))
