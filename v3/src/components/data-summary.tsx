--- conflicted
+++ resolved
@@ -15,14 +15,9 @@
   broker?: DataBroker
   v2Document?: CodapV2Document
 }
-<<<<<<< HEAD
-export const DataSummary = observer(({ broker }: IProps) => {
+export const DataSummary = observer(({ broker, v2Document }: IProps) => {
   const data = broker?.getSelectedDataSet() || broker?.last
 
-=======
-export const DataSummary = observer(({ broker, v2Document }: IProps) => {
-  const data = broker?.last
->>>>>>> d24ff114
   const { active } = useDndContext()
   const dragAttributeID = getDragAttributeId(active)
 
@@ -35,7 +30,6 @@
     setSelectedAttribute(data?.attrFromID(attributeId))
   }
 
-<<<<<<< HEAD
   const handleDataSetSelection = (evt: React.ChangeEvent<HTMLSelectElement>) => {
     broker?.setSelectedDataSetId(evt.target.value)
   }
@@ -59,10 +53,10 @@
       return null
     }
   }
-=======
+
   const componentTypes = v2Document?.components.map(component => component.type)
   const componentList = componentTypes?.join(", ")
->>>>>>> d24ff114
+
 
   return (
     <div ref={setNodeRef} className="data-summary">
