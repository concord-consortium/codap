@use "../vars.scss";

.data-summary {
  position: relative;
  width: 100%;
  height: calc(100% - vars.$title-bar-height);
  background-color: aliceblue;
  padding: 5px;
<<<<<<< HEAD
  border-bottom-left-radius: 6px;
  border-bottom-right-radius: 6px;
=======
  border-radius: vars.$border-radius-bottom-corners;
>>>>>>> c08ddd60

  .data-components, .data-attributes {
    margin-top: 15px;
  }

  .summary-inspector-drop {
    position: absolute;
    left: 10px;
    bottom: 10px;
    border: 1px solid gray;
    padding: 5px 10px;
    background: #eee;
    font-size: var(--chakra-fontSizes-sm);
    font-weight: var(--chakra-fontWeights-semibold);

    &.over {
      background: #ccc;
    }
  }

  .summary-attribute-info {
    position: absolute;
    left: 160px;
    bottom: 10px;
    padding: 5px;
  }

  .profiler-button {
    position: absolute;
    right: 10px;
    bottom: 10px;
    padding: 5px 10px;
    background: #eee;
  }
}

.draggable-attribute {
  display: inline-block;
  border: 1px solid gray;
  padding: 3px;
  margin: 3px;
  background: #eee;
  font-size: var(--chakra-fontSizes-sm);
  font-weight: var(--chakra-fontWeights-semibold);

  &.overlay {
    opacity: 50%;
  }
}<|MERGE_RESOLUTION|>--- conflicted
+++ resolved
@@ -6,12 +6,7 @@
   height: calc(100% - vars.$title-bar-height);
   background-color: aliceblue;
   padding: 5px;
-<<<<<<< HEAD
-  border-bottom-left-radius: 6px;
-  border-bottom-right-radius: 6px;
-=======
   border-radius: vars.$border-radius-bottom-corners;
->>>>>>> c08ddd60
 
   .data-components, .data-attributes {
     margin-top: 15px;
