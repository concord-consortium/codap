--- conflicted
+++ resolved
@@ -7,13 +7,8 @@
 export const PlottedValueAdornmentModel = UnivariateMeasureAdornmentModel
   .named("PlottedValueAdornmentModel")
   .props({
-<<<<<<< HEAD
-    type: "Plotted Value",
+    type: types.optional(types.literal(kPlottedValueType), kPlottedValueType),
     formula: types.optional(Formula, () => Formula.create()),
-=======
-    type: types.optional(types.literal(kPlottedValueType), kPlottedValueType),
-    expression: types.maybe(types.string),
->>>>>>> c9da62d1
     labelTitle: types.optional(types.literal(kPlottedValueValueTitleKey), kPlottedValueValueTitleKey)
   })
   .views(self => ({
