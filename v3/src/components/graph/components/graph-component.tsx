--- conflicted
+++ resolved
@@ -29,13 +29,9 @@
 export const GraphComponent = observer(({broker}: IProps) => {
   const instanceId = useNextInstanceId("graph")
   const layout = useMemo(() => new GraphLayout(), [])
-<<<<<<< HEAD
-  const { width, height, ref: graphRef } = useResizeDetector({ refreshMode: "debounce", refreshRate: 200 })
-  const data = broker?.getSelectedDataSet() || broker?.last
-=======
   const {width, height, ref: graphRef} = useResizeDetector({refreshMode: "debounce", refreshRate: 200})
   const animationIsOn = useRef(true)
->>>>>>> d24ff114
+  const data = broker?.getSelectedDataSet() || broker?.last
 
   useEffect(() => {
     (width != null) && (height != null) && layout.setGraphExtent(width, height)
