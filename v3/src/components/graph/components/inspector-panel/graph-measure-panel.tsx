--- conflicted
+++ resolved
@@ -9,21 +9,13 @@
 import "./point-format-panel.scss"
 
 interface IProps {
-<<<<<<< HEAD
   tile?: ITileModel
-=======
-  graphModel: IGraphModel
->>>>>>> d0a74c14
   panelRect?: DOMRect
   buttonRect?: DOMRect
   setShowPalette: (palette: string | undefined) => void
 }
 
-<<<<<<< HEAD
 export const GraphMeasurePalette = ({tile, panelRect, buttonRect, setShowPalette}: IProps) => {
-=======
-export const GraphMeasurePalette = ({graphModel, panelRect, buttonRect, setShowPalette}: IProps) => {
->>>>>>> d0a74c14
   const toast = useToast()
   const graphModel = isGraphModel(tile?.content) ? tile?.content : undefined
 
@@ -63,12 +55,8 @@
     })
   }
 
-<<<<<<< HEAD
-  const paletteTop = graphModel?.plotType === "casePlot" || graphModel?.plotType === "dotChart"
-=======
   //temporary setting until paletteTop can be dynamically set depending on component placement
   const paletteTop = graphModel.plotType === "casePlot" || graphModel.plotType === "dotChart"
->>>>>>> d0a74c14
                       ? 50
                       : 0
 
