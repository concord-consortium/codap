--- conflicted
+++ resolved
@@ -15,21 +15,13 @@
 import "./point-format-panel.scss"
 
 interface IProps {
-<<<<<<< HEAD
   tile?: ITileModel
-=======
-  graphModel: IGraphModel
->>>>>>> d0a74c14
   panelRect?: DOMRect
   buttonRect?: DOMRect
   setShowPalette: (palette: string | undefined) => void;
 }
 
-<<<<<<< HEAD
 export const PointFormatPalette = observer(function PointFormatPalette({tile, panelRect, buttonRect,
-=======
-export const PointFormatPalette = observer(function PointFormatPalette({graphModel, panelRect, buttonRect,
->>>>>>> d0a74c14
     setShowPalette}: IProps) {
   const dataConfiguration = useDataConfigurationContext()
   const graphModel = isGraphModel(tile?.content) ? tile?.content : undefined
@@ -74,11 +66,7 @@
     <InspectorPalette
       title={t("DG.Inspector.styles")}
       Icon={<StylesIcon/>}
-<<<<<<< HEAD
-      paletteTop={35}
-=======
       paletteTop={35} //temporary setting until paletteTop can be dynamically set depending on component placement
->>>>>>> d0a74c14
       setShowPalette={setShowPalette}
       panelRect={panelRect}
       buttonRect={buttonRect}
