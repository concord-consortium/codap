<<<<<<< HEAD
import {ScaleLinear, select} from "d3"
import * as PIXI from "pixi.js"
=======
import {ScaleLinear, curveLinear, line, select} from "d3"
>>>>>>> 3bebbb5e
import React, {useCallback, useEffect, useRef, useState} from "react"
import {tip as d3tip} from "d3-v6-tip"
import { autorun } from "mobx"
import { observer } from "mobx-react-lite"
import t from "../../../utilities/translation/translate"
import {appState} from "../../../models/app-state"
import {ScaleNumericBaseType} from "../../axis/axis-types"
import {CaseData} from "../../data-display/d3-types"
import {PlotProps} from "../graphing-types"
import {handleClickOnCase, setPointSelection} from "../../data-display/data-display-utils"
import {useDataDisplayAnimation} from "../../data-display/hooks/use-data-display-animation"
import {getScreenCoord, setPointCoordinates} from "../utilities/graph-utils"
import {useGraphContentModelContext} from "../hooks/use-graph-content-model-context"
import {useGraphDataConfigurationContext} from "../hooks/use-graph-data-configuration-context"
import {useGraphLayoutContext} from "../hooks/use-graph-layout-context"
import {usePixiDragHandlers, usePlotResponders} from "../hooks/use-plot"
import {useDataSetContext} from "../../../hooks/use-data-set-context"
import {useInstanceIdContext} from "../../../hooks/use-instance-id-context"
import {ICase} from "../../../models/data/data-set-types"
import {ISquareOfResidual} from "../adornments/shared-adornment-types"
<<<<<<< HEAD
import {scatterPlotFuncs} from "./scatter-plot-utils"
import { IPixiPointMetadata } from "../utilities/pixi-points"
=======
import {IConnectingLineDescription, scatterPlotFuncs} from "./scatter-plot-utils"
import { useDataDisplayModelContext } from "../../data-display/hooks/use-data-display-model"
import { importValueToString } from "../../../models/data/attribute"
>>>>>>> 3bebbb5e

export const ScatterDots = observer(function ScatterDots(props: PlotProps) {
  const {pixiPointsRef} = props,
    graphModel = useGraphContentModelContext(),
    instanceId = useInstanceIdContext(),
    dataConfiguration = useGraphDataConfigurationContext(),
    {isAnimating, startAnimation, stopAnimation} = useDataDisplayAnimation(),
    dataset = useDataSetContext(),
    dataDisplayModel = useDataDisplayModelContext(),
    secondaryAttrIDsRef = useRef<string[]>([]),
    pointRadiusRef = useRef(0),
    selectedPointRadiusRef = useRef(0),
    dragPointRadiusRef = useRef(0),
    layout = useGraphLayoutContext(),
    legendAttrID = dataConfiguration?.attributeID('legend') as string,
    yScaleRef = useRef<ScaleNumericBaseType>(),
    [dragID, setDragID] = useState(''),
    currPos = useRef({x: 0, y: 0}),
    didDrag = useRef(false),
    selectedDataObjects = useRef<Record<string, { x: number, y: number }>>({}),
    plotNumRef = useRef(0)

  // The Squares of Residuals option is controlled by the AdornmentsStore, so we need to watch for changes to that store
  // and call refreshSquares when the option changes. The squares are rendered in connection with the Movable Line and
  // LSRL adornments, so we need to get information from those adornments as well.
  const adornmentsStore = graphModel.adornmentsStore
  const showSquares = adornmentsStore.showSquaresOfResiduals
  const movableLine = adornmentsStore.adornments.find(a => a.type === "Movable Line")
  const lsrl = adornmentsStore.adornments.find(a => a.type === "LSRL")
  const movableLineSquaresRef = useRef<SVGGElement>(null)
  const lsrlSquaresRef = useRef<SVGGElement>(null)

<<<<<<< HEAD
  const onDragStart = useCallback((event: PointerEvent, point: PIXI.Sprite, metadata: IPixiPointMetadata) => {
    dataset?.beginCaching()
    secondaryAttrIDsRef.current = dataConfiguration?.yAttributeIDs || []
    stopAnimation() // We don't want to animate points until end of drag
    didDrag.current = false
    const tItsID = metadata.caseID
    plotNumRef.current = metadata.plotNum
    appState.beginPerformance()
    setDragID(tItsID)
    currPos.current = { x: event.clientX, y: event.clientY }
=======
  // The Connecting Lines option is controlled by the AdornmentsStore, so we need to watch for changes to that store
  // and call refreshConnectingLines when the option changes. Unlike the Squares of Residuals, the lines are not
  // rendered in connection with any other adornments.
  const showConnectingLines = adornmentsStore.showConnectingLines
  const connectingLinesRef = useRef<SVGGElement>(null)
  const connectingLinesActivatedRef = useRef(false)

  secondaryAttrIDsRef.current = dataConfiguration?.yAttributeIDs || []
  pointRadiusRef.current = graphModel.getPointRadius()
  selectedPointRadiusRef.current = graphModel.getPointRadius('select')
  dragPointRadiusRef.current = graphModel.getPointRadius('hover-drag')
  yScaleRef.current = layout.getAxisScale("left") as ScaleNumericBaseType

  const onDragStart = useCallback((event: MouseEvent) => {
      target.current = select(event.target as SVGSVGElement)
      const aCaseData: CaseData = target.current.node().__data__
      if (!aCaseData) return
      dataset?.beginCaching()
      secondaryAttrIDsRef.current = dataConfiguration?.yAttributeIDs || []
      stopAnimation() // We don't want to animate points until end of drag
      didDrag.current = false
      const tItsID = aCaseData.caseID
      plotNumRef.current = target.current.datum()?.plotNum ?? 0
      if (target.current.node()?.nodeName === 'circle') {
        appState.beginPerformance()
        target.current
          .property('isDragging', true)
          .transition()
          .attr('r', dragPointRadiusRef.current)
        setDragID(tItsID)
        currPos.current = {x: event.clientX, y: event.clientY}
>>>>>>> 3bebbb5e

    handleClickOnCase(event, tItsID, dataset)
    // Record the current values, so we can change them during the drag and restore them when done
    const { selection } = dataConfiguration || {}
    const xAttrID = dataConfiguration?.attributeID('x') ?? ''

    selection?.forEach(anID => {
      selectedDataObjects.current[anID] = {
        x: dataset?.getNumeric(anID, xAttrID) ?? 0,
        y: dataset?.getNumeric(anID, secondaryAttrIDsRef.current[plotNumRef.current]) ?? 0
      }
    })
  }, [dataConfiguration, dataset, stopAnimation])

  const onDrag = useCallback((event: MouseEvent) => {
    const xAxisScale = layout.getAxisScale('bottom') as ScaleLinear<number, number>
    const xAttrID = dataConfiguration?.attributeID('x') ?? ''
    if (dragID !== '') {
      const newPos = { x: event.clientX, y: event.clientY }
      const dx = newPos.x - currPos.current.x
      const dy = newPos.y - currPos.current.y
      currPos.current = newPos
      if (dx !== 0 || dy !== 0) {
        didDrag.current = true
        const deltaX = Number(xAxisScale.invert(dx)) - Number(xAxisScale.invert(0)),
          deltaY = Number(yScaleRef.current?.invert(dy)) - Number(yScaleRef.current?.invert(0)),
          caseValues: ICase[] = [],
          { selection } = dataConfiguration || {}
        selection?.forEach(anID => {
          const currX = Number(dataset?.getNumeric(anID, xAttrID)),
            currY = Number(dataset?.getNumeric(anID, secondaryAttrIDsRef.current[plotNumRef.current]))
          if (isFinite(currX) && isFinite(currY)) {
            caseValues.push({
              __id__: anID,
              [xAttrID]: currX + deltaX,
              [secondaryAttrIDsRef.current[plotNumRef.current]]: currY + deltaY
            })
          }
        })
        caseValues.length &&
          dataset?.setCaseValues(caseValues,
            [xAttrID, secondaryAttrIDsRef.current[plotNumRef.current]])
      }
    }
  }, [layout, dataConfiguration, dataset, dragID])

  const onDragEnd = useCallback(() => {
    dataset?.endCaching()
    appState.endPerformance()

    if (dragID !== '') {
      setDragID(() => '')
      if (didDrag.current) {
        const caseValues: ICase[] = [],
          { selection } = dataConfiguration || {},
          xAttrID = dataConfiguration?.attributeID('x') ?? ''
        selection?.forEach(anID => {
          caseValues.push({
            __id__: anID,
            [xAttrID]: selectedDataObjects.current[anID].x,
            [secondaryAttrIDsRef.current[plotNumRef.current]]: selectedDataObjects.current[anID].y
          })
        })
        startAnimation() // So points will animate back to original positions
        caseValues.length && dataset?.setCaseValues(caseValues,
          [xAttrID, secondaryAttrIDsRef.current[plotNumRef.current]])
        didDrag.current = false
      }
    }
  }, [dataConfiguration, dataset, dragID, startAnimation])

  usePixiDragHandlers(pixiPointsRef.current, {start: onDragStart, drag: onDrag, end: onDragEnd})

  const refreshPointSelection = useCallback(() => {
    const {pointColor, pointStrokeColor} = graphModel.pointDescription
    dataConfiguration && setPointSelection(
      {
        pixiPointsRef, dataConfiguration, pointRadius: pointRadiusRef.current,
        selectedPointRadius: selectedPointRadiusRef.current,
        pointColor, pointStrokeColor, getPointColorAtIndex: graphModel.pointDescription.pointColorAtIndex
      })
  }, [dataConfiguration, graphModel, pixiPointsRef])

  const handleConnectingLinesClick = useCallback((event: MouseEvent, caseIDs: string[]) => {
    const linesPath = event.target && select(event.target as HTMLElement)
    if (linesPath?.classed("selected")) {
      linesPath?.classed("selected", false)
      linesPath?.attr("stroke-width", 2)
      dataset?.setSelectedCases([])
    } else {
      linesPath?.classed("selected", true)
      linesPath?.attr("stroke-width", 4)
      dataset?.setSelectedCases(caseIDs)
    }
  }, [dataset])

  const dataTip = d3tip().attr("class", "graph-d3-tip")
    .attr("data-testid", "graph-connecting-lines-data-tip")
    .html((d: string) => {
      return `<p>${d}</p>`
    })

  const handleConnectingLinesHover = useCallback((
    event: MouseEvent, caseIDs: string[], parentAttrName?: string, parentAttrValue?: string
  ) => {
    // TODO: In V2, the tool tip is only shown when there is a parent attribute. V3 should always show the tool tip,
    // but the text needs to be different when there is no parent attribute. We'll need to work out how to handle the
    // localization for this. When a parent attribute is present, the tool tip should look like:
    //   <category attribute name>: <category>
    //   with <number of points> points (<collection name>) on this line
    // And when a parent attribute is not present, the tool tip should look like:
    //   <number of points> points (<collection name>) on this line
    if (!parentAttrName || !parentAttrValue) return // For now, do nothing if these are undefined
    const caseIdCount = caseIDs?.length ?? 0
    const datasetName = dataset?.name ?? ""
    const vars = [parentAttrName, parentAttrValue, caseIdCount, datasetName]
    const dataTipContent = t("DG.DataTip.connectingLine", {vars})
    dataTip.show(dataTipContent, event.target)
  }, [dataTip, dataset?.name])

  const connectingLinesCleanUp = useCallback(() => {
    connectingLinesActivatedRef.current = showConnectingLines
    // TODO: The point size needs to be made smaller when Connecting Lines are activated, and then revert to the
    // original size when Connecting Lines are deactivated. The below makes this happen, but the rescaling should
    // really occur in a smooth transition while the lines are fading in/out, not instantly after the lines are
    // done fading.
    const pointSizeMultiplier = dataDisplayModel?.pointDescription.pointSizeMultiplier
    if (showConnectingLines && pointSizeMultiplier > .5) {
      dataDisplayModel?.pointDescription.setPointSizeMultiplier(.5)
    } else if (!showConnectingLines) {
      dataDisplayModel?.pointDescription.setPointSizeMultiplier(1)
    }
    if (!showConnectingLines) {
      select(connectingLinesRef.current).selectAll("path").remove()
    }
  }, [dataDisplayModel?.pointDescription, showConnectingLines])

  const refreshConnectingLines = useCallback(() => {
    if (!showConnectingLines && !connectingLinesActivatedRef.current) return
    const connectingLinesArea = select(connectingLinesRef.current)
    const curve = line().curve(curveLinear)
    const { connectingLinesForCases } = scatterPlotFuncs(layout, dataConfiguration)
    const connectingLines = connectingLinesForCases()
    const parentAttr = dataset?.collections[0]?.attributes[0]
    const parentAttrID = parentAttr?.id
    const parentAttrName = parentAttr?.name
    const parentAttrValues = parentAttrID && dataConfiguration?.metadata?.getCategorySet(parentAttrID)?.values
    const cellKeys = dataConfiguration?.getAllCellKeys()

    connectingLinesArea.selectAll("path").remove()
    cellKeys?.forEach((cellKey) => {
      // Each plot can have multiple groups of connecting lines. The number of groups is determined by the number of Y
      // attributes or the presence of a parent attribute and the number of unique values for that attribute. If there
      // are multiple Y attributes, the number of groups matches the number of Y attributes. Otherwise, if there's a
      // parent attribute, the number of groups matches the number of unique values for that attribute. If there's only
      // one Y attribute and no parent attribute, then there's a only single group. The code below builds lists of
      // connecting lines and case IDs for each group.
      const lineGroups: Record<string, IConnectingLineDescription[]> = {}
      const allLineCaseIds: Record<string, string[]> = {}
      const yAttrCount = dataConfiguration?.yAttributeIDs?.length ?? 0
      connectingLines.forEach((lineDescription: IConnectingLineDescription) => {
        const parentAttrValue = parentAttrID ? String(lineDescription.caseData[parentAttrID]) : undefined
        const groupKey = yAttrCount > 1
          ? lineDescription.plotNum
          : parentAttrValues && parentAttrValue
            ? parentAttrValue
            : 0

        if (dataConfiguration?.isCaseInSubPlot(cellKey, lineDescription.caseData)) {
          lineGroups[groupKey] ||= []
          allLineCaseIds[groupKey] ||= []
          lineGroups[groupKey].push(lineDescription)
          allLineCaseIds[groupKey].push(lineDescription.caseData.__id__)
        }
      })

      // For each group of lines, draw a path using the lines' coordinates
      for (const [linesIndex, [primaryAttrValue, cases]] of Object.entries(lineGroups).entries()) {
        const allLineCoords = cases.map((l) => l.lineCoords)
        const lineCaseIds = allLineCaseIds[primaryAttrValue]
        const allCasesSelected = lineCaseIds?.every(caseID => dataConfiguration?.selection.includes(caseID))
        const legendID = dataConfiguration?.attributeID("legend")
        const color = parentAttrID && legendID
          ? graphModel.pointDescription.pointColorAtIndex(linesIndex)
          : graphModel.pointDescription.pointColorAtIndex(0)

        connectingLinesArea
          .append("path")
          .data([allLineCoords])
          .attr("d", d => curve(d))
          .classed("selected", allCasesSelected)
          .on("click", (e) => handleConnectingLinesClick(e, lineCaseIds))
          .on("mouseover", (e) => handleConnectingLinesHover(e, lineCaseIds, parentAttrName, primaryAttrValue))
          .on("mouseout", dataTip.hide)
          .call(dataTip)
          .attr("fill", "none")
          .attr("stroke", color)
          .attr("stroke-width", allCasesSelected ? 4 : 2)
          .style("cursor", "pointer")
          .style("opacity", connectingLinesActivatedRef.current ? 1 : 0)
          .transition()
          .duration(1000)
          .style("opacity", showConnectingLines ? 1 : 0)
          .on("end", connectingLinesCleanUp)
      }
    })
  }, [connectingLinesCleanUp, dataConfiguration, dataTip, dataset, graphModel.pointDescription,
      handleConnectingLinesClick, handleConnectingLinesHover, layout, showConnectingLines])

  const refreshSquares = useCallback(() => {

    const { residualSquaresForLines } = scatterPlotFuncs(layout, dataConfiguration)

    if (lsrl?.isVisible) {
      const lsrlLineDescriptions = lsrl.lineDescriptions
      const lsrlSquares: ISquareOfResidual[] = residualSquaresForLines(lsrlLineDescriptions)
      select(lsrlSquaresRef.current).selectAll("*")
        .data(lsrlSquares)
        .join("rect")
        .attr("id", (d: ISquareOfResidual) => `#${instanceId}-${d.caseID}-lsrl-square`)
        .attr("x", (d: ISquareOfResidual) => d.x)
        .attr("y", (d: ISquareOfResidual) => d.y)
        .attr("width", (d: ISquareOfResidual) => d.side)
        .attr("height", (d: ISquareOfResidual) => d.side)
        .attr("fill", "none")
        .attr("stroke", (d: ISquareOfResidual) => d.color && d.color !== "" ? d.color : "#008000")
    }

    if (movableLine?.isVisible) {
      const mlLineDescriptions = movableLine.lineDescriptions
      const mlSquares: ISquareOfResidual[] = residualSquaresForLines(mlLineDescriptions)
      select(movableLineSquaresRef.current).selectAll("*")
        .data(mlSquares)
        .join("rect")
        .attr("id", (d: ISquareOfResidual) => `#${instanceId}-${d.caseID}-ml-square`)
        .attr("x", (d: ISquareOfResidual) => d.x)
        .attr("y", (d: ISquareOfResidual) => d.y)
        .attr("width", (d: ISquareOfResidual) => d.side)
        .attr("height", (d: ISquareOfResidual) => d.side)
        .attr("fill", "none")
        .attr("stroke", "#4682b4")
    }

  }, [lsrl, movableLine, dataConfiguration, layout, instanceId])

  const refreshAllPointPositions = useCallback((selectedOnly: boolean) => {

    const {getXCoord: getScreenX, getYCoord: getScreenY} = scatterPlotFuncs(layout, dataConfiguration),
      {pointColor, pointStrokeColor} = graphModel.pointDescription,
      getLegendColor = legendAttrID ? dataConfiguration?.getLegendColorForCase : undefined

    setPointCoordinates({
      dataset, pixiPointsRef, pointRadius: pointRadiusRef.current,
      selectedPointRadius: selectedPointRadiusRef.current,
      selectedOnly, getScreenX, getScreenY, getLegendColor,
      getPointColorAtIndex: graphModel.pointDescription.pointColorAtIndex,
      pointColor, pointStrokeColor, getAnimationEnabled: isAnimating
    })
  }, [dataConfiguration, graphModel.pointDescription, layout, legendAttrID, dataset, pixiPointsRef,
    isAnimating])

  const refreshPointPositionsPerfMode = useCallback((selectedOnly: boolean) => {
    const pixiPoints = pixiPointsRef.current
    if (!pixiPoints) {
      return
    }
    const xAttrID = dataConfiguration?.attributeID('x') ?? '',
      {joinedCaseDataArrays, selection} = dataConfiguration || {},
      primaryAxisScale = layout.getAxisScale('bottom') as ScaleLinear<number, number>
    const updateDot = (aCaseData: CaseData) => {
      const caseId = aCaseData.caseID
      const x = primaryAxisScale && getScreenCoord(dataset, caseId, xAttrID, primaryAxisScale)
      const y = yScaleRef.current &&
        getScreenCoord(dataset, caseId, secondaryAttrIDsRef.current[aCaseData.plotNum], yScaleRef.current)
      if (x != null && isFinite(x) && y != null && isFinite(y)) {
        const point = pixiPoints.getPointByCaseId(caseId)
        pixiPoints.setPointPosition(point, x, y)
      }
    }
    if (selectedOnly) {
      selection?.forEach(caseId => updateDot({plotNum: 0, caseID: caseId}))
    } else {
      joinedCaseDataArrays?.forEach((aCaseData) => updateDot(aCaseData))
    }
  }, [pixiPointsRef, dataConfiguration, layout, dataset])

  const refreshPointPositions = useCallback((selectedOnly: boolean) => {
    refreshConnectingLines()
    if (appState.isPerformanceMode) {
      refreshPointPositionsPerfMode(selectedOnly)
    } else {
      refreshAllPointPositions(selectedOnly)
    }
    showSquares && refreshSquares()
<<<<<<< HEAD
  }, [showSquares, refreshSquares, refreshPointPositionsPerfMode, refreshAllPointPositions])
=======
  }, [refreshConnectingLines, showSquares, refreshSquares, refreshPointPositionsSVG, refreshPointPositionsD3])
>>>>>>> 3bebbb5e

  // Call refreshSquares when Squares of Residuals option is switched on and when a
  // Movable Line adornment is being dragged.
  useEffect(function renderSquares() {
    return autorun(() => {
      showSquares && refreshSquares()
    }, { name: "ScatterDots.renderSquares" })
  }, [refreshSquares, showSquares])

<<<<<<< HEAD
  // TODO PIXI: pass pixi points here, adapt this hook?
  usePlotResponders({pixiPointsRef, refreshPointPositions, refreshPointSelection})
=======
  // Call refreshConnectingLines when Connecting Lines option is switched on and when all
  // points are selected.
  useEffect(function renderConnectingLines() {
    return autorun(() => {
      refreshConnectingLines()
    }, { name: "ScatterDots.renderConnectingLines" })
  }, [dataConfiguration?.selection, refreshConnectingLines, showConnectingLines])

  usePlotResponders({dotsRef, refreshPointPositions, refreshPointSelection})
>>>>>>> 3bebbb5e

  return (
    <>
      <g data-testid={`connecting-lines-${instanceId}`} className="connecting-lines" ref={connectingLinesRef}/>
      <svg/>
      { movableLine?.isVisible && showSquares &&
        <g
          data-testid={`movable-line-squares-${instanceId}`}
          className="movable-line-squares"
          ref={movableLineSquaresRef}
        />
      }
      { lsrl?.isVisible && showSquares &&
        <g
          data-testid={`lsrl-squares-${instanceId}`}
          className="lsrl-squares"
          ref={lsrlSquaresRef}
        />
      }
    </>
  )
})<|MERGE_RESOLUTION|>--- conflicted
+++ resolved
@@ -1,9 +1,5 @@
-<<<<<<< HEAD
-import {ScaleLinear, select} from "d3"
 import * as PIXI from "pixi.js"
-=======
 import {ScaleLinear, curveLinear, line, select} from "d3"
->>>>>>> 3bebbb5e
 import React, {useCallback, useEffect, useRef, useState} from "react"
 import {tip as d3tip} from "d3-v6-tip"
 import { autorun } from "mobx"
@@ -24,14 +20,9 @@
 import {useInstanceIdContext} from "../../../hooks/use-instance-id-context"
 import {ICase} from "../../../models/data/data-set-types"
 import {ISquareOfResidual} from "../adornments/shared-adornment-types"
-<<<<<<< HEAD
-import {scatterPlotFuncs} from "./scatter-plot-utils"
-import { IPixiPointMetadata } from "../utilities/pixi-points"
-=======
 import {IConnectingLineDescription, scatterPlotFuncs} from "./scatter-plot-utils"
-import { useDataDisplayModelContext } from "../../data-display/hooks/use-data-display-model"
-import { importValueToString } from "../../../models/data/attribute"
->>>>>>> 3bebbb5e
+import {IPixiPointMetadata} from "../utilities/pixi-points"
+import {useDataDisplayModelContext} from "../../data-display/hooks/use-data-display-model"
 
 export const ScatterDots = observer(function ScatterDots(props: PlotProps) {
   const {pixiPointsRef} = props,
@@ -64,7 +55,19 @@
   const movableLineSquaresRef = useRef<SVGGElement>(null)
   const lsrlSquaresRef = useRef<SVGGElement>(null)
 
-<<<<<<< HEAD
+  // The Connecting Lines option is controlled by the AdornmentsStore, so we need to watch for changes to that store
+  // and call refreshConnectingLines when the option changes. Unlike the Squares of Residuals, the lines are not
+  // rendered in connection with any other adornments.
+  const showConnectingLines = adornmentsStore.showConnectingLines
+  const connectingLinesRef = useRef<SVGGElement>(null)
+  const connectingLinesActivatedRef = useRef(false)
+
+  secondaryAttrIDsRef.current = dataConfiguration?.yAttributeIDs || []
+  pointRadiusRef.current = graphModel.getPointRadius()
+  selectedPointRadiusRef.current = graphModel.getPointRadius('select')
+  dragPointRadiusRef.current = graphModel.getPointRadius('hover-drag')
+  yScaleRef.current = layout.getAxisScale("left") as ScaleNumericBaseType
+
   const onDragStart = useCallback((event: PointerEvent, point: PIXI.Sprite, metadata: IPixiPointMetadata) => {
     dataset?.beginCaching()
     secondaryAttrIDsRef.current = dataConfiguration?.yAttributeIDs || []
@@ -75,40 +78,6 @@
     appState.beginPerformance()
     setDragID(tItsID)
     currPos.current = { x: event.clientX, y: event.clientY }
-=======
-  // The Connecting Lines option is controlled by the AdornmentsStore, so we need to watch for changes to that store
-  // and call refreshConnectingLines when the option changes. Unlike the Squares of Residuals, the lines are not
-  // rendered in connection with any other adornments.
-  const showConnectingLines = adornmentsStore.showConnectingLines
-  const connectingLinesRef = useRef<SVGGElement>(null)
-  const connectingLinesActivatedRef = useRef(false)
-
-  secondaryAttrIDsRef.current = dataConfiguration?.yAttributeIDs || []
-  pointRadiusRef.current = graphModel.getPointRadius()
-  selectedPointRadiusRef.current = graphModel.getPointRadius('select')
-  dragPointRadiusRef.current = graphModel.getPointRadius('hover-drag')
-  yScaleRef.current = layout.getAxisScale("left") as ScaleNumericBaseType
-
-  const onDragStart = useCallback((event: MouseEvent) => {
-      target.current = select(event.target as SVGSVGElement)
-      const aCaseData: CaseData = target.current.node().__data__
-      if (!aCaseData) return
-      dataset?.beginCaching()
-      secondaryAttrIDsRef.current = dataConfiguration?.yAttributeIDs || []
-      stopAnimation() // We don't want to animate points until end of drag
-      didDrag.current = false
-      const tItsID = aCaseData.caseID
-      plotNumRef.current = target.current.datum()?.plotNum ?? 0
-      if (target.current.node()?.nodeName === 'circle') {
-        appState.beginPerformance()
-        target.current
-          .property('isDragging', true)
-          .transition()
-          .attr('r', dragPointRadiusRef.current)
-        setDragID(tItsID)
-        currPos.current = {x: event.clientX, y: event.clientY}
->>>>>>> 3bebbb5e
-
     handleClickOnCase(event, tItsID, dataset)
     // Record the current values, so we can change them during the drag and restore them when done
     const { selection } = dataConfiguration || {}
@@ -402,11 +371,7 @@
       refreshAllPointPositions(selectedOnly)
     }
     showSquares && refreshSquares()
-<<<<<<< HEAD
-  }, [showSquares, refreshSquares, refreshPointPositionsPerfMode, refreshAllPointPositions])
-=======
-  }, [refreshConnectingLines, showSquares, refreshSquares, refreshPointPositionsSVG, refreshPointPositionsD3])
->>>>>>> 3bebbb5e
+  }, [showSquares, refreshConnectingLines, refreshSquares, refreshPointPositionsPerfMode, refreshAllPointPositions])
 
   // Call refreshSquares when Squares of Residuals option is switched on and when a
   // Movable Line adornment is being dragged.
@@ -416,10 +381,6 @@
     }, { name: "ScatterDots.renderSquares" })
   }, [refreshSquares, showSquares])
 
-<<<<<<< HEAD
-  // TODO PIXI: pass pixi points here, adapt this hook?
-  usePlotResponders({pixiPointsRef, refreshPointPositions, refreshPointSelection})
-=======
   // Call refreshConnectingLines when Connecting Lines option is switched on and when all
   // points are selected.
   useEffect(function renderConnectingLines() {
@@ -428,8 +389,7 @@
     }, { name: "ScatterDots.renderConnectingLines" })
   }, [dataConfiguration?.selection, refreshConnectingLines, showConnectingLines])
 
-  usePlotResponders({dotsRef, refreshPointPositions, refreshPointSelection})
->>>>>>> 3bebbb5e
+  usePlotResponders({pixiPointsRef, refreshPointPositions, refreshPointSelection})
 
   return (
     <>
