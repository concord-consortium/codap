import * as PIXI from "pixi.js"
import {ScaleLinear, curveLinear, line, select} from "d3"
import React, {useCallback, useEffect, useRef, useState} from "react"
import {tip as d3tip} from "d3-v6-tip"
import { autorun } from "mobx"
import { observer } from "mobx-react-lite"
import t from "../../../utilities/translation/translate"
import {appState} from "../../../models/app-state"
import {ScaleNumericBaseType} from "../../axis/axis-types"
import {CaseData} from "../../data-display/d3-types"
import {PlotProps} from "../graphing-types"
import {handleClickOnCase, setPointSelection} from "../../data-display/data-display-utils"
import {useDataDisplayAnimation} from "../../data-display/hooks/use-data-display-animation"
import {getScreenCoord, setPointCoordinates} from "../utilities/graph-utils"
import {useGraphContentModelContext} from "../hooks/use-graph-content-model-context"
import {useGraphDataConfigurationContext} from "../hooks/use-graph-data-configuration-context"
import {useGraphLayoutContext} from "../hooks/use-graph-layout-context"
import {usePixiDragHandlers, usePlotResponders} from "../hooks/use-plot"
import {useDataSetContext} from "../../../hooks/use-data-set-context"
import {useInstanceIdContext} from "../../../hooks/use-instance-id-context"
import {ICase} from "../../../models/data/data-set-types"
import {ISquareOfResidual} from "../adornments/shared-adornment-types"
import {IConnectingLineDescription, scatterPlotFuncs} from "./scatter-plot-utils"
<<<<<<< HEAD
import {IPixiPointMetadata, PixiBackgroundPassThroughEvent} from "../utilities/pixi-points"
import {useDataDisplayModelContext} from "../../data-display/hooks/use-data-display-model"
=======
import { transitionDuration } from "../../data-display/data-display-types"
>>>>>>> 2cf4b2f1

export const ScatterDots = observer(function ScatterDots(props: PlotProps) {
  const {pixiPointsRef} = props,
    graphModel = useGraphContentModelContext(),
    instanceId = useInstanceIdContext(),
    dataConfiguration = useGraphDataConfigurationContext(),
    {isAnimating, startAnimation, stopAnimation} = useDataDisplayAnimation(),
    dataset = useDataSetContext(),
    secondaryAttrIDsRef = useRef<string[]>([]),
    pointRadiusRef = useRef(0),
    selectedPointRadiusRef = useRef(0),
    dragPointRadiusRef = useRef(0),
    layout = useGraphLayoutContext(),
    legendAttrID = dataConfiguration?.attributeID('legend') as string,
    yScaleRef = useRef<ScaleNumericBaseType>(),
    [dragID, setDragID] = useState(''),
    currPos = useRef({x: 0, y: 0}),
    didDrag = useRef(false),
    selectedDataObjects = useRef<Record<string, { x: number, y: number }>>({}),
    plotNumRef = useRef(0)

  // The Squares of Residuals option is controlled by the AdornmentsStore, so we need to watch for changes to that store
  // and call refreshSquares when the option changes. The squares are rendered in connection with the Movable Line and
  // LSRL adornments, so we need to get information from those adornments as well.
  const adornmentsStore = graphModel.adornmentsStore
  const showSquares = adornmentsStore.showSquaresOfResiduals
  const movableLine = adornmentsStore.adornments.find(a => a.type === "Movable Line")
  const lsrl = adornmentsStore.adornments.find(a => a.type === "LSRL")
  const movableLineSquaresRef = useRef<SVGGElement>(null)
  const lsrlSquaresRef = useRef<SVGGElement>(null)

  // The Connecting Lines option is controlled by the AdornmentsStore, so we need to watch for changes to that store
  // and call refreshConnectingLines when the option changes. Unlike the Squares of Residuals, the lines are not
  // rendered in connection with any other adornments.
  const showConnectingLines = adornmentsStore.showConnectingLines
  const connectingLinesRef = useRef<SVGGElement>(null)
  const connectingLinesActivatedRef = useRef(false)

  secondaryAttrIDsRef.current = dataConfiguration?.yAttributeIDs || []
  pointRadiusRef.current = graphModel.getPointRadius()
  selectedPointRadiusRef.current = graphModel.getPointRadius('select')
  dragPointRadiusRef.current = graphModel.getPointRadius('hover-drag')
  yScaleRef.current = layout.getAxisScale("left") as ScaleNumericBaseType

  const onDragStart = useCallback((event: PointerEvent, point: PIXI.Sprite, metadata: IPixiPointMetadata) => {
    dataset?.beginCaching()
    secondaryAttrIDsRef.current = dataConfiguration?.yAttributeIDs || []
    stopAnimation() // We don't want to animate points until end of drag
    didDrag.current = false
    const tItsID = metadata.caseID
    plotNumRef.current = metadata.plotNum
    appState.beginPerformance()
    setDragID(tItsID)
    currPos.current = { x: event.clientX, y: event.clientY }
    handleClickOnCase(event, tItsID, dataset)
    // Record the current values, so we can change them during the drag and restore them when done
    const { selection } = dataConfiguration || {}
    const xAttrID = dataConfiguration?.attributeID('x') ?? ''

    selection?.forEach(anID => {
      selectedDataObjects.current[anID] = {
        x: dataset?.getNumeric(anID, xAttrID) ?? 0,
        y: dataset?.getNumeric(anID, secondaryAttrIDsRef.current[plotNumRef.current]) ?? 0
      }
    })
  }, [dataConfiguration, dataset, stopAnimation])

  const onDrag = useCallback((event: PointerEvent) => {
    const xAxisScale = layout.getAxisScale('bottom') as ScaleLinear<number, number>
    const xAttrID = dataConfiguration?.attributeID('x') ?? ''
    if (dragID !== '') {
      const newPos = { x: event.clientX, y: event.clientY }
      const dx = newPos.x - currPos.current.x
      const dy = newPos.y - currPos.current.y
      currPos.current = newPos
      if (dx !== 0 || dy !== 0) {
        didDrag.current = true
        const deltaX = Number(xAxisScale.invert(dx)) - Number(xAxisScale.invert(0)),
          deltaY = Number(yScaleRef.current?.invert(dy)) - Number(yScaleRef.current?.invert(0)),
          caseValues: ICase[] = [],
          { selection } = dataConfiguration || {}
        selection?.forEach(anID => {
          const currX = Number(dataset?.getNumeric(anID, xAttrID)),
            currY = Number(dataset?.getNumeric(anID, secondaryAttrIDsRef.current[plotNumRef.current]))
          if (isFinite(currX) && isFinite(currY)) {
            caseValues.push({
              __id__: anID,
              [xAttrID]: currX + deltaX,
              [secondaryAttrIDsRef.current[plotNumRef.current]]: currY + deltaY
            })
          }
        })
        caseValues.length &&
          dataset?.setCaseValues(caseValues,
            [xAttrID, secondaryAttrIDsRef.current[plotNumRef.current]])
      }
    }
  }, [layout, dataConfiguration, dataset, dragID])

  const onDragEnd = useCallback(() => {
    if (dragID !== '') {
      setDragID(() => '')
      if (didDrag.current) {
        const caseValues: ICase[] = [],
          { selection } = dataConfiguration || {},
          xAttrID = dataConfiguration?.attributeID('x') ?? ''
        selection?.forEach(anID => {
          caseValues.push({
            __id__: anID,
            [xAttrID]: selectedDataObjects.current[anID].x,
            [secondaryAttrIDsRef.current[plotNumRef.current]]: selectedDataObjects.current[anID].y
          })
        })
        startAnimation() // So points will animate back to original positions
        caseValues.length && dataset?.setCaseValues(caseValues,
          [xAttrID, secondaryAttrIDsRef.current[plotNumRef.current]])
        didDrag.current = false
      }
    }
    // These calls are moved to the end to ensure that transitions are not broken by all the points being
    // repositioned (default behavior when caching and perf mode is disabled).
    dataset?.endCaching()
    appState.endPerformance()
  }, [dataConfiguration, dataset, dragID, startAnimation])

  usePixiDragHandlers(pixiPointsRef.current, {start: onDragStart, drag: onDrag, end: onDragEnd})

  const refreshPointSelection = useCallback(() => {
    const {pointColor, pointStrokeColor} = graphModel.pointDescription
    dataConfiguration && setPointSelection(
      {
        pixiPointsRef, dataConfiguration, pointRadius: pointRadiusRef.current,
        selectedPointRadius: selectedPointRadiusRef.current,
        pointColor, pointStrokeColor, getPointColorAtIndex: graphModel.pointDescription.pointColorAtIndex
      })
  }, [dataConfiguration, graphModel, pixiPointsRef])

  const handleConnectingLinesClick = useCallback((event: MouseEvent, caseIDs: string[]) => {
    const linesPath = event.target && select(event.target as HTMLElement)
    if (linesPath?.classed("selected")) {
      linesPath?.classed("selected", false)
      linesPath?.attr("stroke-width", 2)
      dataset?.setSelectedCases([])
    } else {
      linesPath?.classed("selected", true)
      linesPath?.attr("stroke-width", 4)
      dataset?.setSelectedCases(caseIDs)
    }
  }, [dataset])

  const dataTip = d3tip().attr("class", "graph-d3-tip")
    .attr("data-testid", "graph-connecting-lines-data-tip")
    .html((d: string) => {
      return `<p>${d}</p>`
    })

  const handleConnectingLinesMouseOver = useCallback((
    event: MouseEvent, caseIDs: string[], parentAttrName?: string, parentAttrValue?: string
  ) => {
    if (pixiPointsRef.current) {
      pixiPointsRef.current.canvas.style.cursor = "pointer"
    }
    // TODO: In V2, the tool tip is only shown when there is a parent attribute. V3 should always show the tool tip,
    // but the text needs to be different when there is no parent attribute. We'll need to work out how to handle the
    // localization for this. When a parent attribute is present, the tool tip should look like:
    //   <category attribute name>: <category>
    //   with <number of points> points (<collection name>) on this line
    // And when a parent attribute is not present, the tool tip should look like:
    //   <number of points> points (<collection name>) on this line
    if (!parentAttrName || !parentAttrValue) return // For now, do nothing if these are undefined
    const caseIdCount = caseIDs?.length ?? 0
    const datasetName = dataset?.name ?? ""
    const vars = [parentAttrName, parentAttrValue, caseIdCount, datasetName]
    const dataTipContent = t("DG.DataTip.connectingLine", {vars})
    dataTip.show(dataTipContent, event.target)
  }, [dataTip, dataset?.name, pixiPointsRef])

  const handleConnectingLinesMouseOut = useCallback(() => {
    if (pixiPointsRef.current) {
      pixiPointsRef.current.canvas.style.cursor = ""
    }
    dataTip.hide()
  }, [dataTip, pixiPointsRef])

  const refreshConnectingLines = useCallback(() => {
    if (!showConnectingLines && !connectingLinesActivatedRef.current) return
    const connectingLinesArea = select(connectingLinesRef.current)
    const curve = line().curve(curveLinear)
    const { connectingLinesForCases } = scatterPlotFuncs(layout, dataConfiguration)
    const connectingLines = connectingLinesForCases()
    const parentAttr = dataset?.collections[0]?.attributes[0]
    const parentAttrID = parentAttr?.id
    const parentAttrName = parentAttr?.name
    const parentAttrValues = parentAttrID && dataConfiguration?.metadata?.getCategorySet(parentAttrID)?.values
    const cellKeys = dataConfiguration?.getAllCellKeys()

    connectingLinesArea.selectAll("path").remove()
    cellKeys?.forEach((cellKey) => {
      // Each plot can have multiple groups of connecting lines. The number of groups is determined by the number of Y
      // attributes or the presence of a parent attribute and the number of unique values for that attribute. If there
      // are multiple Y attributes, the number of groups matches the number of Y attributes. Otherwise, if there's a
      // parent attribute, the number of groups matches the number of unique values for that attribute. If there's only
      // one Y attribute and no parent attribute, then there's a only single group. The code below builds lists of
      // connecting lines and case IDs for each group.
      const lineGroups: Record<string, IConnectingLineDescription[]> = {}
      const allLineCaseIds: Record<string, string[]> = {}
      const yAttrCount = dataConfiguration?.yAttributeIDs?.length ?? 0
      connectingLines.forEach((lineDescription: IConnectingLineDescription) => {
        const parentAttrValue = parentAttrID ? String(lineDescription.caseData[parentAttrID]) : undefined
        const groupKey = yAttrCount > 1
          ? lineDescription.plotNum
          : parentAttrValues && parentAttrValue
            ? parentAttrValue
            : 0

        if (dataConfiguration?.isCaseInSubPlot(cellKey, lineDescription.caseData)) {
          lineGroups[groupKey] ||= []
          allLineCaseIds[groupKey] ||= []
          lineGroups[groupKey].push(lineDescription)
          allLineCaseIds[groupKey].push(lineDescription.caseData.__id__)
        }
      })

      // For each group of lines, draw a path using the lines' coordinates
      for (const [linesIndex, [primaryAttrValue, cases]] of Object.entries(lineGroups).entries()) {
        const allLineCoords = cases.map((l) => l.lineCoords)
        const lineCaseIds = allLineCaseIds[primaryAttrValue]
        const allCasesSelected = lineCaseIds?.every(caseID => dataConfiguration?.selection.includes(caseID))
        const legendID = dataConfiguration?.attributeID("legend")
        const color = parentAttrID && legendID
          ? graphModel.pointDescription.pointColorAtIndex(linesIndex)
          : graphModel.pointDescription.pointColorAtIndex(0)

        // Decrease point size when Connecting Lines are activated so the lines are easier to see, and
        // revert to original point size when Connecting Lines are deactivated.
        const pointSizeMultiplier = graphModel.pointDescription.pointSizeMultiplier,
          animateChange = true
        if (showConnectingLines && pointSizeMultiplier > .5) {
          graphModel.pointDescription.setPointSizeMultiplier(.5, animateChange)
        } else if (!showConnectingLines) {
          graphModel.pointDescription.setPointSizeMultiplier(1, animateChange)
        }

        connectingLinesArea
          .append("path")
          .data([allLineCoords])
          .attr("d", d => curve(d))
          .classed("interactive-graph-element", true) // for dots canvas event passing
          .classed("selected", allCasesSelected)
          .on(PixiBackgroundPassThroughEvent.Click, (e) => handleConnectingLinesClick(e, lineCaseIds))
          .on(PixiBackgroundPassThroughEvent.MouseOver, (e) =>
            handleConnectingLinesMouseOver(e, lineCaseIds, parentAttrName, primaryAttrValue)
          )
          .on(PixiBackgroundPassThroughEvent.MouseOut, handleConnectingLinesMouseOut)
          .call(dataTip)
          .attr("fill", "none")
          .attr("stroke", color)
          .attr("stroke-width", allCasesSelected ? 4 : 2)
          .style("cursor", "pointer")
          .style("opacity", connectingLinesActivatedRef.current ? 1 : 0)
          .transition()
          .duration(transitionDuration)
          .style("opacity", showConnectingLines ? 1 : 0)
          .on("end", () => {
            connectingLinesActivatedRef.current = showConnectingLines
            !showConnectingLines && select(connectingLinesRef.current).selectAll("path").remove()
          })
      }
    })
<<<<<<< HEAD
  }, [connectingLinesCleanUp, dataConfiguration, dataTip, dataset?.collections, graphModel.pointDescription,
    handleConnectingLinesClick, handleConnectingLinesMouseOut, handleConnectingLinesMouseOver, layout,
    showConnectingLines])
=======
  }, [dataConfiguration, dataTip, dataset?.collections, graphModel.pointDescription, handleConnectingLinesClick,
      handleConnectingLinesHover, layout, showConnectingLines])
>>>>>>> 2cf4b2f1

  const refreshSquares = useCallback(() => {

    const { residualSquaresForLines } = scatterPlotFuncs(layout, dataConfiguration)

    if (lsrl?.isVisible) {
      const lsrlLineDescriptions = lsrl.lineDescriptions
      const lsrlSquares: ISquareOfResidual[] = residualSquaresForLines(lsrlLineDescriptions)
      select(lsrlSquaresRef.current).selectAll("*")
        .data(lsrlSquares)
        .join("rect")
        .attr("id", (d: ISquareOfResidual) => `#${instanceId}-${d.caseID}-lsrl-square`)
        .attr("x", (d: ISquareOfResidual) => d.x)
        .attr("y", (d: ISquareOfResidual) => d.y)
        .attr("width", (d: ISquareOfResidual) => d.side)
        .attr("height", (d: ISquareOfResidual) => d.side)
        .attr("fill", "none")
        .attr("stroke", (d: ISquareOfResidual) => d.color && d.color !== "" ? d.color : "#008000")
    }

    if (movableLine?.isVisible) {
      const mlLineDescriptions = movableLine.lineDescriptions
      const mlSquares: ISquareOfResidual[] = residualSquaresForLines(mlLineDescriptions)
      select(movableLineSquaresRef.current).selectAll("*")
        .data(mlSquares)
        .join("rect")
        .attr("id", (d: ISquareOfResidual) => `#${instanceId}-${d.caseID}-ml-square`)
        .attr("x", (d: ISquareOfResidual) => d.x)
        .attr("y", (d: ISquareOfResidual) => d.y)
        .attr("width", (d: ISquareOfResidual) => d.side)
        .attr("height", (d: ISquareOfResidual) => d.side)
        .attr("fill", "none")
        .attr("stroke", "#4682b4")
    }

  }, [lsrl, movableLine, dataConfiguration, layout, instanceId])

  const refreshAllPointPositions = useCallback((selectedOnly: boolean) => {

    const {getXCoord: getScreenX, getYCoord: getScreenY} = scatterPlotFuncs(layout, dataConfiguration),
      {pointColor, pointStrokeColor} = graphModel.pointDescription,
      getLegendColor = legendAttrID ? dataConfiguration?.getLegendColorForCase : undefined

    setPointCoordinates({
      dataset, pixiPointsRef, pointRadius: pointRadiusRef.current,
      selectedPointRadius: selectedPointRadiusRef.current,
      selectedOnly, getScreenX, getScreenY, getLegendColor,
      getPointColorAtIndex: graphModel.pointDescription.pointColorAtIndex,
      pointColor, pointStrokeColor, getAnimationEnabled: isAnimating
    })
  }, [dataConfiguration, graphModel.pointDescription, layout, legendAttrID, dataset, pixiPointsRef,
    isAnimating])

  const refreshPointPositionsPerfMode = useCallback((selectedOnly: boolean) => {
    const pixiPoints = pixiPointsRef.current
    if (!pixiPoints) {
      return
    }
    const xAttrID = dataConfiguration?.attributeID('x') ?? '',
      {joinedCaseDataArrays, selection} = dataConfiguration || {},
      primaryAxisScale = layout.getAxisScale('bottom') as ScaleLinear<number, number>
    const updateDot = (aCaseData: CaseData) => {
      const caseId = aCaseData.caseID
      const x = primaryAxisScale && getScreenCoord(dataset, caseId, xAttrID, primaryAxisScale)
      const y = yScaleRef.current &&
        getScreenCoord(dataset, caseId, secondaryAttrIDsRef.current[aCaseData.plotNum], yScaleRef.current)
      if (x != null && isFinite(x) && y != null && isFinite(y)) {
        const point = pixiPoints.getPointByCaseId(caseId)
        pixiPoints.setPointPosition(point, x, y)
      }
    }
    if (selectedOnly) {
      selection?.forEach(caseId => updateDot({plotNum: 0, caseID: caseId}))
    } else {
      joinedCaseDataArrays?.forEach((aCaseData) => updateDot(aCaseData))
    }
  }, [pixiPointsRef, dataConfiguration, layout, dataset])

  const refreshPointPositions = useCallback((selectedOnly: boolean) => {
    refreshConnectingLines()
    if (appState.isPerformanceMode) {
      refreshPointPositionsPerfMode(selectedOnly)
    } else {
      refreshAllPointPositions(selectedOnly)
    }
    showSquares && refreshSquares()
  }, [showSquares, refreshConnectingLines, refreshSquares, refreshPointPositionsPerfMode, refreshAllPointPositions])

  // Call refreshSquares when Squares of Residuals option is switched on and when a
  // Movable Line adornment is being dragged.
  useEffect(function renderSquares() {
    return autorun(() => {
      showSquares && refreshSquares()
    }, { name: "ScatterDots.renderSquares" })
  }, [refreshSquares, showSquares])

  // Call refreshConnectingLines when Connecting Lines option is switched on and when all
  // points are selected.
  useEffect(function renderConnectingLines() {
    return autorun(() => {
      refreshConnectingLines()
    }, { name: "ScatterDots.renderConnectingLines" })
  }, [dataConfiguration?.selection, refreshConnectingLines, showConnectingLines])

  usePlotResponders({pixiPointsRef, refreshPointPositions, refreshPointSelection})

  return (
    <>
      <g data-testid={`connecting-lines-${instanceId}`} className="connecting-lines" ref={connectingLinesRef}/>
      <svg/>
      { movableLine?.isVisible && showSquares &&
        <g
          data-testid={`movable-line-squares-${instanceId}`}
          className="movable-line-squares"
          ref={movableLineSquaresRef}
        />
      }
      { lsrl?.isVisible && showSquares &&
        <g
          data-testid={`lsrl-squares-${instanceId}`}
          className="lsrl-squares"
          ref={lsrlSquaresRef}
        />
      }
    </>
  )
})<|MERGE_RESOLUTION|>--- conflicted
+++ resolved
@@ -21,12 +21,8 @@
 import {ICase} from "../../../models/data/data-set-types"
 import {ISquareOfResidual} from "../adornments/shared-adornment-types"
 import {IConnectingLineDescription, scatterPlotFuncs} from "./scatter-plot-utils"
-<<<<<<< HEAD
 import {IPixiPointMetadata, PixiBackgroundPassThroughEvent} from "../utilities/pixi-points"
-import {useDataDisplayModelContext} from "../../data-display/hooks/use-data-display-model"
-=======
 import { transitionDuration } from "../../data-display/data-display-types"
->>>>>>> 2cf4b2f1
 
 export const ScatterDots = observer(function ScatterDots(props: PlotProps) {
   const {pixiPointsRef} = props,
@@ -296,14 +292,9 @@
           })
       }
     })
-<<<<<<< HEAD
-  }, [connectingLinesCleanUp, dataConfiguration, dataTip, dataset?.collections, graphModel.pointDescription,
+  }, [dataConfiguration, dataTip, dataset?.collections, graphModel.pointDescription,
     handleConnectingLinesClick, handleConnectingLinesMouseOut, handleConnectingLinesMouseOver, layout,
     showConnectingLines])
-=======
-  }, [dataConfiguration, dataTip, dataset?.collections, graphModel.pointDescription, handleConnectingLinesClick,
-      handleConnectingLinesHover, layout, showConnectingLines])
->>>>>>> 2cf4b2f1
 
   const refreshSquares = useCallback(() => {
 
