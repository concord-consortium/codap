/**
 * A GraphContentModel is the top level model for the Graph component.
 * Its array of DataDisplayLayerModels has just one element, a GraphPointLayerModel.
 */
import {reaction} from "mobx"
import {addDisposer, Instance, ISerializedActionCall, SnapshotIn, types} from "mobx-state-tree"
import {onAnyAction} from "../../../utilities/mst-utils"
import {applyUndoableAction} from "../../../models/history/apply-undoable-action"
import {ISharedModel} from "../../../models/shared/shared-model"
import {SharedModelChangeType} from "../../../models/shared/shared-model-manager"
import {ISharedDataSet, isSharedDataSet, kSharedDataSetType, SharedDataSet}
  from "../../../models/shared/shared-data-set"
import {ITileContentModel} from "../../../models/tiles/tile-content"
import {getDataSetFromId, getSharedCaseMetadataFromDataset, getTileCaseMetadata, getTileDataSet, linkTileToDataSet}
  from "../../../models/shared/shared-data-utils"
import {defaultBackgroundColor} from "../../../utilities/color-utils"
import {DataDisplayContentModel} from "../../data-display/models/data-display-content-model"
import {AxisPlace} from "../../axis/axis-types"
import {kGraphTileType} from "../graph-defs"
import {hoverRadiusFactor, pointRadiusLogBase, pointRadiusMax, pointRadiusMin, pointRadiusSelectionAddend}
  from "../../data-display/data-display-types"
import {GraphAttrRole, PlotType, PlotTypes} from "../graphing-types"
import {GraphPointLayerModel, IGraphPointLayerModel} from "./graph-point-layer-model"
import {IAdornmentModel, IUpdateCategoriesOptions} from "../adornments/adornment-models"
import {AxisModelUnion, EmptyAxisModel, IAxisModelUnion, isNumericAxisModel} from "../../axis/models/axis-model"
import { AdornmentsStore } from "../adornments/adornments-store"
import { typedId } from "../../../utilities/js-utils"
import { getPlottedValueFormulaAdapter } from "../../../models/data/plotted-value-formula-adapter"

export interface GraphProperties {
  axes: Record<string, IAxisModelUnion>
  plotType: PlotType
}

export type BackgroundLockInfo = {
  locked: true,
  xAxisLowerBound: number,
  xAxisUpperBound: number,
  yAxisLowerBound: number,
  yAxisUpperBound: number
}

export const NumberToggleModel = types
  .model('NumberToggleModel', {})

export const GraphContentModel = DataDisplayContentModel
  .named("GraphContentModel")
  .props({
    id: types.optional(types.identifier, () => typedId("GRCM")),
    type: types.optional(types.literal(kGraphTileType), kGraphTileType),
    adornmentsStore: types.optional(AdornmentsStore, () => AdornmentsStore.create()),
    // keys are AxisPlaces
    axes: types.map(AxisModelUnion),
    // TODO: should the default plot be something like "nullPlot" (which doesn't exist yet)?
    plotType: types.optional(types.enumeration([...PlotTypes]), "casePlot"),
    plotBackgroundColor: defaultBackgroundColor,
    pointSizeMultiplier: 1,
    isTransparent: false,
    plotBackgroundImageID: "",
    // todo: how to use this type?
    plotBackgroundLockInfo: types.maybe(types.frozen<BackgroundLockInfo>()),
    // numberToggleModel: types.optional(types.union(NumberToggleModel, null))
    showParentToggles: false,
    showMeasuresForSelection: false
  })
  .volatile(() => ({
    prevDataSetId: "",
    disposeDataSetListener: undefined as (() => void) | undefined
  }))
  .actions(self => ({
    addLayer(aLayer: IGraphPointLayerModel) {
      self.layers.push(aLayer)
    },
  }))
  .views(self => ({
    get graphPointLayerModel(): IGraphPointLayerModel {
      return self.layers[0] as IGraphPointLayerModel
    },
    get dataConfiguration() {
      return this.graphPointLayerModel.dataConfiguration
    },
    get dataset() {
      return getTileDataSet(self)
    },
    get metadata() {
      return getTileCaseMetadata(self)
    },
    get adornments(): IAdornmentModel[] {
      return self.adornmentsStore.adornments
    }
  }))
  .views(self => ({
    getAxis(place: AxisPlace) {
      return self.axes.get(place)
    },
    getNumericAxis(place: AxisPlace) {
      const axis = self.axes.get(place)
      return isNumericAxisModel(axis) ? axis : undefined
    },
    getAttributeID(place: GraphAttrRole) {
      return self.dataConfiguration.attributeID(place) ?? ''
    },
    axisShouldShowGridLines(place: AxisPlace) {
      return self.plotType === 'scatterPlot' && ['left', 'bottom'].includes(place)
    }
  }))
  .views(self => ({
    getUpdateCategoriesOptions(resetPoints=false): IUpdateCategoriesOptions {
      const xAttrId = self.getAttributeID("x"),
        dataConfig = self.dataConfiguration,
        xAttrType = dataConfig.attributeType("x"),
        xCats = xAttrType === "categorical"
          ? dataConfig.categoryArrayForAttrRole("x", [])
          : [""],
        yAttrId = self.getAttributeID("y"),
        yAttrType = dataConfig.attributeType("y"),
        yCats = yAttrType === "categorical"
          ? dataConfig.categoryArrayForAttrRole("y", [])
          : [""],
        topAttrId = self.getAttributeID("topSplit"),
        topCats = dataConfig.categoryArrayForAttrRole("topSplit", []) ?? [""],
        rightAttrId = self.getAttributeID("rightSplit"),
        rightCats = dataConfig.categoryArrayForAttrRole("rightSplit", []) ?? [""]
      return {
        xAxis: self.getAxis("bottom"),
        xAttrId,
        xCats,
        yAxis: self.getAxis("left"),
        yAttrId,
        yCats,
        topAttrId,
        topCats,
        rightAttrId,
        rightCats,
        resetPoints,
        dataConfig
      }
    }
  }))
  .actions(self => ({
    afterCreate() {
      self.layers.push(GraphPointLayerModel.create({type: "graphPointLayer"}))
    },
    setDataSetListener() {
      const actionsAffectingCategories = [
        "addCases", "removeAttribute", "removeCases", "setCaseValues"
      ]
      self.disposeDataSetListener?.()
      self.disposeDataSetListener = self.dataset
        ? onAnyAction(self.dataset, action => {
            // TODO: check whether categories have actually changed before updating
            if (actionsAffectingCategories.includes(action.name)) {
              const updateCategoriesOptions = self.getUpdateCategoriesOptions()
              self.adornmentsStore.updateAdornments(updateCategoriesOptions)
            }
          })
        : undefined
    },
    afterAttachToDocument() {
      // Monitor our parents and update our shared model when we have a document parent
      addDisposer(self, reaction(() => {
          const sharedModelManager = self.tileEnv?.sharedModelManager

          const sharedDataSets: ISharedDataSet[] = sharedModelManager?.isReady
            ? sharedModelManager?.getSharedModelsByType<typeof SharedDataSet>(kSharedDataSetType) ?? []
            : []

          const plottedValueFormulaAdapter = getPlottedValueFormulaAdapter(self)

          return {sharedModelManager, sharedDataSets, plottedValueFormulaAdapter}
        },
        // reaction/effect
        ({sharedModelManager, sharedDataSets, plottedValueFormulaAdapter}) => {
          if (!sharedModelManager?.isReady) {
            // We aren't added to a document yet, so we can't do anything yet
            return
          }

          const tileDataSet = getTileDataSet(self)
          if (self.dataset || self.metadata) {
            self.dataConfiguration.setDataset(self.dataset, self.metadata)
          }
          else if (!tileDataSet && sharedDataSets.length === 1) {
            linkTileToDataSet(self, sharedDataSets[0].dataSet)
          }

          if (plottedValueFormulaAdapter) {
            plottedValueFormulaAdapter.addGraphContentModel(self as IGraphContentModel)
          }
        },
        {name: "sharedModelSetup", fireImmediately: true}))
    },
    beforeDestroy() {
<<<<<<< HEAD
      const plottedValueFormulaAdapter = getPlottedValueFormulaAdapter(self)
      if (plottedValueFormulaAdapter) {
        plottedValueFormulaAdapter.removeGraphContentModel(self.id)
      }
=======
      self.disposeDataSetListener?.()
>>>>>>> c9da62d1
    }
  }))
  .actions(self => ({
    updateAfterSharedModelChanges(sharedModel: ISharedModel | undefined, type: SharedModelChangeType) {
      if (type === "link") {
        self.dataConfiguration.setDataset(self.dataset, self.metadata)
      } else if (type === "unlink" && isSharedDataSet(sharedModel)) {
        self.dataConfiguration.setDataset(undefined, undefined)
      }
      const currDataSetId = self.dataConfiguration.dataset?.id ?? ""
      if (self.prevDataSetId !== currDataSetId) {
        self.setDataSetListener()
        self.prevDataSetId = currDataSetId
      }
    }
  }))
  .views(self => ({
    getPointRadius(use: 'normal' | 'hover-drag' | 'select' = 'normal') {
      let r = pointRadiusMax
      const numPoints = self.dataConfiguration.caseDataArray.length
      // for loop is fast equivalent to radius = max( minSize, maxSize - floor( log( logBase, max( dataLength, 1 )))
      for (let i = pointRadiusLogBase; i <= numPoints; i = i * pointRadiusLogBase) {
        --r
        if (r <= pointRadiusMin) break
      }
      const result = r * self.pointSizeMultiplier
      switch (use) {
        case "normal":
          return result
        case "hover-drag":
          return result * hoverRadiusFactor
        case "select":
          return result + pointRadiusSelectionAddend
      }
    },
  }))
  .actions(self => ({
    setAxis(place: AxisPlace, axis: IAxisModelUnion) {
      self.axes.set(place, axis)
    },
    removeAxis(place: AxisPlace) {
      self.axes.delete(place)
    },
    setAttributeID(role: GraphAttrRole, dataSetID: string, id: string) {
      const newDataSet = getDataSetFromId(self, dataSetID)
      if (newDataSet && newDataSet !== self.dataConfiguration.dataset) {
        self.dataConfiguration.clearAttributes()
        self.dataConfiguration.setDataset(newDataSet, getSharedCaseMetadataFromDataset(newDataSet))
      }
      if (role === 'yPlus') {
        self.dataConfiguration.addYAttribute({attributeID: id})
      } else {
        self.dataConfiguration.setAttribute(role, {attributeID: id})
      }
      const updateCategoriesOptions = self.getUpdateCategoriesOptions(true)
      self.adornmentsStore.updateAdornments(updateCategoriesOptions)
    },
    setPlotType(type: PlotType) {
      self.plotType = type
    },
    setGraphProperties(props: GraphProperties) {
      (Object.keys(props.axes) as AxisPlace[]).forEach(aKey => {
        this.setAxis(aKey, props.axes[aKey])
      })
      self.plotType = props.plotType
    },
    setPlotBackgroundColor(color: string) {
      self.plotBackgroundColor = color
    },
    setIsTransparent(transparent: boolean) {
      self.isTransparent = transparent
    },
    setPointSizeMultiplier(multiplier: number) {
      self.pointSizeMultiplier = multiplier
    },
    setShowParentToggles(show: boolean) {
      self.showParentToggles = show
    },
    setShowMeasuresForSelection(show: boolean) {
      self.showMeasuresForSelection = show
    }
  }))
  // performs the specified action so that response actions are included and undo/redo strings assigned
  .actions(applyUndoableAction)

export interface IGraphContentModel extends Instance<typeof GraphContentModel> {
}

export interface IGraphContentModelSnapshot extends SnapshotIn<typeof GraphContentModel> {
}

export function isGraphContentModel(model?: ITileContentModel): model is IGraphContentModel {
  return model?.type === kGraphTileType
}

export function createGraphContentModel(snap?: IGraphContentModelSnapshot) {
  return GraphContentModel.create({
    axes: {
      bottom: EmptyAxisModel.create({place: "bottom"}),
      left: EmptyAxisModel.create({place: "left"})
    },
    ...snap
  })
}

export interface SetAttributeIDAction extends ISerializedActionCall {
  name: "setAttributeID"
  args: [GraphAttrRole, string, string]
}

export function isSetAttributeIDAction(action: ISerializedActionCall): action is SetAttributeIDAction {
  return action.name === "setAttributeID"
}

export interface SetGraphVisualPropsAction extends ISerializedActionCall {
  name: "setGraphVisualProps"
  args: [string | number | boolean]
}

export function isGraphVisualPropsAction(action: ISerializedActionCall): action is SetGraphVisualPropsAction {
  return ['setPointColor', 'setPointStrokeColor', 'setPointStrokeSameAsFill', 'setPlotBackgroundColor',
    'setPointSizeMultiplier', 'setIsTransparent'].includes(action.name)
}<|MERGE_RESOLUTION|>--- conflicted
+++ resolved
@@ -191,14 +191,11 @@
         {name: "sharedModelSetup", fireImmediately: true}))
     },
     beforeDestroy() {
-<<<<<<< HEAD
       const plottedValueFormulaAdapter = getPlottedValueFormulaAdapter(self)
       if (plottedValueFormulaAdapter) {
         plottedValueFormulaAdapter.removeGraphContentModel(self.id)
       }
-=======
       self.disposeDataSetListener?.()
->>>>>>> c9da62d1
     }
   }))
   .actions(self => ({
