--- conflicted
+++ resolved
@@ -84,15 +84,11 @@
   const paletteStyle = {top: paletteTop}
   const paletteRef = useRef<HTMLDivElement>(null)
 
-<<<<<<< HEAD
-  return(
-=======
   useOutsideClick({
     ref: paletteRef,
     handler: () => setShowPalette(undefined),
   })
   return (
->>>>>>> 6f395d47
     <Box ref={paletteRef} className="codap-inspector-palette" style={paletteStyle}
         data-testid="codap-inspector-palette" tabIndex={0} zIndex={1400}>
       <PaletteHeader />
