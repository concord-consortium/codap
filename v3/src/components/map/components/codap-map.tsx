<<<<<<< HEAD
import React, {MutableRefObject, useCallback, useEffect, useRef} from "react"
import {observer} from "mobx-react-lite"
=======
import React, {MutableRefObject, useRef} from "react"
>>>>>>> 5fae6d16
import {useInstanceIdContext} from "../../../hooks/use-instance-id-context"
import {clsx} from "clsx"
import {LatLngExpression} from "leaflet"
import {MapContainer, TileLayer} from "react-leaflet"
import {kPortalClass} from "../../data-display/data-display-types"
import {kDefaultMapLocation, kDefaultMapZoom, kMapAttribution, kMapUrl} from "../map-types"
import {GraphPlace} from "../../axis-graph-shared"
import {useMapModelContext} from "../hooks/use-map-model-context"
import {useDataDisplayLayout} from "../../data-display/hooks/use-data-display-layout"
import {MapInterior} from "./map-interior"
import {MultiLegend} from "../../data-display/components/legend/multi-legend"
import {DroppableMapArea} from "./droppable-map-area"
import {IDataSet} from "../../../models/data/data-set"

import 'leaflet/dist/leaflet.css'
import "./map.scss"

interface IProps {
  mapRef: MutableRefObject<HTMLDivElement | null>
}

export const CodapMap = function CodapMap({mapRef}: IProps) {
  const instanceId = useInstanceIdContext(),
    mapModel = useMapModelContext(),
    layout = useDataDisplayLayout(),
    legendHeight = layout?.computedBounds?.legend?.height ?? 0,
    mapHeight = layout?.computedBounds?.legend?.top ?? 0,
    interiorSvgRef = useRef<SVGSVGElement>(null)

  const handleChangeLegendAttribute = useCallback((dataSet: IDataSet, attrId: string) => {
    mapModel.applyUndoableAction(
      () => mapModel.setLegendAttributeID(dataSet.id, attrId),
      "V3.Undo.mapLegendAttributeChange", "V3.Redo.mapLegendAttributeChange")
  }, [mapModel])
  const callHandleChangeAttribute = useCallback((_place: GraphPlace, dataSet: IDataSet, attrId: string) => {
    handleChangeLegendAttribute(dataSet, attrId)
  }, [handleChangeLegendAttribute])

  useEffect(() => {
    mapModel?.leafletMap?.invalidateSize(true)
  }, [mapModel?.leafletMap, legendHeight])

  return (
    <div className={clsx('map-container', kPortalClass)} ref={mapRef} data-testid="map">
      <div style={{height: mapHeight}}>
        <MapContainer center={kDefaultMapLocation as LatLngExpression} zoom={kDefaultMapZoom} scrollWheelZoom={false}
                      zoomSnap={0} trackResize={true}>
          <TileLayer attribution={kMapAttribution} url={kMapUrl}/>
          <svg ref={interiorSvgRef} className={`map-dot-area ${instanceId}`}>
            <MapInterior/>
          </svg>
        </MapContainer>
      </div>
      <DroppableMapArea
        mapElt={mapRef.current}
        targetElt={interiorSvgRef.current}
        onDropAttribute={handleChangeLegendAttribute}
      />
      <MultiLegend
        divElt={mapRef.current}
        onDropAttribute={callHandleChangeAttribute}
      />
    </div>
  )
}<|MERGE_RESOLUTION|>--- conflicted
+++ resolved
@@ -1,9 +1,6 @@
-<<<<<<< HEAD
 import React, {MutableRefObject, useCallback, useEffect, useRef} from "react"
+import {reaction} from "mobx"
 import {observer} from "mobx-react-lite"
-=======
-import React, {MutableRefObject, useRef} from "react"
->>>>>>> 5fae6d16
 import {useInstanceIdContext} from "../../../hooks/use-instance-id-context"
 import {clsx} from "clsx"
 import {LatLngExpression} from "leaflet"
@@ -25,12 +22,12 @@
   mapRef: MutableRefObject<HTMLDivElement | null>
 }
 
-export const CodapMap = function CodapMap({mapRef}: IProps) {
+export const CodapMap = observer(function CodapMap({mapRef}: IProps) {
   const instanceId = useInstanceIdContext(),
     mapModel = useMapModelContext(),
     layout = useDataDisplayLayout(),
     legendHeight = layout?.computedBounds?.legend?.height ?? 0,
-    mapHeight = layout?.computedBounds?.legend?.top ?? 0,
+    mapHeight = layout?.tileHeight - legendHeight,
     interiorSvgRef = useRef<SVGSVGElement>(null)
 
   const handleChangeLegendAttribute = useCallback((dataSet: IDataSet, attrId: string) => {
@@ -43,8 +40,20 @@
   }, [handleChangeLegendAttribute])
 
   useEffect(() => {
-    mapModel?.leafletMap?.invalidateSize(true)
-  }, [mapModel?.leafletMap, legendHeight])
+    const disposer = reaction(
+      () => {
+        return [mapModel?.leafletMap, layout.getComputedBounds('legend')]
+      },
+      () => {
+        mapModel?.leafletMap?.invalidateSize(true)
+      }, {name: "codap-map-legend-size-change"}
+    )
+    return () => disposer()
+  }, [mapModel?.leafletMap, legendHeight, layout])
+
+  useEffect(() => {
+    mapModel?.leafletMap?.invalidateSize()
+  }, [mapHeight, mapModel?.leafletMap])
 
   return (
     <div className={clsx('map-container', kPortalClass)} ref={mapRef} data-testid="map">
@@ -68,4 +77,4 @@
       />
     </div>
   )
-}+})