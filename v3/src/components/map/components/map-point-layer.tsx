import {comparer, reaction} from "mobx"
import {mstReaction} from "../../../utilities/mst-reaction"
import {onAnyAction} from "../../../utilities/mst-utils"
import React, {useCallback, useEffect, useRef} from "react"
import {useDebouncedCallback} from "use-debounce"
import {useMap} from "react-leaflet"
import {isSelectionAction, isSetCaseValuesAction} from "../../../models/data/data-set-actions"
import {defaultSelectedStroke, defaultSelectedStrokeWidth, defaultStrokeWidth} from "../../../utilities/color-utils"
import {CaseData, DotsElt, selectDots} from "../../data-display/d3-types"
import {computePointRadius, matchCirclesToData, setPointSelection} from "../../data-display/data-display-utils"
import {transitionDuration} from "../../data-display/data-display-types"
import {useDataDisplayAnimation} from "../../data-display/hooks/use-data-display-animation"
import {useDataDisplayLayout} from "../../data-display/hooks/use-data-display-layout"
import {useDataTips} from "../../data-display/hooks/use-data-tips"
import {latLongAttributesFromDataSet} from "../utilities/map-utils"
import {useMapModelContext} from "../hooks/use-map-model-context"
import {IMapPointLayerModel} from "../models/map-point-layer-model"

export const MapPointLayer = function MapPointLayer(props: {
  mapLayerModel: IMapPointLayerModel
}) {
  const {mapLayerModel} = props,
    {dataConfiguration, pointDescription} = mapLayerModel,
    dataset = dataConfiguration?.dataset,
    mapModel = useMapModelContext(),
    {isAnimating} = useDataDisplayAnimation(),
    leafletMap = useMap(),
    layout = useDataDisplayLayout(),
    dotsRef = useRef<DotsElt>(null)

  useDataTips({dataset, displayModel: mapLayerModel})

  const callMatchCirclesToData = useCallback(() => {
    if (mapLayerModel && dataConfiguration && layout && dotsRef.current) {
      matchCirclesToData({
        dataConfiguration,
        dotsElement: dotsRef.current,
        pointRadius: mapLayerModel.getPointRadius(),
        instanceId: dataConfiguration.id,
        pointColor: pointDescription?.pointColor,
        pointStrokeColor: pointDescription?.pointStrokeColor,
        startAnimation: mapModel.startAnimation
      })
    }
  }, [dataConfiguration, layout, mapLayerModel, mapModel.startAnimation,
    pointDescription?.pointColor, pointDescription?.pointStrokeColor])

  const refreshPointSelection = useCallback(() => {
    const {pointColor, pointStrokeColor} = pointDescription,
      selectedPointRadius = mapLayerModel.getPointRadius('select')
    dataConfiguration && setPointSelection({
      dataConfiguration, pointRadius: mapLayerModel.getPointRadius(), selectedPointRadius,
      pointColor, pointStrokeColor
    })
  }, [pointDescription, mapLayerModel, dataConfiguration])

  const refreshPoints = useDebouncedCallback((selectedOnly: boolean) => {
    const lookupLegendColor = (aCaseData: CaseData) => {
        return dataConfiguration.attributeID('legend')
          ? dataConfiguration.getLegendColorForCase(aCaseData.caseID)
          : pointColor
      },
      getCoords = (anID: string) => {
        const long = dataset?.getNumeric(anID, longId) || 0,
          lat = dataset?.getNumeric(anID, latId) || 0
        return leafletMap.latLngToContainerPoint([lat, long])
      },
      getScreenX = (anID: string) => {
        const coords = getCoords(anID)
        return coords.x
      },
      getScreenY = (anID: string) => {
        const coords = getCoords(anID)
        return coords.y
      }

    if (!dotsRef.current || !dataset) return
    const
      theSelection = selectDots(dotsRef.current, selectedOnly),
      duration = isAnimating() ? transitionDuration : 0,
      pointRadius = computePointRadius(dataConfiguration.caseDataArray.length,
        pointDescription.pointSizeMultiplier),
      selectedPointRadius = computePointRadius(dataConfiguration.caseDataArray.length,
        pointDescription.pointSizeMultiplier, 'select'),
      {pointColor, pointStrokeColor} = pointDescription,
      getLegendColor = dataConfiguration?.attributeID('legend')
        ? dataConfiguration?.getLegendColorForCase : undefined,
      {latId, longId} = latLongAttributesFromDataSet(dataset)
    if (theSelection?.size()) {
      theSelection
        .attr('cx', (aCaseData: CaseData) => getScreenX(aCaseData.caseID))
        .attr('cy', (aCaseData: CaseData) => getScreenY(aCaseData.caseID))
        .transition()
        .duration(duration)
        .attr('r', (aCaseData: CaseData) => dataset?.isCaseSelected(aCaseData.caseID)
          ? selectedPointRadius : pointRadius)
        .style('fill', (aCaseData: CaseData) => lookupLegendColor(aCaseData))
        .style('stroke', (aCaseData: CaseData) =>
          (getLegendColor && dataset?.isCaseSelected(aCaseData.caseID))
            ? defaultSelectedStroke : pointStrokeColor)
        .style('stroke-width', (aCaseData: CaseData) =>
          (getLegendColor && dataset?.isCaseSelected(aCaseData.caseID))
            ? defaultSelectedStrokeWidth : defaultStrokeWidth)
        // this calls refreshPointSelection for _each_ point, e.g. 858 times for the four seals data
        // .on('end', refreshPointSelection)
    }
  }, 10)

  // Actions in the dataset can trigger need for point updates
  useEffect(function setupResponsesToDatasetActions() {
    if (dataset) {
      const disposer = onAnyAction(dataset, action => {
        if (isSelectionAction(action)) {
          refreshPointSelection()
        } else if (isSetCaseValuesAction(action)) {
          // assumes that if we're caching then only selected cases are being updated
          refreshPoints(dataset.isCaching)
        } else if (["addCases", "removeCases"].includes(action.name)) {
          refreshPoints(false)
        }
      })
      return () => disposer()
    }
  }, [dataset, refreshPoints, refreshPointSelection])

  // Changes in layout or map pan/zoom require repositioning points
  useEffect(function setupResponsesToLayoutChanges() {
    return reaction(
      () => {
        const { contentWidth, contentHeight } = layout
        const { center, zoom } = mapModel.leafletMapState
        return { contentWidth, contentHeight, center, zoom }
      },
      () => {
        refreshPoints(false)
      }, {name: "MapPointLayer.respondToLayoutChanges", equals: comparer.structural}
    )
  }, [layout, mapModel.leafletMapState, refreshPoints])

  // respond to attribute assignment changes
  useEffect(function setupResponseToLegendAttributeChange() {
    const disposer = mstReaction(
      () => {
        return [dataConfiguration?.attributeID('legend'), dataConfiguration?.attributeType('legend')]
      },
      () => {
        refreshPoints(false)
      }, {name: "setupResponseToLegendAttributeChange", equals: comparer.structural}, dataConfiguration
    )
    return () => disposer()
  }, [refreshPoints, dataConfiguration])

<<<<<<< HEAD
  useEffect(() => {
    const startAnimation = mapModel.startAnimation
    if (mapLayerModel && dataConfiguration && layout && dotsRef.current) {
      matchCirclesToData({
        dataConfiguration,
        pointRadius: mapLayerModel.getPointRadius(),
        instanceId: dataConfiguration.id,
        pointColor: pointDescription?.pointColor,
        pointStrokeColor: pointDescription?.pointStrokeColor,
        startAnimation
      })
    }
  }, [dataConfiguration, layout, mapLayerModel, mapModel.startAnimation, pointDescription])
=======
  useEffect(function setupResponseToChangeInNumberOfCases() {
    return mstReaction(
      () => dataConfiguration?.caseDataArray.length,
      () => {
        callMatchCirclesToData()
        refreshPoints(false)
      }, {name: "MapPointLayer.setupResponseToChangeInNumberOfCases", fireImmediately: true}, dataConfiguration
    )
  }, [callMatchCirclesToData, dataConfiguration, refreshPoints])
>>>>>>> 3bebbb5e

  return (
    <svg ref={dotsRef}></svg>
  )
}<|MERGE_RESOLUTION|>--- conflicted
+++ resolved
@@ -34,7 +34,6 @@
     if (mapLayerModel && dataConfiguration && layout && dotsRef.current) {
       matchCirclesToData({
         dataConfiguration,
-        dotsElement: dotsRef.current,
         pointRadius: mapLayerModel.getPointRadius(),
         instanceId: dataConfiguration.id,
         pointColor: pointDescription?.pointColor,
@@ -150,21 +149,6 @@
     return () => disposer()
   }, [refreshPoints, dataConfiguration])
 
-<<<<<<< HEAD
-  useEffect(() => {
-    const startAnimation = mapModel.startAnimation
-    if (mapLayerModel && dataConfiguration && layout && dotsRef.current) {
-      matchCirclesToData({
-        dataConfiguration,
-        pointRadius: mapLayerModel.getPointRadius(),
-        instanceId: dataConfiguration.id,
-        pointColor: pointDescription?.pointColor,
-        pointStrokeColor: pointDescription?.pointStrokeColor,
-        startAnimation
-      })
-    }
-  }, [dataConfiguration, layout, mapLayerModel, mapModel.startAnimation, pointDescription])
-=======
   useEffect(function setupResponseToChangeInNumberOfCases() {
     return mstReaction(
       () => dataConfiguration?.caseDataArray.length,
@@ -174,7 +158,6 @@
       }, {name: "MapPointLayer.setupResponseToChangeInNumberOfCases", fireImmediately: true}, dataConfiguration
     )
   }, [callMatchCirclesToData, dataConfiguration, refreshPoints])
->>>>>>> 3bebbb5e
 
   return (
     <svg ref={dotsRef}></svg>
