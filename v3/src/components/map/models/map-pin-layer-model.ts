--- conflicted
+++ resolved
@@ -1,24 +1,12 @@
-<<<<<<< HEAD
 import { Instance, SnapshotIn, types } from "mobx-state-tree"
 import { IDataSet } from "../../../models/data/data-set"
-import { getSharedCaseMetadataFromDataset } from "../../../models/shared/shared-data-utils"
+import { getMetadataFromDataSet } from "../../../models/shared/shared-data-utils"
 import { computePointRadius } from "../../data-display/data-display-utils"
 import { IDataDisplayLayerModel } from "../../data-display/models/data-display-layer-model"
 import { kMapPinLayerType } from "../map-types"
 import { pinAttributesFromDataSet } from "../utilities/map-utils"
 import { MapGridModel } from "./map-grid-model"
 import { MapLayerModel } from "./map-layer-model"
-=======
-import {Instance, SnapshotIn, types} from "mobx-state-tree"
-import {IDataSet} from "../../../models/data/data-set"
-import {getMetadataFromDataSet} from "../../../models/shared/shared-data-utils"
-import {computePointRadius} from "../../data-display/data-display-utils"
-import {IDataDisplayLayerModel} from "../../data-display/models/data-display-layer-model"
-import {kMapPinLayerType} from "../map-types"
-import {latLongAttributesFromDataSet} from "../utilities/map-utils"
-import {MapGridModel} from "./map-grid-model"
-import {MapLayerModel} from "./map-layer-model"
->>>>>>> bb939807
 
 export const MapPinLayerModel = MapLayerModel
   .named('MapPinLayerModel')
@@ -35,17 +23,10 @@
       self.gridModel.setDataConfiguration(self.dataConfiguration)
     },
     setDataset(dataSet:IDataSet) {
-<<<<<<< HEAD
       const { pinLatId, pinLongId } = pinAttributesFromDataSet(dataSet)
-      self.dataConfiguration.setDataset(dataSet, getSharedCaseMetadataFromDataset(dataSet))
+      self.dataConfiguration.setDataset(dataSet, getMetadataFromDataSet(dataSet))
       self.dataConfiguration.setAttribute('pinLat', { attributeID: pinLatId })
       self.dataConfiguration.setAttribute('pinLong', { attributeID: pinLongId })
-=======
-      const {latId, longId} = latLongAttributesFromDataSet(dataSet)
-      self.dataConfiguration.setDataset(dataSet, getMetadataFromDataSet(dataSet))
-      self.dataConfiguration.setAttribute('lat', {attributeID: latId})
-      self.dataConfiguration.setAttribute('long', {attributeID: longId})
->>>>>>> bb939807
     },
     setPinsAreVisible(isVisible: boolean) {
       self.pinsAreVisible = isVisible
