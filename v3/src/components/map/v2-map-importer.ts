import {ITileModelSnapshotIn} from "../../models/tiles/tile-model"
import {toV3Id} from "../../utilities/codap-utils"
import {V2TileImportArgs} from "../../v2/codap-v2-tile-importers"
import {
  isV2MapComponent, isV2MapCurrentStorage, isV2MapPointLayerStorage, isV2MapPolygonLayerStorage,
  v3TypeFromV2TypeIndex
} from "../../v2/codap-v2-types"
import {AttrRole} from "../data-display/data-display-types"
import {IAttributeDescriptionSnapshot, kDataConfigurationType} from "../data-display/models/data-configuration-model"
import {IMapModelContentSnapshot} from "./models/map-content-model"
import {kMapIdPrefix, kMapTileType} from "./map-defs"
import {boundaryAttributeFromDataSet, latLongAttributesFromDataSet} from "./utilities/map-utils"
import {IMapPointLayerModelSnapshot} from "./models/map-point-layer-model"
import {BaseMapKey, kMapPointLayerType, kMapPolygonLayerType} from "./map-types"
import {IMapBaseLayerModelSnapshot} from "./models/map-base-layer-model"
import {IMapPolygonLayerModelSnapshot} from "./models/map-polygon-layer-model"

export function v2MapImporter({v2Component, v2Document, insertTile}: V2TileImportArgs) {
  if (!isV2MapComponent(v2Component)) return

  const { guid, componentStorage: { name, title = "", mapModelStorage } } = v2Component
  const { center, zoom, baseMapLayerName: v2BaseMapLayerName } = mapModelStorage
  const baseMapKeyMap: Record<string, BaseMapKey> = { Topographic: 'topo', Streets: 'streets', Oceans: 'oceans' }
  const baseMapLayerName = baseMapKeyMap[v2BaseMapLayerName]

  const layers: Array<IMapBaseLayerModelSnapshot | IMapPolygonLayerModelSnapshot | IMapPointLayerModelSnapshot> = []

<<<<<<< HEAD
=======
  // Note that v2 associates layers with collections automatically, rather than based on what is imported/restored.
  // The imported/restored contents just modify the display properties of the pre-assigned layers, rather than
  // determining the structure of the layers as this code implies.

  const v2LayerModels = isV2MapCurrentStorage(v2Component.componentStorage)
                          ? v2Component.componentStorage.mapModelStorage.layerModels
                          : []
>>>>>>> d5189c9f
  v2LayerModels?.forEach((v2LayerModel, layerIndex) => {
    // Pull out stuff from _links_ and decide if it's a point layer or polygon layer
    const contextId = v2LayerModel._links_.context.id,
      _attributeDescriptions: Partial<Record<AttrRole, IAttributeDescriptionSnapshot>> = {},
      hiddenCases = v2LayerModel._links_.hiddenCases,
      // legendCollectionId = v2LayerModel._links_.legendColl?.id,
      v2LegendAttribute = Array.isArray(v2LayerModel._links_.legendAttr)
        ? v2LayerModel._links_.legendAttr[0] : v2LayerModel._links_.legendAttr,
      legendAttributeId = v2LegendAttribute?.id,
      legendAttribute = legendAttributeId ? v2Document.getV3Attribute(legendAttributeId) : undefined,
      v3LegendAttrId = legendAttribute?.id ?? '',
      {data, metadata} = v2Document.getDataAndMetadata(contextId),
      {
        isVisible, legendAttributeType, strokeSameAsFill,
/*      Present in v2 layer model but not yet used in V3 layer model:
        legendRole
*/
      } = v2LayerModel,
      v3LegendType = v3TypeFromV2TypeIndex[legendAttributeType]
    if (!data?.dataSet) return

    if (legendAttributeId) {
      _attributeDescriptions.legend = {
        attributeID: v3LegendAttrId,
        type: v3LegendType
      }
    }

    if (isV2MapPointLayerStorage(v2LayerModel)) {
      const {
        pointColor, strokeColor, pointSizeMultiplier,
        grid, pointsShouldBeVisible, connectingLines
        /* TODO_V2_IMPORT: Present in v2 layer model but not yet used in V3 layer model:
        transparency, strokeTransparency
        */
      } = v2LayerModel
      // V2 point layers don't store their lat/long attributes, so we need to find them in the dataset
      const {latId, longId} = latLongAttributesFromDataSet(data.dataSet)
      _attributeDescriptions.lat = {attributeID: latId, type: 'numeric'}
      _attributeDescriptions.long = {attributeID: longId, type: 'numeric'}
      const gridModel = grid
        ? {
          gridModel: {
            isVisible: grid.isVisible,
            _gridMultiplier: grid.gridMultiplier,
          }
        }
        : {}

      const pointLayerSnapshot: IMapPointLayerModelSnapshot = {
        type: kMapPointLayerType,
        layerIndex,
        dataConfiguration: {
          type: kDataConfigurationType,
          dataset: data?.dataSet.id,
          metadata: metadata?.id,
          _attributeDescriptions,
          hiddenCases,
        },
        isVisible,
        displayItemDescription: {
          _itemColors: pointColor ? [pointColor] : [],
          _itemStrokeColor: strokeColor,
          _pointSizeMultiplier: pointSizeMultiplier,
        },
        pointsAreVisible: pointsShouldBeVisible,
        connectingLinesAreVisible: connectingLines?.isVisible,
        ...gridModel
      }
      layers.push(pointLayerSnapshot)
    }
    else if (isV2MapPolygonLayerStorage(v2LayerModel)) {
      const {
        areaColor, areaStrokeColor,
<<<<<<< HEAD
        /* TODO_V2_IMPORT: Present in v2 layer model but not yet used in V3 layer model:
        areaTransparency, strokeTransparency, areaStrokeTransparency
=======
        /* Present in v2 layer model but not yet used in V3 layer model:
        areaTransparency, areaStrokeTransparency
>>>>>>> d5189c9f
        */
      } = v2LayerModel
      // V2 polygon layers don't store their boundary attribute, so we need to find it in the dataset
      _attributeDescriptions.polygon = {attributeID: boundaryAttributeFromDataSet(data.dataSet)}
      const polygonLayerSnapshot: IMapPolygonLayerModelSnapshot = {
        type: kMapPolygonLayerType,
        layerIndex,
        dataConfiguration: {
          type: kDataConfigurationType,
          dataset: data?.dataSet.id,
          metadata: metadata?.id,
          _attributeDescriptions
        },
        isVisible,
        displayItemDescription: {
          _itemColors: [areaColor || ''],
          _itemStrokeColor: areaStrokeColor,
          _itemStrokeSameAsFill: strokeSameAsFill,
/*
          areaTransparency,
          areaStrokeTransparency
*/
        }
      }
      layers.push(polygonLayerSnapshot)
    }
  })

  const content: IMapModelContentSnapshot = {
    type: kMapTileType,
    center, zoom, baseMapLayerName, baseMapLayerIsVisible: true, layers
  }

  const mapTileSnap: ITileModelSnapshotIn = { id: toV3Id(kMapIdPrefix, guid), name, _title: title, content }
  return insertTile(mapTileSnap)
}<|MERGE_RESOLUTION|>--- conflicted
+++ resolved
@@ -25,8 +25,6 @@
 
   const layers: Array<IMapBaseLayerModelSnapshot | IMapPolygonLayerModelSnapshot | IMapPointLayerModelSnapshot> = []
 
-<<<<<<< HEAD
-=======
   // Note that v2 associates layers with collections automatically, rather than based on what is imported/restored.
   // The imported/restored contents just modify the display properties of the pre-assigned layers, rather than
   // determining the structure of the layers as this code implies.
@@ -34,7 +32,6 @@
   const v2LayerModels = isV2MapCurrentStorage(v2Component.componentStorage)
                           ? v2Component.componentStorage.mapModelStorage.layerModels
                           : []
->>>>>>> d5189c9f
   v2LayerModels?.forEach((v2LayerModel, layerIndex) => {
     // Pull out stuff from _links_ and decide if it's a point layer or polygon layer
     const contextId = v2LayerModel._links_.context.id,
@@ -75,14 +72,6 @@
       const {latId, longId} = latLongAttributesFromDataSet(data.dataSet)
       _attributeDescriptions.lat = {attributeID: latId, type: 'numeric'}
       _attributeDescriptions.long = {attributeID: longId, type: 'numeric'}
-      const gridModel = grid
-        ? {
-          gridModel: {
-            isVisible: grid.isVisible,
-            _gridMultiplier: grid.gridMultiplier,
-          }
-        }
-        : {}
 
       const pointLayerSnapshot: IMapPointLayerModelSnapshot = {
         type: kMapPointLayerType,
@@ -102,20 +91,18 @@
         },
         pointsAreVisible: pointsShouldBeVisible,
         connectingLinesAreVisible: connectingLines?.isVisible,
-        ...gridModel
+        gridModel: {
+          isVisible: grid.isVisible,
+          _gridMultiplier: grid.gridMultiplier,
+        }
       }
       layers.push(pointLayerSnapshot)
     }
     else if (isV2MapPolygonLayerStorage(v2LayerModel)) {
       const {
         areaColor, areaStrokeColor,
-<<<<<<< HEAD
         /* TODO_V2_IMPORT: Present in v2 layer model but not yet used in V3 layer model:
-        areaTransparency, strokeTransparency, areaStrokeTransparency
-=======
-        /* Present in v2 layer model but not yet used in V3 layer model:
         areaTransparency, areaStrokeTransparency
->>>>>>> d5189c9f
         */
       } = v2LayerModel
       // V2 polygon layers don't store their boundary attribute, so we need to find it in the dataset
