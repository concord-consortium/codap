import { clsx } from "clsx"
import { observer } from "mobx-react-lite"
import React from "react"
import { IMosaicTileNode, IMosaicTileRow } from "../models/document/mosaic-tile-row"
import { getTileComponentInfo } from "../models/tiles/tile-component-info"
import { ITileModel } from "../models/tiles/tile-model"
import { CodapComponent } from "./codap-component"

import "./mosaic-tile-row.scss"

/*
 * MosaicTileRowComponent
 */
interface IMosaicTileRowProps {
  row: IMosaicTileRow
  getTile: (tileId: string) => ITileModel | undefined
}
export const MosaicTileRowComponent = ({ row, getTile }: IMosaicTileRowProps) => {
  return (
    <div className="mosaic-tile-row">
      {row &&
        <MosaicNodeOrTileComponent row={row} nodeOrTileId={row.root} getTile={getTile} />}
    </div>
  )
}

/*
 * styleFromExtent
 */
interface IStyleFromExtent { direction?: "row" | "column", pctExtent?: number }
function styleFromExtent({ direction, pctExtent }: IStyleFromExtent): React.CSSProperties | undefined {
  if (pctExtent == null) return

  const flexStyle = { flex: `0 0 ${pctExtent}%` }
  if (direction == null) return flexStyle

  return direction === "column"
      ? { ...flexStyle, minHeight: `${pctExtent}%`, maxHeight: `${pctExtent}%` }
      : { ...flexStyle, minWidth: `${pctExtent}%`, maxWidth: `${pctExtent}%` }
}

/*
 * MosaicNodeOrTileComponent
 */
interface IExtentProps {
  direction?: "row" | "column"
  pctExtent?: number
}
interface INodeOrTileProps extends IExtentProps {
  row: IMosaicTileRow
  nodeOrTileId: string
  getTile: (tileId: string) => ITileModel | undefined
}
export const MosaicNodeOrTileComponent = observer(({ nodeOrTileId, ...others }: INodeOrTileProps) => {
  const { row, getTile } = others
  const node = row.getNode(nodeOrTileId)
  const tile = node ? undefined : getTile(nodeOrTileId)

  return (
    <>
      {node && <MosaicNodeComponent node={node} {...others} />}
      {tile && <MosaicTileComponent tile={tile} {...others} />}
    </>
  )
})

/*
 * MosaicNodeComponent
 */
interface IMosaicNodeProps extends IExtentProps {
  row: IMosaicTileRow
  node: IMosaicTileNode
  getTile: (tileId: string) => ITileModel | undefined
}
export const MosaicNodeComponent = observer(({ node, direction, pctExtent, ...others }: IMosaicNodeProps) => {
  const style = styleFromExtent({ direction, pctExtent })
  const node1Props = { direction: node.directionTyped, pctExtent: 100 * node.percent }
  const node2Props = { direction: node.directionTyped, pctExtent: 100 * (1 - node.percent) }
  return (
    <div className={clsx("mosaic-tile-node", node.direction)} style={style}>
      <MosaicNodeOrTileComponent nodeOrTileId={node.first} {...node1Props} {...others} />
      <MosaicNodeOrTileComponent nodeOrTileId={node.second} {...node2Props} {...others} />
    </div>
  )
})

/*
 * MosaicTileComponent
 */
interface IMosaicTileProps extends IExtentProps {
  tile: ITileModel
  row: IMosaicTileRow
}
export const MosaicTileComponent = observer(({ row, tile, direction, pctExtent }: IMosaicTileProps) => {
  const style = styleFromExtent({ direction, pctExtent })
  const tileType = tile.content.type
  const info = getTileComponentInfo(tileType)
  const handleCloseTile = (tileId: string) => {
    row?.removeTile(tileId)
  }

  return (
    <div className="mosaic-tile-component" style={style} >
      {tile && info &&
<<<<<<< HEAD
        <CodapComponent tile={tile} Component={info.Component} tileEltClass={info.tileEltClass}
            onCloseTile={handleCloseTile}/>
=======
        <CodapComponent tile={tile} TitleBar={info.TitleBar} Component={info.Component}
            tileEltClass={info.tileEltClass} />
>>>>>>> c08ddd60
      }
    </div>
  )
})<|MERGE_RESOLUTION|>--- conflicted
+++ resolved
@@ -102,13 +102,8 @@
   return (
     <div className="mosaic-tile-component" style={style} >
       {tile && info &&
-<<<<<<< HEAD
-        <CodapComponent tile={tile} Component={info.Component} tileEltClass={info.tileEltClass}
-            onCloseTile={handleCloseTile}/>
-=======
         <CodapComponent tile={tile} TitleBar={info.TitleBar} Component={info.Component}
             tileEltClass={info.tileEltClass} />
->>>>>>> c08ddd60
       }
     </div>
   )
