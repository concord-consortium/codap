--- conflicted
+++ resolved
@@ -1,11 +1,7 @@
 import { clsx } from "clsx"
-<<<<<<< HEAD
+import { observer } from "mobx-react-lite"
 import React, { useRef, useState } from "react"
-=======
-import { observer } from "mobx-react-lite"
-import React from "react"
 import { IDocumentContentModel } from "../models/document/document-content"
->>>>>>> 4f7cb90a
 import { IMosaicTileNode, IMosaicTileRow } from "../models/document/mosaic-tile-row"
 import { getTileComponentInfo } from "../models/tiles/tile-component-info"
 import { ITileModel } from "../models/tiles/tile-model"
@@ -103,7 +99,7 @@
   const style = styleFromExtent({ direction, pctExtent })
   const tileType = tile.content.type
   const info = getTileComponentInfo(tileType)
-<<<<<<< HEAD
+
   const [resizingTileStyle, setResizingTileStyle] =
     useState<{width: number, height: number}>()
   const [resizingTileId, setResizingTileId] = useState("")
@@ -111,6 +107,9 @@
   const tempWidth = useRef<number>(0)
   const tempHeight = useRef<number>(0)
 
+  const handleCloseTile = (tileId: string) => {
+    content?.deleteTile(tileId)
+  }
 
   const handleResizePointerDown = (e: React.PointerEvent, resizeDirection: string) => {
     const startWidth = tile.width || 0
@@ -141,8 +140,6 @@
           resizingWidth = startWidth - startPosition.x + pointerMoveEvent.pageX
           break
       }
-      // const resizingWidth = startWidth - startPosition.x + pointerMoveEvent.pageX
-      // const resizingHeight = startHeight - startPosition.y + pointerMoveEvent.pageY
       setResizingTileStyle({width: resizingWidth, height: resizingHeight})
       tempWidth.current = resizingWidth
       tempHeight.current = resizingHeight
@@ -157,26 +154,19 @@
 
     document.body.addEventListener("pointermove", onPointerMove)
     document.body.addEventListener("pointerup", onPointerUp)
-=======
-  const handleCloseTile = (tileId: string) => {
-    content?.deleteTile(tileId)
->>>>>>> 4f7cb90a
   }
 
   return (
     <div className="mosaic-tile-component" style={style} >
       {tile && info &&
         <CodapComponent tile={tile} TitleBar={info.TitleBar} Component={info.Component}
-<<<<<<< HEAD
-            tileEltClass={info.tileEltClass}
+            tileEltClass={info.tileEltClass} onCloseTile={handleCloseTile}
             onBottomRightPointerDown={(e)=>handleResizePointerDown(e, "bottom-right")}
             onBottomLeftPointerDown={(e)=>handleResizePointerDown(e, "bottom-left")}
             onRightPointerDown={(e)=>handleResizePointerDown(e, "right")}
             onBottomPointerDown={(e)=>handleResizePointerDown(e, "bottom")}
-            onLeftPointerDown={(e)=>handleResizePointerDown(e, "left")}        />
-=======
-            tileEltClass={info.tileEltClass} onCloseTile={handleCloseTile}/>
->>>>>>> 4f7cb90a
+            onLeftPointerDown={(e)=>handleResizePointerDown(e, "left")}
+        />
       }
     </div>
   )
