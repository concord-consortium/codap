import { NumberInput, NumberInputField } from "@chakra-ui/react"
import { format } from "d3"
import { observer } from "mobx-react-lite"
import React, {useState, useEffect} from "react"
import { ISliderModel } from "./slider-model"

import './slider.scss'

interface IProps {
  sliderModel: ISliderModel
}

const kAxisGap = 0.5
const kDecimalPlaces = 2
const d3Format = format(`.${kDecimalPlaces}~f`)

const formatValue = (model: ISliderModel) => d3Format(model.globalValue.value)

export const EditableSliderValue = observer(function EditableSliderValue({sliderModel} : IProps) {
  const [candidate, setCandidate] = useState("")

  const handleKeyDown = (e: React.KeyboardEvent<HTMLInputElement>) => {
    const { key } = e
    if (key === "Escape"  || key === "Enter") {
      e.currentTarget.blur()
    }
  }

  const handleValueChange = (value: string) => {
    setCandidate(value)
  }

  const handleSubmitValue = (e: React.FocusEvent<HTMLInputElement>) => {
    const inputValue = parseFloat(e.target.value)
    if (!isNaN(inputValue)) {
      if (inputValue < sliderModel.axis.min) sliderModel.setAxisMin(inputValue - kAxisGap)
      if (inputValue > sliderModel.axis.max) sliderModel.setAxisMax(inputValue + kAxisGap)
      sliderModel.setValue(inputValue)
    }
  }

  // keep display up-to-date
  useEffect(()=> {
    setCandidate(formatValue(sliderModel))
  }, [sliderModel, sliderModel.globalValue.value])

  return (
    <NumberInput value={candidate} className="value-input"
        onChange={handleValueChange} data-testid="slider-variable-value">
<<<<<<< HEAD
      <NumberInputField className="value-text-input text-input" onKeyDown={handleKeyDown} onBlur={handleSubmitValue}/>
=======
      <NumberInputField className="value-text-input text-input" maxLength={15} onKeyDown={handleKeyDown} />
>>>>>>> c7e4a3ad
    </NumberInput>
  )
})<|MERGE_RESOLUTION|>--- conflicted
+++ resolved
@@ -47,11 +47,7 @@
   return (
     <NumberInput value={candidate} className="value-input"
         onChange={handleValueChange} data-testid="slider-variable-value">
-<<<<<<< HEAD
-      <NumberInputField className="value-text-input text-input" onKeyDown={handleKeyDown} onBlur={handleSubmitValue}/>
-=======
-      <NumberInputField className="value-text-input text-input" maxLength={15} onKeyDown={handleKeyDown} />
->>>>>>> c7e4a3ad
+      <NumberInputField className="value-text-input text-input" maxLength={15} onKeyDown={handleKeyDown} onBlur={handleSubmitValue} />
     </NumberInput>
   )
 })