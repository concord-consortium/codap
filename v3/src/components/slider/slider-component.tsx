import React, { CSSProperties, useEffect, useMemo, useRef, useState } from "react"
import { useResizeDetector } from "react-resize-detector"
import { Flex, Editable, EditablePreview, EditableInput, Button } from "@chakra-ui/react"
import { observer } from "mobx-react-lite"
import PlayIcon from "../../assets/icons/icon-play.svg"
import PauseIcon from "../../assets/icons/icon-pause.svg"
import { SliderAxisLayout } from "./slider-layout"
import { isSliderModel } from "./slider-model"
import { kSliderClass, kSliderClassSelector } from "./slider-types"
import { Axis } from "../axis/components/axis"
import { AxisLayoutContext } from "../axis/models/axis-layout-context"
import { InstanceIdContext, useNextInstanceId } from "../../hooks/use-instance-id-context"
import { ITileBaseProps } from "../tiles/tile-base-props"
import { CodapSliderThumb } from "./slider-thumb"
import { EditableSliderValue } from "./editable-slider-value"

import './slider.scss'

const kAxisMargin = 30

export const SliderComponent = observer(function SliderComponent({ tile } : ITileBaseProps) {
  const sliderModel = tile?.content
  const instanceId = useNextInstanceId("slider")
  const layout = useMemo(() => new SliderAxisLayout(), [])
  const {width, height, ref: sliderRef} = useResizeDetector()
  const [running, setRunning] = useState(false)
  const animationRef = useRef(false)

  // width and positioning
  useEffect(() => {
    if ((width != null) && (height != null)) {
      layout.setParentExtent(width - kAxisMargin, height)
    }
  }, [width, height, layout])

  const axisStyle: CSSProperties = {
    width: width ? width - kAxisMargin : width,
  }

  const toggleRunning = () => {
    setRunning(!running)
  }

  const appRef = useRef<HTMLDivElement | null>(null)
  useEffect(() => {
    appRef.current = document.querySelector(".app")
  }, [])

  if (!isSliderModel(sliderModel)) return null

  const handleSliderNameInput = (name: string) => {
    sliderModel.setName(name)
  }

  return (
    <InstanceIdContext.Provider value={instanceId}>
      <AxisLayoutContext.Provider value={layout}>
        <div className={kSliderClass} ref={sliderRef}>
          <Flex className="slider-control">
            <Button className={`play-pause ${ running ? "running" : "paused"}`} onClick={toggleRunning}>
              { running ? <PauseIcon /> : <PlayIcon /> }
            </Button>
            <Flex className="slider-inputs">
              <Editable value={sliderModel.name} className="name-input" submitOnBlur={true}
                  onChange={handleSliderNameInput} data-testid="slider-variable-name">
                <EditablePreview className="name-text"/>
                <EditableInput className="name-text-input text-input"/>
              </Editable>
              <span className="equals-sign">&nbsp;=&nbsp;</span>
              <EditableSliderValue sliderModel={sliderModel} />
            </Flex>
          </Flex>
          <div className="slider">
<<<<<<< HEAD
            <CodapSliderThumb sliderContainer={sliderRef.current} sliderModel={sliderModel} />
            <div className="slider-axis-wrapper" style={axisStyle}>
              <div className="axis-end min" />
              <svg className="slider-axis">
                <Axis
                  parentSelector={kSliderClassSelector}
                  getAxisModel={() => sliderModel.axis}
                  enableAnimation={animationRef}
                />
              </svg>
              <div className="axis-end max" />
            </div>
=======
            <CodapSliderThumb sliderContainer={sliderRef.current} sliderModel={sliderModel}
              running={running} setRunning={setRunning}
             />
            <svg style={axisStyle}>
              <Axis
                parentSelector={kSliderClassSelector}
                getAxisModel={() => sliderModel.axis}
                enableAnimation={animationRef}
              />
            </svg>
>>>>>>> b55a4ade
          </div>
        </div>
      </AxisLayoutContext.Provider>
    </InstanceIdContext.Provider>
  )
})<|MERGE_RESOLUTION|>--- conflicted
+++ resolved
@@ -71,8 +71,9 @@
             </Flex>
           </Flex>
           <div className="slider">
-<<<<<<< HEAD
-            <CodapSliderThumb sliderContainer={sliderRef.current} sliderModel={sliderModel} />
+            <CodapSliderThumb sliderContainer={sliderRef.current} sliderModel={sliderModel}
+              running={running} setRunning={setRunning}
+            />
             <div className="slider-axis-wrapper" style={axisStyle}>
               <div className="axis-end min" />
               <svg className="slider-axis">
@@ -84,18 +85,6 @@
               </svg>
               <div className="axis-end max" />
             </div>
-=======
-            <CodapSliderThumb sliderContainer={sliderRef.current} sliderModel={sliderModel}
-              running={running} setRunning={setRunning}
-             />
-            <svg style={axisStyle}>
-              <Axis
-                parentSelector={kSliderClassSelector}
-                getAxisModel={() => sliderModel.axis}
-                enableAnimation={animationRef}
-              />
-            </svg>
->>>>>>> b55a4ade
           </div>
         </div>
       </AxisLayoutContext.Provider>
