--- conflicted
+++ resolved
@@ -120,18 +120,16 @@
         self._animationRate = rate === kDefaultAnimationRate ? undefined : Math.abs(rate)
       }
     },
-<<<<<<< HEAD
     setAxisMin(n: number) {
       self.axis.min = n
     },
     setAxisMax(n: number) {
       self.axis.max = n
-=======
+    },
     validateValue(value: number, belowMin: FixValueFn, aboveMax: FixValueFn) {
       if (value < self.axis.min) return belowMin(value)
       if (value > self.axis.max) return aboveMax(value)
       return value
->>>>>>> b4d7fecd
     }
   }))
 
