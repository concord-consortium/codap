--- conflicted
+++ resolved
@@ -26,7 +26,6 @@
   const [isDragging, setIsDragging] = useState(false)
   // offset from center of thumb to pointerDown
   const downOffset = useRef(0)
-<<<<<<< HEAD
   const intervalRef = useRef<any>()
   const tickTime = sliderModel.animationRate
   const direction = sliderModel.animationDirection
@@ -34,20 +33,14 @@
   const axisMax = sliderModel.axis.max
   const axisMin = sliderModel.axis.min
   const maxMinHitsRef = useRef(0)
-=======
 
   useEffect(() => {
     setThumbPos((scale?.getScreenCoordinate({cell: 0, data: sliderModel.value}) ?? 0) - kThumbOffset)
   }, [length, scale, scale?.length, sliderModel.domain, sliderModel.value])
->>>>>>> e7560f3d
 
   const thumbStyle: CSSProperties = {
     left: thumbPos
   }
-
-  //   useEffect(() => {
-  //   setThumbPos((scale?.getScreenCoordinate({cell: 0, data: sliderModel.value}) ?? 0) - kThumbOffset)
-  // }, [length, scale, scale?.length, sliderModel.domain, sliderModel.value])
 
   useEffect(() => {
     const containerX = sliderContainer?.getBoundingClientRect().x
