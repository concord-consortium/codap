--- conflicted
+++ resolved
@@ -55,30 +55,4 @@
       }
     }
   }
-<<<<<<< HEAD
-}
-
-// .app {
-//   //temporary until we implement the real inspector
-//   .free-tile-row {
-//     .slider-wrapper {
-//       width: 100%;
-//     }
-//   }
-//   // .inspector-temporary {
-//   //   position: absolute;
-//   //   width: $pseudo-inspector-width;
-//   //   text-align: center;
-//   //   input {
-//   //     width: 34px;
-//   //     background-color: transparentize($teal-dark, .5);
-//   //     text-align: center;
-//   //     color: white;
-//   //   }
-//   //   border-radius: $border-radius-four-corners;
-//   //   border: 3px solid $teal-dark;
-//   // }
-// }
-=======
-}
->>>>>>> cb224fa3
+}