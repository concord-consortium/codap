import React, { useState } from "react"
import { clsx } from "clsx"
import { Menu, MenuButton, MenuItem, MenuList, useDisclosure } from "@chakra-ui/react"
import { useDocumentContent } from "../../hooks/use-document-content"
import { getSpecialLangFontClassName } from "../../utilities/translation/languages"
import { gLocale } from "../../utilities/translation/locale"
import { t } from "../../utilities/translation/translate"
import { WebViewUrlModal } from "../web-view/web-view-url-modal"
import { ToolShelfButtonTag } from "./tool-shelf-button"
import { showWebView } from "./tool-shelf-utilities"
import WebViewIcon from "../../assets/icons/icon-media-tool.svg"
import ToolbarPositionIcon from "../../assets/icons/icon-toolbar-position.svg"
import OptionsIcon from "../../assets/icons/icon-settings.svg"

import "./tool-shelf.scss"

export const SettingsShelfButton = () => {
  const documentContent = useDocumentContent()
  const { isOpen, onClose, onOpen } = useDisclosure()
  const langClass = getSpecialLangFontClassName(gLocale.current)
  const [isMenuOpen, setIsMenuOpen] = useState(false)
  //TODO: May have to move state somewhere
  const [ positionToolShelf, setPositionToolShelf ] = useState<"Top" | "Left">("Top")

  const handleSetWebViewUrlAccept = (url: string) => {
    showWebView(url, documentContent)
  }

  const toggleToolShelfPosition = () => {
    const newPosition = positionToolShelf === "Top" ? "Left" : "Top"
    setPositionToolShelf(newPosition)
    setIsMenuOpen(false)
    //TODO: actually change the position of the tool shelf
  }

  const handleShowWebViewModal = () => {
    onOpen()
    setIsMenuOpen(false)
  }

  return (
    <>
      <Menu isLazy autoSelect={false} onClose={()=>setIsMenuOpen(false)}>
        <MenuButton
          className={clsx("tool-shelf-button", "tool-shelf-menu", "settings", langClass, {"menu-open": isMenuOpen})}
          title={t("DG.ToolButtonData.optionMenu.toolTip")}
          data-testid="tool-shelf-button-options" onClick={()=>setIsMenuOpen(!isMenuOpen)}
        >
          <OptionsIcon />
          <ToolShelfButtonTag
            className="tool-shelf-tool-label settings"
            label={t("DG.ToolButtonData.optionMenu.title")}
          />
        </MenuButton>
        <MenuList className="tool-shelf-menu-list settings" data-testid="tool-shelf-settings-menu-list">
          <MenuItem data-testid="tool-shelf-button-web-view" onClick={handleShowWebViewModal}
              className="tool-shelf-menu-item settings">
            <WebViewIcon className="menu-icon web-view-icon" />
            {t("DG.AppController.optionMenuItems.viewWebPage")}
          </MenuItem>
          <MenuItem data-testid="tool-shelf-button-tool-shelf-position" onClick={toggleToolShelfPosition}
<<<<<<< HEAD
              isDisabled={true} className="tool-shelf-menu-item settings">
            <ToolbarPositionIcon className="menu-icon toolbar-position-icon" />
            {`${t("DG.AppController.optionMenuItems.positionToolShelf")} ${positionToolShelf} 🚧`}
=======
              className="tool-shelf-menu-item settings" isDisabled={true}>
            <ToolbarPositionIcon className="menu-icon toolbar-position-icon" />
            {t("DG.AppController.optionMenuItems.positionToolShelf")} {positionToolShelf} 🚧
>>>>>>> 037a88b0
          </MenuItem>
        </MenuList>
      </Menu>
      { isOpen &&
        <WebViewUrlModal
          isOpen={isOpen}
          onAccept={handleSetWebViewUrlAccept}
          onClose={onClose}
        />
      }
    </>
  )
}<|MERGE_RESOLUTION|>--- conflicted
+++ resolved
@@ -59,15 +59,9 @@
             {t("DG.AppController.optionMenuItems.viewWebPage")}
           </MenuItem>
           <MenuItem data-testid="tool-shelf-button-tool-shelf-position" onClick={toggleToolShelfPosition}
-<<<<<<< HEAD
-              isDisabled={true} className="tool-shelf-menu-item settings">
+              className="tool-shelf-menu-item settings" isDisabled={true}>
             <ToolbarPositionIcon className="menu-icon toolbar-position-icon" />
             {`${t("DG.AppController.optionMenuItems.positionToolShelf")} ${positionToolShelf} 🚧`}
-=======
-              className="tool-shelf-menu-item settings" isDisabled={true}>
-            <ToolbarPositionIcon className="menu-icon toolbar-position-icon" />
-            {t("DG.AppController.optionMenuItems.positionToolShelf")} {positionToolShelf} 🚧
->>>>>>> 037a88b0
           </MenuItem>
         </MenuList>
       </Menu>
