--- conflicted
+++ resolved
@@ -1,11 +1,6 @@
 [
-<<<<<<< HEAD
-  { "title": "Story Telling",
+  { "title": "Storytelling",
     "plugins": [
-=======
-  { "title": "Storytelling",
-    "subMenu": [
->>>>>>> 9d3ff3b0
       {
         "title": "Draw Tool",
         "description": "Annotate an image.",
