--- conflicted
+++ resolved
@@ -50,7 +50,7 @@
       rpcEndpoint.call({message: "codap-present"} as any,
         reply => debugLog(DEBUG_PLUGINS, `Reply to codap-present: `, JSON.stringify(reply)))
       webViewModel?.setDataInteractiveController(rpcEndpoint)
-<<<<<<< HEAD
+      webViewModel?.applyModelChange(() => {}, {log: {message: "Plugin initialized", args:{}, category: "plugin"}})
 
       const disposer = autorun(() => {
         const canProcessRequest = !uiState.isEditingBlockingCell
@@ -100,9 +100,6 @@
           if (tableModified) uiState.incrementInterruptionCount()
         }
       }, { name: "DataInteractiveController request processor autorun" })
-=======
-      webViewModel?.applyModelChange(() => {}, {log: {message: "Plugin initialized", args:{}, category: "plugin"}})
->>>>>>> 4e0f339c
 
       return () => {
         disposer()
