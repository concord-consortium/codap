import { observer } from "mobx-react-lite"
<<<<<<< HEAD
import { ComponentTitleBar  } from "../component-title-bar"
import { ITileTitleBarProps } from "../tiles/tile-base-props"
import { getTitle } from "../../models/tiles/tile-content-info"

export const WebViewTitleBar = observer(function WebViewTitleBar({ tile, ...others }: ITileTitleBarProps) {
  return (
    <ComponentTitleBar tile={tile} getTitle={getTitle(tile)} {...others} />
=======
import React from "react"
import { t } from "../../utilities/translation/translate"
import { ComponentTitleBar  } from "../component-title-bar"
import { ITileTitleBarProps } from "../tiles/tile-base-props"
import { isWebViewModel } from "./web-view-model"

import "./web-view-title-bar.scss"

export const WebViewTitleBar = observer(function WebViewTitleBar({ tile, ...others }: ITileTitleBarProps) {
  const getTitle = () => tile?.title || t("DG.WebView.defaultTitle")
  const webView = isWebViewModel(tile?.content) ? tile.content : undefined
  const children = webView?.isPlugin ? <div className="plugin-version">{webView.version}</div> : null
  return (
    <ComponentTitleBar tile={tile} getTitle={getTitle} {...others}>
      {children}
    </ComponentTitleBar>
>>>>>>> 83b49e77
  )
})<|MERGE_RESOLUTION|>--- conflicted
+++ resolved
@@ -1,17 +1,9 @@
 import { observer } from "mobx-react-lite"
-<<<<<<< HEAD
-import { ComponentTitleBar  } from "../component-title-bar"
-import { ITileTitleBarProps } from "../tiles/tile-base-props"
-import { getTitle } from "../../models/tiles/tile-content-info"
-
-export const WebViewTitleBar = observer(function WebViewTitleBar({ tile, ...others }: ITileTitleBarProps) {
-  return (
-    <ComponentTitleBar tile={tile} getTitle={getTitle(tile)} {...others} />
-=======
 import React from "react"
 import { t } from "../../utilities/translation/translate"
 import { ComponentTitleBar  } from "../component-title-bar"
 import { ITileTitleBarProps } from "../tiles/tile-base-props"
+import { getTitle } from "../../models/tiles/tile-content-info"
 import { isWebViewModel } from "./web-view-model"
 
 import "./web-view-title-bar.scss"
@@ -21,9 +13,8 @@
   const webView = isWebViewModel(tile?.content) ? tile.content : undefined
   const children = webView?.isPlugin ? <div className="plugin-version">{webView.version}</div> : null
   return (
-    <ComponentTitleBar tile={tile} getTitle={getTitle} {...others}>
+    <ComponentTitleBar tile={tile} getTitle={getTitle(tile)} {...others}>
       {children}
     </ComponentTitleBar>
->>>>>>> 83b49e77
   )
 })