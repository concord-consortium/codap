--- conflicted
+++ resolved
@@ -114,18 +114,16 @@
   title?: string
   labels?: Partial<ICollectionLabels>
 }
-<<<<<<< HEAD
 export interface DIUpdateItemResult {
   changedCases?: number[]
   createdCases?: number[]
   deletedCases?: number[]
-=======
+}
 export interface DIUpdateDataContext extends DIDataContext {
   sort?: {
     attr?: string
     isDescending?: boolean
   }
->>>>>>> d43e803e
 }
 export interface DINotification {
   request?: string
