import { RequireAtLeastOne } from "type-fest"
import { IAttribute } from "../models/data/attribute"
import { ICodapV2Attribute } from "../v2/codap-v2-types"
import { IDataSet } from "../models/data/data-set"
import { IGlobalValue } from "../models/global/global-value"
import { ITileModel } from "../models/tiles/tile-model"
import { ICollectionPropsModel } from "../models/data/collection"

export type DIAttribute = Partial<ICodapV2Attribute>
export interface DIAttributes {
  attrs?: DIAttribute[]
}
export interface DICase {
  collectionID?: string
  collectionName?: string
  caseID?: string
}
export type DIComponent  = unknown
export interface DIGlobal {
  name?: string
  value?: number
}
export interface DIInteractiveFrame {
  dimensions?: {
    height?: number
    width?: number
  }
  externalUndoAvailable?: boolean
  id?: number
  name?: string
  preventBringToFront?: boolean
  preventDataContextReorg?: boolean
  savedState?: unknown
  standaloneUndoModeAvailable?: boolean
  title?: string
  version?: string
}
export type DIItem = unknown

export interface DIResources {
  attribute?: IAttribute
  attributeLocation?: IAttribute
  caseByID?: DICase
  caseByIndex?: DICase
  caseFormulaSearch?: DICase[]
  caseSearch?: DICase[]
  collection?: ICollectionPropsModel
  component?: DIComponent
  dataContext?: IDataSet
  dataContextList?: IDataSet[]
  global?: IGlobalValue
  interactiveFrame?: ITileModel
  isDefaultDataContext?: boolean
  item?: DIItem
  itemByCaseID?: DIItem
  itemByID?: DIItem
  itemCount?: number
  itemSearch?: DIItem[]
}

<<<<<<< HEAD
export type DISingleValues = DIAttribute | DIAttributes | DICase | DIInteractiveFrame
=======
export type DISingleValues = DIAttribute | DIAttributes | DIGlobal | DIInteractiveFrame
>>>>>>> 16525824

export type DIValues = DISingleValues | DISingleValues[] | number | string[]

export interface DIMetadata {
  dirtyDocument?: boolean
}

interface DISuccessResult {
  success: true
  values?: DIValues
}

interface DIErrorResult {
  success: false
  values?: {
    error: string
  }
}

export type DIHandlerFnResult = DISuccessResult | DIErrorResult

export type DIHandlerFn = (resources: DIResources, values?: DIValues, metadata?: DIMetadata) => DIHandlerFnResult

export const diNotImplementedYetResult = {success: false, values: {error: "not implemented (yet)"}} as const
export const diNotImplementedYet: DIHandlerFn = () => diNotImplementedYetResult

interface DIBaseHandler {
  get?: DIHandlerFn
  create?: DIHandlerFn
  update?: DIHandlerFn
  delete?: DIHandlerFn
  notify?: DIHandlerFn
}

export type ActionName = keyof DIBaseHandler | "register" | "unregister"
export type DIHandler = RequireAtLeastOne<DIBaseHandler, "get" | "create" | "update" | "delete" | "notify">

export interface DIResourceSelector {
  attribute?: string
  attributeLocation?: string
  attributes?: string
  case?: string
  collection?: string
  component?: string
  dataContext?: string
  dataContextList?: string
  global?: string
  interactiveFrame?: string
  logMessage?: string
  type?: string
}

export interface DIAction {
  action: ActionName
  resource: string
  values?: DIValues
}
export type DIRequest = DIAction | DIAction[]
export type DIRequestResponse = DIHandlerFnResult | DIHandlerFnResult[]<|MERGE_RESOLUTION|>--- conflicted
+++ resolved
@@ -58,11 +58,7 @@
   itemSearch?: DIItem[]
 }
 
-<<<<<<< HEAD
-export type DISingleValues = DIAttribute | DIAttributes | DICase | DIInteractiveFrame
-=======
-export type DISingleValues = DIAttribute | DIAttributes | DIGlobal | DIInteractiveFrame
->>>>>>> 16525824
+export type DISingleValues = DIAttribute | DIAttributes | DICase | DIGlobal | DIInteractiveFrame
 
 export type DIValues = DISingleValues | DISingleValues[] | number | string[]
 
