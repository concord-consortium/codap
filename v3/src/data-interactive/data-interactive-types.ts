import { RequireAtLeastOne } from "type-fest"
import { IAttribute } from "../models/data/attribute"
import { ICodapV2Attribute } from "../v2/codap-v2-types"
import { IDataSet } from "../models/data/data-set"
import { IGlobalValue } from "../models/global/global-value"
import { ITileModel } from "../models/tiles/tile-model"
import { ICollectionPropsModel } from "../models/data/collection"

export interface DIAllCases {
  cases?: {
    case?: {
      children?: string[],
      id?: string,
      parent?: string,
      values?: Record<string, any>
    },
    caseIndex?: number
  }[]
  collection?: {
    name?: string,
    id?: string
  }
}
export type DIAttribute = Partial<ICodapV2Attribute>
export interface DIAttributes {
  attrs?: DIAttribute[]
}
export interface DICase {
  collectionID?: string
  collectionName?: string
  caseID?: string
}
export type DIComponent  = unknown
export interface DIGlobal {
  name?: string
  value?: number
}
export interface DIInteractiveFrame {
  dimensions?: {
    height?: number
    width?: number
  }
  externalUndoAvailable?: boolean
  id?: number
  name?: string
  preventBringToFront?: boolean
  preventDataContextReorg?: boolean
  savedState?: unknown
  standaloneUndoModeAvailable?: boolean
  title?: string
  version?: string
}
export type DIItem = unknown

export interface DIResources {
  attribute?: IAttribute
  attributeLocation?: IAttribute
  caseByID?: DICase
  caseByIndex?: DICase
  caseFormulaSearch?: DICase[]
  caseSearch?: DICase[]
  collection?: ICollectionPropsModel
  component?: DIComponent
  dataContext?: IDataSet
  dataContextList?: IDataSet[]
  global?: IGlobalValue
  interactiveFrame?: ITileModel
  isDefaultDataContext?: boolean
  item?: DIItem
  itemByCaseID?: DIItem
  itemByID?: DIItem
  itemCount?: number
  itemSearch?: DIItem[]
}

<<<<<<< HEAD
export type DISingleValues = DIAllCases | DIAttribute | DIAttributes | DIInteractiveFrame
=======
export type DISingleValues = DIAttribute | DIAttributes | DICase | DIGlobal | DIInteractiveFrame
>>>>>>> a608c946

export type DIValues = DISingleValues | DISingleValues[] | number | string[]

export interface DIMetadata {
  dirtyDocument?: boolean
}

interface DISuccessResult {
  success: true
  values?: DIValues
}

interface DIErrorResult {
  success: false
  values?: {
    error: string
  }
}

export type DIHandlerFnResult = DISuccessResult | DIErrorResult

export type DIHandlerFn = (resources: DIResources, values?: DIValues, metadata?: DIMetadata) => DIHandlerFnResult

export const diNotImplementedYetResult = {success: false, values: {error: "not implemented (yet)"}} as const
export const diNotImplementedYet: DIHandlerFn = () => diNotImplementedYetResult

interface DIBaseHandler {
  get?: DIHandlerFn
  create?: DIHandlerFn
  update?: DIHandlerFn
  delete?: DIHandlerFn
  notify?: DIHandlerFn
}

export type ActionName = keyof DIBaseHandler | "register" | "unregister"
export type DIHandler = RequireAtLeastOne<DIBaseHandler, "get" | "create" | "update" | "delete" | "notify">

export interface DIResourceSelector {
  attribute?: string
  attributeLocation?: string
  attributes?: string
  case?: string
  collection?: string
  component?: string
  dataContext?: string
  dataContextList?: string
  global?: string
  interactiveFrame?: string
  logMessage?: string
  type?: string
}

export interface DIAction {
  action: ActionName
  resource: string
  values?: DIValues
}
export type DIRequest = DIAction | DIAction[]
export type DIRequestResponse = DIHandlerFnResult | DIHandlerFnResult[]<|MERGE_RESOLUTION|>--- conflicted
+++ resolved
@@ -73,11 +73,7 @@
   itemSearch?: DIItem[]
 }
 
-<<<<<<< HEAD
-export type DISingleValues = DIAllCases | DIAttribute | DIAttributes | DIInteractiveFrame
-=======
-export type DISingleValues = DIAttribute | DIAttributes | DICase | DIGlobal | DIInteractiveFrame
->>>>>>> a608c946
+export type DISingleValues = DIAllCases | DIAttribute | DIAttributes | DICase | DIGlobal | DIInteractiveFrame
 
 export type DIValues = DISingleValues | DISingleValues[] | number | string[]
 
