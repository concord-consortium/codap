--- conflicted
+++ resolved
@@ -1,36 +1,23 @@
 import { RequireAtLeastOne } from "type-fest"
 import { IAttribute } from "../models/data/attribute"
 import { IAttributeArchive } from "../models/data/attribute-types"
-import { ICollectionModel } from "../models/data/collection"
 import { IDataSet } from "../models/data/data-set"
 import { IGlobalValue } from "../models/global/global-value"
 import { ITileModel } from "../models/tiles/tile-model"
-<<<<<<< HEAD
-=======
 import { ICollectionPropsModel } from "../models/data/collection"
->>>>>>> 0102d98a
 
 export type DICase = unknown
 export type DIComponent  = unknown
 export type DIItem = unknown
 
 export interface DIResources {
-<<<<<<< HEAD
-  attribute?: IAttribute | null
-  attributeLocation?: IAttribute | null
-=======
   attribute?: IAttribute
   attributeLocation?: IAttribute
->>>>>>> 0102d98a
   caseByID?: DICase
   caseByIndex?: DICase
   caseFormulaSearch?: DICase[]
   caseSearch?: DICase[]
-<<<<<<< HEAD
-  collection?: ICollectionModel | null
-=======
   collection?: ICollectionPropsModel
->>>>>>> 0102d98a
   component?: DIComponent
   dataContext?: IDataSet | null
   dataContextList?: IDataSet[]
@@ -45,10 +32,7 @@
 }
 
 export interface DIValues {
-<<<<<<< HEAD
   attrs?: IAttributeArchive[]
-=======
->>>>>>> 0102d98a
   blockDisplayOfEmptyCategories?: boolean
   _categoryMap?: unknown
   cid?: string
@@ -83,16 +67,12 @@
 }
 
 interface DISuccessResult {
-<<<<<<< HEAD
-  success: boolean
-=======
   success: true
->>>>>>> 0102d98a
   values?: DIValues
 }
 
 interface DIErrorResult {
-  success: boolean
+  success: false
   values?: {
     error: string
   }
@@ -116,22 +96,6 @@
 export type ActionName = "get" | "create" | "update" | "delete" | "notify" | "register" | "unregister"
 export type DIHandler = RequireAtLeastOne<DIBaseHandler, "get" | "create" | "update" | "delete" | "notify">
 
-<<<<<<< HEAD
-export type maybeString = string | null
-export interface DIResourceSelector {
-  attribute?: maybeString
-  attributeLocation?: maybeString
-  attributes?: maybeString
-  case?: maybeString
-  collection?: maybeString
-  component?: maybeString
-  dataContext?: maybeString
-  dataContextList?: maybeString
-  global?: maybeString
-  interactiveFrame?: maybeString
-  logMessage?: maybeString
-  type?: maybeString
-=======
 export interface DIResourceSelector {
   attribute?: string
   attributeLocation?: string
@@ -145,7 +109,6 @@
   interactiveFrame?: string
   logMessage?: string
   type?: string
->>>>>>> 0102d98a
 }
 
 export interface DIAction {
