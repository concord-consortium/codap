--- conflicted
+++ resolved
@@ -41,11 +41,7 @@
 
 function convertValuesToAttributeSnapshot(values: DISingleValues): IAttributeSnapshot | undefined {
   if (values.name) {
-<<<<<<< HEAD
-    const userType = values.type && isAttributeType(values.type) ? values.type : undefined
-=======
     const userType = isAttributeType(values.type) ? values.type : undefined
->>>>>>> bf9f4e1b
     return {
       name: values.name,
       userType,
