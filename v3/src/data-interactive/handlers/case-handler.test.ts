--- conflicted
+++ resolved
@@ -1,9 +1,4 @@
-<<<<<<< HEAD
-=======
-import { CollectionModel, ICollectionModel } from "../../models/data/collection"
-import { DataSet, IDataSet, toCanonical } from "../../models/data/data-set"
 import { toV2Id, toV3CaseId } from "../../utilities/codap-utils"
->>>>>>> 377d8843
 import { DINewCase, DISuccessResult, DIValues } from "../data-interactive-types"
 import { diCaseHandler } from "./case-handler"
 import { setupTestDataset } from "./handler-test-utils"
