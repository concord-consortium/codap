--- conflicted
+++ resolved
@@ -5,16 +5,10 @@
 import { getSharedDataSets } from "../models/shared/shared-data-utils"
 import { getTilePrefixes } from "../models/tiles/tile-content-info"
 import { ITileModel } from "../models/tiles/tile-model"
-<<<<<<< HEAD
-import { toV3AttrId, toV3CaseId, toV3GlobalId, toV3Id, toV3TileId } from "../utilities/codap-utils"
+import { toV3CaseId, toV3GlobalId, toV3Id, toV3TileId } from "../utilities/codap-utils"
 import { ActionName, DIResources, DIResourceSelector, DIParsedOperand } from "./data-interactive-types"
-import { canonicalizeAttributeName, getCollection } from "./data-interactive-utils"
+import { getAttribute, getCollection } from "./data-interactive-utils"
 import { parseSearchQuery } from "./resource-parser-utils"
-=======
-import { toV3CaseId, toV3GlobalId, toV3Id, toV3TileId } from "../utilities/codap-utils"
-import { ActionName, DIResources, DIResourceSelector } from "./data-interactive-types"
-import { getAttribute, getCollection } from "./data-interactive-utils"
->>>>>>> a087f5e2
 
 /**
  * A resource selector identifies a CODAP resource. It is either a group
