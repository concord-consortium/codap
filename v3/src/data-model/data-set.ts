--- conflicted
+++ resolved
@@ -73,16 +73,6 @@
   // if not specified, new cases are appended
   before?: string | string[];
   after?: string | string[];
-<<<<<<< HEAD
-}
-
-export interface IMoveCaseOptions {
-  // id(s) of case(s) before which to insert new cases
-  // if not specified, new cases are appended
-  before?: string | string[];
-  after?: string | string[];
-=======
->>>>>>> 9a365166
 }
 
 export interface IMoveAttributeOptions {
@@ -225,11 +215,7 @@
   function afterIndexForInsert(index: number, afterID?: string | string[]) {
     if (!afterID) { return self.cases.length }
     return Array.isArray(afterID)
-<<<<<<< HEAD
-            ? caseIDMap[afterID[index + 1]]
-=======
             ? caseIDMap[afterID[index]] + 1
->>>>>>> 9a365166
             : caseIDMap[afterID] + 1
   }
 
@@ -469,12 +455,7 @@
         cases.forEach((aCase, index) => {
           // shouldn't ever have to assign an id here since the middleware should do so
           const { __id__ = newCaseId() } = aCase
-<<<<<<< HEAD
-          const insertPosition = after ?  afterIndexForInsert(index, after) : beforeIndexForInsert(index, before)
-          // const beforeIndex = beforeIndexForInsert(index, before)
-=======
           const insertPosition = after ? afterIndexForInsert(index, after) : beforeIndexForInsert(index, before)
->>>>>>> 9a365166
           self.attributes.forEach((attr: IAttribute) => {
             const value = aCase[attr.id]
             attr.addValue(value != null ? value : undefined, insertPosition)
