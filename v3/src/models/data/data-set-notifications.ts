--- conflicted
+++ resolved
@@ -96,21 +96,6 @@
 // selectCasesNotificaiton returns a function that will later be called to determine if the selection
 // actually changed and a notification is necessary to broadcast
 export function selectCasesNotification(dataset: IDataSet, extend?: boolean) {
-<<<<<<< HEAD
-  function mapFromArray(arr: string[]) {
-    const map: Record<string, boolean> = {}
-    arr.forEach(str => map[str] = true)
-    return map
-  }
-
-  const oldSelection = Array.from(dataset.selection)
-  const oldSelectionMap = mapFromArray(oldSelection)
-  return () => {
-    const newSelection = Array.from(dataset.selection)
-    const newSelectionMap = mapFromArray(newSelection)
-    const addedCaseIds = newSelection.filter(caseId => !oldSelectionMap[caseId])
-    const removedCaseIds = oldSelection.filter(caseId => !newSelectionMap[caseId])
-=======
   const oldSelection = Array.from(dataset.selection)
   const oldSelectionSet = new Set(oldSelection)
   
@@ -119,7 +104,6 @@
     const newSelectionSet = new Set(newSelection)
     const addedCaseIds = newSelection.filter(caseId => !oldSelectionSet.has(caseId))
     const removedCaseIds = oldSelection.filter(caseId => !newSelectionSet.has(caseId))
->>>>>>> 445e9843
 
     // Only send a notification if the selection has actually changed
     if (addedCaseIds.length === 0 && removedCaseIds.length === 0) return
