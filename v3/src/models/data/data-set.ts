/*
  The DataSet model is part of the data model originally designed for CLUE and updated for CODAP 3,
  which represents a flat "collection" of data. It is a MobX State Tree model which stores an array
  of Attribute models which store the actual data in frozen arrays.

  Although the data values are stored in the Attributes, the DataSet provides API for interacting
  with the data via cases, which are JavaScript objects with an `__id__` property (for storing the
  case id) and a property for each attribute. Cases can be traditional, in which case the property
  names are the attribute names, or canonical, in which case the property names are the attribute
  ids. All actions which mutate the data require canonical cases because attribute ids work better
  for undo/redo purposes because they aren't affected by renaming of attributes. The `getCases()`
  and `getCasesByIndex()` methods have a parameter which controls whether traditional or canonical
  cases are returned. Traditional cases can be useful for displaying to the user and for
  transferring data between DataSets, e.g. via copy/paste. The `toCanonical` and `fromCanonical`
  utility functions can be used to convert between the two representations.

  We currently use `__id__` to represent the case id in case objects to minimize the chance that
  we encounter conflicts with user-entered data. In theory we could use a JavaScript symbol for
  this purpose but that is left as a potential future improvement. If not provided by the client,
  case `__id__`s are automatically generated using `ulid`, which generates ordered randomized ids
  so that cases can be sorted by creation order if desired.

  As in CODAP v2, attributes can be grouped into collections. Within collections, cases with
  identical values are grouped into pseudo-cases which represent multiple child cases. For
  historical reasons, in v2 the collections and their cases were primary, and the flat "items"
  were constructed by combining the contents of the cases in each collection. In contract, v3
  represents the flat cases by default and builds the collection-grouped pseudo-cases on the
  fly when necessary. Thus, "case" in v3 corresponds to "item" in v2, and "pseudo-case" in v3
  corresponds to "case" in v2.

  Clients can use standard MST mechanisms to listen for and respond to data model changes. For
  instance, `onAction()` will trigger whenever any DataSet action methods are called and provide
  access to the arguments that were passed to the action. Middleware is used to add attribute and
  case ids where needed so that they're available in the arguments for the `addAttributes()` and
  `addCases()` actions.

  The DataSet supports a notion of "derived" DataSets which can track a source DataSet and stay
  in sync with it as modifications are made. These derived DataSets can use a subset of the
  attributes and/or filter the cases so that, for instance, a scatter plot could make use of a
  derived DataSet with only two attributes and only cases with numeric values. This derivation
  system is loosely patterned after the case data flow architecture in Fathom, for the handful
  of people on the planet for whom that reference makes any sense.
 */

import { comparer, observable, reaction, runInAction } from "mobx"
import {
  addDisposer, addMiddleware, getEnv, hasEnv, Instance, isAlive, ReferenceIdentifier, SnapshotIn, types
} from "mobx-state-tree"
import pluralize from "pluralize"
import { Attribute, IAttribute, IAttributeSnapshot } from "./attribute"
import {
  CollectionModel, ICollectionModel, ICollectionModelSnapshot, IItemData, isCollectionModel, syncCollectionLinks
} from "./collection"
import {
  CaseGroup, IAddAttributeOptions, IAddCasesOptions, IAddCollectionOptions, IAttributeChangeResult, ICase,
  ICaseCreation, IDerivationSpec, IGetCaseOptions, IGetCasesOptions, IItem, IMoveAttributeCollectionOptions
} from "./data-set-types"
/* eslint-disable import/no-cycle */
import { isLegacyDataSetSnap, isOriginalDataSetSnap, isTempDataSetSnap } from "./data-set-conversion"
import { ISetCaseValuesCustomPatch, setCaseValuesCustomUndoRedo } from "./data-set-undo"
/* eslint-enable import/no-cycle */
import { applyModelChange } from "../history/apply-model-change"
import { withCustomUndoRedo } from "../history/with-custom-undo-redo"
import { withoutUndo } from "../history/without-undo"
import { kAttrIdPrefix, kItemIdPrefix, typeV3Id, v3Id } from "../../utilities/codap-utils"
import { t } from "../../utilities/translation/translate"
import { V2Model } from "./v2-model"

// remnant of derived DataSet implementation that isn't in active use
interface IEnvContext {
  srcDataSet: IDataSet;
  derivationSpec: IDerivationSpec;
}

// converts a case from canonical (id props) to traditional (named props) format
export function fromCanonicalCase(ds: IDataSet, canonical: ICase): ICase
export function fromCanonicalCase(ds: IDataSet, canonical: ICaseCreation): ICaseCreation
export function fromCanonicalCase(ds: IDataSet, canonical: ICase | ICaseCreation): ICase | ICaseCreation {
  const aCase: ICaseCreation = canonical.__id__ ? { __id__: canonical.__id__ } : {}
  for (const id in canonical) {
    if (id !== "__id__") {
      // if we can't find a name, just use the id
      const name = ds.getAttribute(id)?.name || id
      aCase[name] = canonical[id]
    }
  }
  return aCase
}

type CaseOrArray = ICase | ICaseCreation | Array<ICase | ICaseCreation>

export function fromCanonical(ds: IDataSet, cases: ICase): ICase
export function fromCanonical(ds: IDataSet, cases: ICaseCreation): ICaseCreation
export function fromCanonical(ds: IDataSet, cases: ICase[]): ICase[]
export function fromCanonical(ds: IDataSet, cases: ICaseCreation[]): ICaseCreation[]
export function fromCanonical(ds: IDataSet, cases: CaseOrArray): CaseOrArray {
  return Array.isArray(cases)
          ? cases.map(aCase => fromCanonicalCase(ds, aCase))
          : fromCanonicalCase(ds, cases)
}

// converts a case from traditional (named props) to canonical (id props) format
export function toCanonicalCase(ds: IDataSet, aCase: ICase): ICase
export function toCanonicalCase(ds: IDataSet, aCase: ICaseCreation): ICaseCreation
export function toCanonicalCase(ds: IDataSet, aCase: ICase | ICaseCreation): ICase | ICaseCreation {
  const canonical: ICaseCreation = aCase.__id__ ? { __id__: aCase.__id__ } : {}
  for (const key in aCase) {
    if (key !== "__id__") {
      const id = ds.attrIDFromName(key)
      if (id) {
        canonical[id] = aCase[key]
      }
      else {
        console.warn(`Dataset.toCanonical failed to convert attribute: "${key}"`)
      }
    }
  }
  return canonical
}

export function toCanonical(ds: IDataSet, cases: ICase): ICase
export function toCanonical(ds: IDataSet, cases: ICaseCreation): ICaseCreation
export function toCanonical(ds: IDataSet, cases: ICase[]): ICase[]
export function toCanonical(ds: IDataSet, cases: ICaseCreation[]): ICaseCreation[]
export function toCanonical(ds: IDataSet, cases: CaseOrArray): CaseOrArray {
  return Array.isArray(cases)
          ? cases.map(aCase => toCanonicalCase(ds, aCase))
          : toCanonicalCase(ds, cases)
}

export const DataSet = V2Model.named("DataSet").props({
  id: typeV3Id("DATA"),
  sourceID: types.maybe(types.string),
  // ordered parent-most to child-most
  collections: types.array(CollectionModel),
  attributesMap: types.map(Attribute),
  itemIds: types.array(types.string),
  sourceName: types.maybe(types.string),
  description: types.maybe(types.string),
  importDate: types.maybe(types.string),
  // for serialization only, not for dynamic selection tracking
  snapSelection: types.array(types.string)
})
.volatile(self => ({
  // map from attribute name to attribute id
  attrNameMap: observable.map<string, string>({}, { name: "attrNameMap" }),
  // map from case IDs to indices
  itemIDMap: new Map<string, number>(),
  // MobX-observable set of selected case IDs
  selection: observable.set<string>(),
  selectionChanges: 0,
  // map from case ID to the CaseGroup it represents
  caseGroupMap: new Map<string, CaseGroup>(),
  transactionCount: 0,
  // the id of the interactive frame handling this dataset
  // used by the Collaborative plugin
  managingControllerId: ""
}))
.extend(self => {
  const _isValidCaseGroups = observable.box<boolean>(false)
  return {
    views: {
      get isValidCaseGroups() {
        return _isValidCaseGroups.get()
      },
      invalidateCaseGroups() {
        runInAction(() => _isValidCaseGroups.set(false))
      },
      setValidCaseGroups() {
        runInAction(() => _isValidCaseGroups.set(true))
      }
    }
  }
})
.volatile(() => {
  let cachingCount = 0
  const caseCache = new Map<string, ICase>()
  return {
    get caseCache() {
      return caseCache
    },
    isCaching() {
      // Do not use getter here, as the result would be cached and not updated when cachingCount changes.
      // Note that it also happens for volatile properties, not only views.
      return cachingCount > 0
    },
    clearCache() {
      caseCache.clear()
    },
    beginCaching() {
      return ++cachingCount
    },
    _endCaching() {
      return --cachingCount
    }
  }
})
.preProcessSnapshot(snap => {
  // convert legacy collections/attributes/cases implementation to current
  if (isLegacyDataSetSnap(snap)) {
    const { collections: _collections = [], attributes: _legacyAttributes, ungrouped, cases, ...others } = snap

    const attributeIds: string[] = []

    // build the attributesMap (if necessary)
    const attributesMap: Record<string, IAttributeSnapshot> = {}
    if (isOriginalDataSetSnap(snap)) {
      const { attributes: _attributes } = snap
      _attributes.forEach(attr => {
        const attrId = attr.id || v3Id(kAttrIdPrefix)
        attributeIds.push(attrId)
        attributesMap[attrId] = { id: attrId, ...attr }
      })
    }
    // extract the attribute ids
    else if (isTempDataSetSnap(snap)) {
      const { attributes: _attributes } = snap
      attributeIds.push(..._attributes)
    }

    const collections: ICollectionModelSnapshot[] = [..._collections]

    // identify parent attributes that shouldn't be in child collection
    const parentAttrs = new Set<ReferenceIdentifier>()
    collections.forEach(collection => {
      collection.attributes?.forEach(attrId => {
        attrId && parentAttrs.add(attrId)
      })
    })
    // identify child collection attributes
    const childAttrs: ReferenceIdentifier[] = []
    attributeIds?.forEach(attrId => {
      if (!parentAttrs.has(attrId)) {
        childAttrs.push(attrId)
      }
    })

    // create child collection
    const childCollection: ICollectionModelSnapshot = {
      name: t("DG.AppController.createDataSet.collectionName"),
      ...ungrouped,
      attributes: childAttrs
    }
    collections.push(childCollection)

    const itemIds = cases?.map(({ __id__ }) => __id__) ?? []

    return { attributesMap, collections, itemIds, ...others }
  }
  return snap
})
.views(self => ({
  get attributes() {
    const attrs: IAttribute[] = []
    self.collections.forEach(collection => {
      collection.attributes.forEach(attr => {
        attr && attrs.push(attr)
      })
    })
    return attrs
  },
  get items(): readonly IItem[] {
    return self.itemIds.map(id => ({ __id__: id }))
  },
  get parentCollections() {
    const _parentCollections = [...self.collections]
    _parentCollections.splice(_parentCollections.length - 1, 1)
    return _parentCollections
  }
}))
.views(self => ({
  attrIndexFromID(id: string) {
    const index = self.attributes.findIndex(attr => attr.id === id)
    return index >= 0 ? index : undefined
  },
  get collectionIds() {
    return self.collections.map(collection => collection.id)
  },
  get childCollection(): ICollectionModel {
    return self.collections[self.collections.length - 1]
  }
}))
.views(self => ({
  getAttribute(id: string) {
    return self.attributesMap.get(id)
  },
  getAttributeByName(name: string) {
    return self.attributesMap.get(self.attrNameMap.get(name) ?? "")
  }
}))
.extend(self => {
  function getCollection(collectionId?: string): ICollectionModel | undefined {
    if (!isAlive(self)) {
      console.warn("DataSet.getCollection called on a defunct DataSet")
      return
    }
    return self.collections.find(({ id }) => id === collectionId)
  }

  function getCollectionByName(collectionName: string): ICollectionModel | undefined {
    if (!isAlive(self)) {
      console.warn("DataSet.getCollectionByName called on a defunct DataSet")
      return
    }
    return self.collections.find(({ name }) => name === collectionName)
  }

  function getCollectionIndex(collectionId?: string) {
    return self.collections.findIndex(({ id }) => id === collectionId)
  }

  function getCollectionForAttribute(attributeId: string): ICollectionModel | undefined {
    return self.collections.find(coll => coll.getAttribute(attributeId))
  }

  function getCollectionForCase(caseId: string): ICollectionModel | undefined {
    return self.collections.find(coll => coll.hasCase(caseId))
  }

  function getUniqueCollectionName(name: string) {
    let suffix = 1
    let collectionName = name
    while (getCollectionByName(collectionName)) collectionName = `${name}${suffix++}`
    return collectionName
  }

  return {
    views: {
      // get collection from id
      getCollection,
      // get collection from name
      getCollectionByName,
      // get index from collection
      getCollectionIndex,
      // get collection from attribute
      // undefined => attribute not present in dataset
      getCollectionForAttribute,
      getCollectionForCase,
      getUniqueCollectionName
    },
    actions: {
      addCollection(collectionSnap: ICollectionModelSnapshot, options?: IAddCollectionOptions) {
        // ensure collection has a unique name
        const { name, ...rest } = collectionSnap
        const _name = getUniqueCollectionName(name ?? "")
        const collection = { name: _name, ...rest }

        // place the collection in the correct location
        let beforeIndex = options?.before ? getCollectionIndex(options.before) : -1
        if (beforeIndex < 0 && options?.after) {
          beforeIndex = getCollectionIndex(options.after)
          if (beforeIndex >= 0 && beforeIndex < self.collections.length) {
            ++beforeIndex
          }
        }
        // by default, new collections are added before the default child collection
        if (beforeIndex < 0 && self.collections.length > 0) {
          beforeIndex = self.collections.length - 1
        }
        if (beforeIndex >= 0) {
          self.collections.splice(beforeIndex, 0, collection)
        }
        else {
          // by default, new collections are added as the childmost collection
          beforeIndex = self.collections.length
          self.collections.push(collection)
        }

        const newCollection = self.collections[beforeIndex]
        // remove any attributes from other collections
        const attrIds: Array<ReferenceIdentifier | undefined> = [...(collection.attributes ?? [])]
        attrIds?.forEach(attrId => {
          const attrCollection = self.collections.find(_collection => {
            return attrId && _collection !== newCollection && _collection.getAttribute(`${attrId}`)
          })
          if (attrId && attrCollection) attrCollection.removeAttribute(`${attrId}`)
        })
        // recalculate groups
        self.invalidateCaseGroups()
        return newCollection
      },
      removeCollection(collection: ICollectionModel) {
        self.collections.remove(collection)
      }
    }
  }
})
.actions(self => ({
  setManagingControllerId(id: string) {
    self.managingControllerId = id
  },
  moveAttribute(attributeID: string, options?: IMoveAttributeCollectionOptions): IAttributeChangeResult {
    let removedCollectionId: string | undefined
    const attribute = self.getAttribute(attributeID)
    const srcCollection = self.getCollectionForAttribute(attributeID)
    const dstCollection = options?.before
                            ? self.getCollectionForAttribute(options.before)
                            : options?.after
                              ? self.getCollectionForAttribute(options.after)
                              : options?.collection
                                ? self.getCollection(options.collection)
                                : undefined
    if (!attribute || !srcCollection) return {}
    if (!dstCollection || srcCollection === dstCollection) {
      srcCollection?.moveAttribute(attributeID, options)
    }
    else {
      if (attribute.hasFormula) {
        // If the attribute has a formula, we need to reset all the calculated values to blank values so that they
        // are not taken into account while calculating case grouping. After the grouping is done, the formula will
        // be re-evaluated, and the values will be updated to the correct values again.
        attribute.clearValues()
      }
      if (srcCollection.getAttribute(attributeID) && srcCollection.attributes.length === 1) {
        removedCollectionId = srcCollection.id
        self.removeCollection(srcCollection)
      }
      else {
        srcCollection.removeAttribute(attributeID)
      }
      dstCollection.addAttribute(attribute, options)
      // update grouping
      self.invalidateCaseGroups()
    }
    return { removedCollectionId }
  }
}))
.views(self => ({
  validateCaseGroups() {
    if (!self.isValidCaseGroups) {
      self.caseGroupMap.clear()
      self.collections.forEach((collection, index) => {
        // update the cases
        collection.updateCaseGroups()
      })
      self.collections.forEach((collection, index) => {
        // complete the case groups, including sorting child collection cases into groups
        const parentCaseGroups = index > 0 ? self.collections[index - 1].caseGroups : undefined
        collection.completeCaseGroups(parentCaseGroups)
        // update the caseGroupMap
        collection.caseGroups.forEach(group => self.caseGroupMap.set(group.groupedCase.__id__, group))
      })
      self.setValidCaseGroups()
    }
  }
}))
.views(self => ({
  childCases() {
    self.validateCaseGroups()
    return self.collections[self.collections.length - 1].cases
  }
}))
.actions(self => ({
  // if beforeCollectionId is not specified, new collection is parent of the child-most collection
  moveAttributeToNewCollection(attributeId: string, beforeCollectionId?: string) {
    const attribute = self.getAttribute(attributeId)
    if (attribute) {
      const name = pluralize(attribute.name)
      const collectionSnap: ICollectionModelSnapshot = { name }
      const collection = self.addCollection(collectionSnap, { before: beforeCollectionId })
      self.moveAttribute(attributeId, { collection: collection.id })
      return collection
    }
  }
}))
.views(self => ({
  getParentCollection(collectionId?: string) {
    const foundIndex = self.collections.findIndex(collection => collection.id === collectionId)
    const parentIndex = foundIndex > 0 ? foundIndex - 1 : -1
    return parentIndex >= 0 ? self.collections[parentIndex] : undefined
  },
  getChildCollection(collectionId?: string) {
    const foundIndex = self.collections.findIndex(collection => collection.id === collectionId)
    const childIndex = foundIndex < self.collections.length - 1 ? foundIndex + 1 : -1
    return childIndex >= 0 ? self.collections[childIndex] : undefined
  },
  getGroupsForCollection(collectionId?: string) {
    self.validateCaseGroups()
    return self.getCollection(collectionId)?.caseGroups ?? []
  }
}))
.views(self => ({
  getCasesForCollection(collectionId?: string): readonly ICase[] {
    self.validateCaseGroups()
    return self.getCollection(collectionId)?.cases ?? []
  },
  getParentCase(caseId: string, collectionId?: string) {
    self.validateCaseGroups()
    const parentCollectionId = self.getCollection(collectionId)?.parent?.id
    return self.getCollection(parentCollectionId)?.findParentCaseGroup(caseId)
  },
  getCollectionForAttributes(attributeIds: string[]) {
    self.validateCaseGroups()
    for (let i = self.collections.length - 1; i >= 0; --i) {
      const collection = self.collections[i]
      if (attributeIds.some(attrId => collection.getAttribute(attrId))) {
        return collection
      }
    }
  },
  getCasesForAttributes(attributeIds: string[]) {
    const collection = this.getCollectionForAttributes(attributeIds)
    return collection?.cases ?? []
  }
}))
.extend(self => {
  /*
   * private closure
   */
  const attrIDFromName = (name: string) => self.attrNameMap.get(name)

  function getItem(itemID: string, options?: IGetCaseOptions): ICase | undefined {
    const index = self.itemIDMap.get(itemID)
    if (index == null) { return undefined }

    const { canonical = true, numeric = true } = options || {}
    const item: ICase = { __id__: itemID }
    self.attributes.forEach((attr) => {
      const key = canonical ? attr.id : attr.name
      item[key] = numeric && attr.isNumeric(index) ? attr.numeric(index) : attr.value(index)
    })
    return item
  }

  function getItems(itemIDs: string[], options?: IGetCaseOptions): ICase[] {
    const items: ICase[] = []
    itemIDs.forEach((caseID) => {
      const item = getItem(caseID, options)
      if (item) {
        items.push(item)
      }
    })
    return items
  }

  function getItemAtIndex(index: number, options?: IGetCaseOptions) {
    const item = self.items[index],
          id = item?.__id__
    return id ? getItem(id, options) : undefined
  }

  function setCaseValues(caseValues: ICase) {
    const index = self.itemIDMap.get(caseValues.__id__)
    if (index == null) { return }
    for (const key in caseValues) {
      if (key !== "__id__") {
        const attribute = self.getAttribute(key)
        if (attribute) {
          const value = caseValues[key]
          attribute.setValue(index, value != null ? value : undefined)
        }
      }
    }
  }

  return {
    /*
     * public views
     */
    views: {
      // [DEPRECATED] use getAttribute() instead
      attrFromID(id: string) {
        return self.getAttribute(id)
      },
      // [DEPRECATED] use getAttributeByName() instead
      attrFromName(name: string) {
        const id = self.attrNameMap.get(name)
        return id ? self.getAttribute(id) : undefined
      },
      attrIDFromName,
      caseIndexFromID(id: string) {
        return self.itemIDMap.get(id)
      },
      caseIDFromIndex(index: number) {
        return getItemAtIndex(index)?.__id__
      },
      nextCaseID(id: string) {
        const index = self.itemIDMap.get(id),
              nextCase = (index != null) && (index < self.items.length - 1)
                          ? self.items[index + 1] : undefined
        return nextCase?.__id__
      },
      getValue(caseID: string, attributeID: string) {
        // The values of a pseudo-case are considered to be the values of the first real case.
        // For grouped attributes, these will be the grouped values. Clients shouldn't be
        // asking for ungrouped values from pseudo-cases.
        const pseudoCase = self.caseGroupMap.get(caseID)
        const _caseId = pseudoCase ? pseudoCase?.childItemIds[0] : caseID
        const index = self.itemIDMap.get(_caseId)
        return index != null ? this.getValueAtIndex(index, attributeID) : undefined
      },
      getValueAtIndex(index: number, attributeID: string) {
          if (self.isCaching()) {
            const caseID = self.items[index]?.__id__
            const cachedCase = self.caseCache.get(caseID)
            if (cachedCase && Object.prototype.hasOwnProperty.call(cachedCase, attributeID)) {
              return cachedCase[attributeID]
            }
          }
          const attr = self.getAttribute(attributeID)
          return attr?.value(index)
      },
      getStrValue(caseID: string, attributeID: string) {
        // The values of a pseudo-case are considered to be the values of the first real case.
        // For grouped attributes, these will be the grouped values. Clients shouldn't be
        // asking for ungrouped values from pseudo-cases.
        const pseudoCase = self.caseGroupMap.get(caseID)
        const _caseId = pseudoCase ? pseudoCase.childItemIds[0] : caseID
        const index = self.itemIDMap.get(_caseId)
        return index != null ? this.getStrValueAtIndex(index, attributeID) : ""
      },
      getStrValueAtIndex(index: number, attributeID: string) {
        if (self.isCaching()) {
          const caseID = self.items[index]?.__id__
          const cachedCase = self.caseCache.get(caseID)
          if (cachedCase && Object.prototype.hasOwnProperty.call(cachedCase, attributeID)) {
            return cachedCase[attributeID]?.toString()
          }
        }
        const attr = self.getAttribute(attributeID)
        return attr?.value(index) ?? ""
      },
      getNumeric(caseID: string, attributeID: string): number | undefined {
        // The values of a pseudo-case are considered to be the values of the first real case.
        // For grouped attributes, these will be the grouped values. Clients shouldn't be
        // asking for ungrouped values from pseudo-cases.
        const pseudoCase = self.caseGroupMap.get(caseID)
        const _caseId = pseudoCase ? pseudoCase.childItemIds[0] : caseID
        const index = _caseId ? self.itemIDMap.get(_caseId) : undefined
        return index != null ? this.getNumericAtIndex(index, attributeID) : undefined
      },
      getNumericAtIndex(index: number, attributeID: string) {
        if (self.isCaching()) {
          const caseID = self.items[index]?.__id__
          const cachedCase = self.caseCache.get(caseID)
          if (cachedCase && Object.prototype.hasOwnProperty.call(cachedCase, attributeID)) {
            return Number(cachedCase[attributeID])
          }
        }
        const attr = self.getAttribute(attributeID)
        return attr?.numeric(index)
      },
      getItem,
      getItems,
      getItemAtIndex,
      getCasesAtIndex(start = 0, options?: IGetCasesOptions) {
        const { count = self.items.length } = options || {}
        const endIndex = Math.min(start + count, self.items.length),
              cases = []
        for (let i = start; i < endIndex; ++i) {
          cases.push(getItemAtIndex(i, options))
        }
        return cases
      },
      isCaseSelected(caseId: string) {
        // a pseudo-case is selected if all of its individual cases are selected
        const group = self.caseGroupMap.get(caseId)
        return group
                ? group.childItemIds.every(id => self.selection.has(id))
                : self.selection.has(caseId)
      },
      get isInTransaction() {
        return self.transactionCount > 0
      }
    },
    /*
     * public actions
     *
     * These actions are used to identify potentially undoable actions and to trigger responses via
     * onAction handlers, etc. As such, responder convenience is prioritized over caller convenience.
     * For instance, rather than separate APIs for setting a single case value, setting a single case,
     * and setting multiple cases, there's a single function for setting multiple cases.
     */
    actions: {
      beginTransaction() {
        ++self.transactionCount
      },
      endTransaction() {
        --self.transactionCount
      },
      // should be called before retrieving snapshot (pre-serialization)
      prepareSnapshot() {
        // move volatile data into serializable properties
        withoutUndo({ suppressWarning: true })
        self.attributes.forEach(attr => attr.prepareSnapshot())
      },
      // should be called after retrieving snapshot (post-serialization)
      completeSnapshot() {
        // move data back into volatile storage for efficiency
        withoutUndo({ suppressWarning: true })
        self.attributes.forEach(attr => attr.completeSnapshot())
      },
      setName(name: string) {
        self.name = name
      },
      setSourceName(source: string) {
        self.sourceName = source
      },
      setImportDate(date: string) {
        self.importDate = date
      },
      setDescription(description?: string) {
        self.description = description
      },
      addAttribute(snapshot: IAttributeSnapshot, options?: IAddAttributeOptions) {
        const { before: beforeID, collection: collectionId } = options || {}

        // add attribute to attributesMap
        let collection: ICollectionModel | undefined
        const attribute = self.attributesMap.put(snapshot)

        // add attribute to attrNameMap
        self.attrNameMap.set(attribute.name, attribute.id)

        // fill out any missing values
        for (let i = attribute.strValues.length; i < self.cases.length; ++i) {
          attribute.addValue()
        }

        // add attribute reference to attributes array
        const beforeIndex = beforeID ? self.attrIndexFromID(beforeID) ?? -1 : -1
        if (beforeID && beforeIndex >= 0) {
          collection = self.getCollectionForAttribute(beforeID)
          const collectionBeforeIndex = collection?.attributes.findIndex(attr => attr?.id === beforeID) ?? -1
          if (collectionBeforeIndex >= 0) {
            collection?.attributes.splice(collectionBeforeIndex, 0, attribute.id)
          }
          return attribute
        }

<<<<<<< HEAD
=======
        // fill out any missing values
        for (let i = attribute.strValues.length; i < self.items.length; ++i) {
          attribute.addValue()
        }

>>>>>>> 0699f778
        // add the attribute to the specified collection (if any) or the childmost collection
        if (!collection && collectionId) {
          collection = self.getCollection(collectionId)
        }
        if (!collection) collection = self.childCollection
        collection.addAttribute(attribute)
        return attribute
      },

      setAttributeName(attributeID: string, name: string | (() => string)) {
        const attribute = attributeID && self.getAttribute(attributeID)
        if (attribute) {
          const nameStr = typeof name === "string" ? name : name()
          if (nameStr !== attribute.name) {
            self.attrNameMap.delete(attribute.name)
            attribute.setName(nameStr)
            self.attrNameMap.set(nameStr, attribute.id)
          }
        }
      },

      removeAttribute(attributeID: string) {
        const result: IAttributeChangeResult = {}
        const attribute = self.getAttribute(attributeID)

        if (attribute) {
          // remove attribute from any collection
          const collection = self.getCollectionForAttribute(attributeID)
          if (isCollectionModel(collection)) {
            if (collection.attributes.length > 1) {
              collection.removeAttribute(attributeID)
            }
            else if (self.collections.length > 1) {
              result.removedCollectionId = collection.id
              self.removeCollection(collection)
            }
          }

          // remove attribute from attrNameMap
          self.attrNameMap.delete(attribute.name)
          // remove attribute from attributesMap
          self.attributesMap.delete(attribute.id)
        }
        return result
      },

      addCases(cases: ICaseCreation[], options?: IAddCasesOptions) {
        const { before, after } = options || {}

        const beforePosition = before ? self.itemIDMap.get(before) : undefined
        const _afterPosition = after ? self.itemIDMap.get(after) : undefined
        const afterPosition = _afterPosition != null ? _afterPosition + 1 : undefined
        const insertPosition = beforePosition ?? afterPosition ?? self.items.length

        // insert/append cases and empty values
        const ids = cases.map(({ __id__ = v3Id(kItemIdPrefix) }) => __id__)
        const _values = new Array(cases.length)
        if (insertPosition < self.items.length) {
          self.itemIds.splice(insertPosition, 0, ...ids)
          // update the indices of cases after the insert
          self.itemIDMap.forEach((caseIndex, caseId) => {
            if (caseIndex >= insertPosition) {
              self.itemIDMap.set(caseId, caseIndex + cases.length)
            }
          })
          // insert values for each attribute
          self.attributesMap.forEach(attr => {
            attr.addValues(_values, insertPosition)
          })
        }
        else {
          self.itemIds.push(...ids)
          // append values to each attribute
          self.attributesMap.forEach(attr => {
            attr.setLength(self.items.length)
          })
        }
        // update the indices for the appended cases
        ids.forEach((caseId, index) => {
          self.itemIDMap.set(caseId, insertPosition + index)
        })

        // copy any values provided
        const attrs = new Set<string>()
        cases.forEach((aCase, index) => {
          for (const key in aCase) {
            const value = aCase[key]
            if (value != null) {
              const attrId = options?.canonicalize ? self.attrNameMap.get(key) : key
              const attr = attrId && self.getAttribute(attrId)
              if (attr) {
                attrs.add(attrId)
                attr.setValue(insertPosition + index, value, { noInvalidate: true })
              }
            }
          }
        })

        // invalidate the affected attributes
        attrs.forEach(attrId => self.getAttribute(attrId)?.incChangeCount())

        // invalidate collectionGroups (including childCases)
        self.invalidateCaseGroups()
        return ids
      },

      // Supports regular cases or pseudo-cases, but not mixing the two.
      // For pseudo-cases, will set the values of all cases in the group
      // regardless of whether the attribute is grouped or not.
      // `affectedAttributes` are not used in the function, but are present as a potential
      // optimization for responders, as all arguments are available to `onAction` listeners.
      // For instance, a scatter plot that is dragging many points but affecting only two
      // attributes can indicate that, which can enable more efficient responses.
      setCaseValues(cases: ICase[], affectedAttributes?: string[]) {
        const items: IItem[] = []
        cases.forEach(aCase => {
          // convert each parent case change to a change to each underlying item
          const caseGroup = self.caseGroupMap.get(aCase.__id__)
          if (caseGroup?.childCaseIds?.length) {
            items.push(...caseGroup.childItemIds.map(id => ({ ...aCase, __id__: id })))
          }
        })
        const _cases = items.length > 0 ? items : cases
        const before = getItems(_cases.map(({ __id__ }) => __id__))
        if (self.isCaching()) {
          // update the cases in the cache
          _cases.forEach(aCase => {
            const cached = self.caseCache.get(aCase.__id__)
            if (!cached) {
              self.caseCache.set(aCase.__id__, { ...aCase })
            }
            else {
              Object.assign(cached, aCase)
            }
          })
        }
        else {
          _cases.forEach((caseValues) => {
            setCaseValues(caseValues)
          })
        }
        // custom undo/redo since values aren't observed all the way down
        const after = getItems(_cases.map(({ __id__ }) => __id__))
        withCustomUndoRedo<ISetCaseValuesCustomPatch>({
          type: "DataSet.setCaseValues",
          data: { dataId: self.id, before, after }
        }, setCaseValuesCustomUndoRedo)

        // only changes to parent collection attributes invalidate grouping
        items.length && self.invalidateCaseGroups()
      },

      removeCases(caseIDs: string[]) {
        caseIDs.forEach((caseID) => {
          const index = self.itemIDMap.get(caseID)
          if (index != null) {
            self.itemIds.splice(index, 1)
            self.attributes.forEach((attr) => {
              attr.removeValues(index)
            })
            self.selection.delete(caseID)
            self.itemIDMap.delete(caseID)
            for (let i = index; i < self.items.length; ++i) {
              const id = self.items[i].__id__
              self.itemIDMap.set(id, i)
            }
          }
        })
        // invalidate case groups (including childCases)
        self.invalidateCaseGroups()
      },

      selectAll(select = true) {
        if (select) {
          self.items.forEach(({__id__}) => self.selection.add(__id__))
        }
        else {
          self.selection.clear()
        }
        ++self.selectionChanges
      },

      selectCases(caseIds: string[], select = true) {
        const ids: string[] = []
        caseIds.forEach(id => {
          const pseudoCase = self.caseGroupMap.get(id)
          if (pseudoCase) {
            ids.push(...pseudoCase.childItemIds)
          } else {
            ids.push(id)
          }
        })
        ids.forEach(id => {
          if (select) {
            self.selection.add(id)
          }
          else {
            self.selection.delete(id)
          }
        })
        ++self.selectionChanges
      },

      setSelectedCases(caseIds: string[]) {
        const ids: string[] = []
        caseIds.forEach(id => {
          const pseudoCase = self.caseGroupMap.get(id)
          if (pseudoCase) {
            ids.push(...pseudoCase.childItemIds)
          } else {
            ids.push(id)
          }
        })
        self.selection.replace(ids)
        ++self.selectionChanges
      }
    }
  }
})
.views(self => ({
  getParentValues(parentId: string) {
    const parentCase = self.caseGroupMap.get(parentId)
    const parentCollection = self.getCollection(parentCase?.collectionId)
    const values: Record<string, string> = {}
    parentCollection?.allAttributes.forEach(attr => {
      const attrValue = self.getStrValue(parentId, attr.id)
      if (attrValue) {
        values[attr.id] = attrValue
      }
    })
    return values
  }
}))
.actions(self => ({
  afterCreate() {
    const context: IEnvContext | Record<string, never> = hasEnv(self) ? getEnv(self) : {},
          { srcDataSet } = context

    // build attrNameMap
    self.attributesMap.forEach(attr => {
      self.attrNameMap.set(attr.name, attr.id)
    })

    // build itemIDMap
    self.items.forEach((aCase, index) => {
      self.itemIDMap.set(aCase.__id__, index)
    })

    // make sure attributes have appropriate length, including attributes with formulas
    self.attributesMap.forEach(attr => {
      attr.setLength(self.items.length)
    })

    // add initial collection if not already present
    if (!self.collections.length) {
      self.addCollection({ name: t("DG.AppController.createDataSet.collectionName") })
    }

    if (!srcDataSet) {
      // set up middleware to add ids to inserted attributes and cases
      // adding the ids in middleware makes them available as action arguments
      // to derived DataSets.
      addDisposer(self, addMiddleware(self, (call, next) => {
        if (call.context === self && call.name === "addAttribute") {
          const { id = v3Id(kAttrIdPrefix), ...others } = call.args[0] as IAttributeSnapshot
          call.args[0] = { id, ...others }
        }
        else if (call.context === self && call.name === "addCases") {
          call.args[0] = (call.args[0] as ICaseCreation[]).map(iCase => {
            const { __id__ = v3Id(kItemIdPrefix), ...others } = iCase
            return { __id__, ...others }
          })
        }
        next(call)
      }))

      // when collections change...
      addDisposer(self, reaction(
        () => self.collectionIds,
        () => {
          // update parent/child links and provide access to item data
          const itemData: IItemData = {
            itemIds: () => self.itemIds,
            getValue: (itemId: string, attrId: string) => self.getStrValue(itemId, attrId) ?? "",
            invalidate: () => self.invalidateCaseGroups()
          }
          syncCollectionLinks(self.collections, itemData)
          self.invalidateCaseGroups()
        },
        { name: "DataSet.collections", equals: comparer.structural, fireImmediately: true }
      ))
    }
  },
  commitCache() {
    self.setCaseValues(Array.from(self.caseCache.values()))
  },
  endCaching(commitCache = false) {
    if (self._endCaching() === 0) {
      commitCache && this.commitCache()
      self.clearCache()
    }
  },
  removeCollectionWithAttributes(collection: ICollectionModel) {
    collection.attributes.forEach(attribute => {
      if (attribute) {
        collection.removeAttribute(attribute.id)
        self.removeAttribute(attribute.id)
      }
    })
    self.removeCollection(collection)
  }
}))
// performs the specified action so that response actions are included and undo/redo strings assigned
.actions(applyModelChange)

export interface IDataSet extends Instance<typeof DataSet> {}
export interface IDataSetSnapshot extends SnapshotIn<typeof DataSet> {}<|MERGE_RESOLUTION|>--- conflicted
+++ resolved
@@ -728,14 +728,6 @@
           return attribute
         }
 
-<<<<<<< HEAD
-=======
-        // fill out any missing values
-        for (let i = attribute.strValues.length; i < self.items.length; ++i) {
-          attribute.addValue()
-        }
-
->>>>>>> 0699f778
         // add the attribute to the specified collection (if any) or the childmost collection
         if (!collection && collectionId) {
           collection = self.getCollection(collectionId)
