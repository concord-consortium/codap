import { create, all, mean, MathNode, ConstantNode } from 'mathjs'
import { FormulaMathJsScope } from './formula-mathjs-scope'
import {
<<<<<<< HEAD
  DisplayNameMap, FValue, ICODAPMathjsFunctionRegistry, ILookupDependency, isConstantStringNode
=======
  DisplayNameMap, CODAPMathjsFunctionRegistry, ILookupDependency, isConstantStringNode
>>>>>>> 543e49ec
} from './formula-types'
import type { IDataSet } from './data-set'

export const math = create(all)

const evaluateNode = (node: MathNode, scope?: FormulaMathJsScope) => {
  return node.compile().evaluate(scope)
}

// Every aggregate function can be cached in the same way.
const cachedAggregateFnFactory =
(fnName: string, fn: (args: MathNode[], mathjs: any, scope: FormulaMathJsScope) => FValue | FValue[]) => {
  return (args: MathNode[], mathjs: any, scope: FormulaMathJsScope) => {
    const cacheKey = `${fnName}(${args.toString()})`
    const cachedValue = scope.getCached(cacheKey)
    if (cachedValue !== undefined) {
      return cachedValue
    }
    const result = fn(args, mathjs, scope)
    scope.setCached(cacheKey, result)
    return result
  }
}

const UNDEF_RES = ""

export const fnRegistry = {
  // equal(a, b) or a == b
  // Note that we need to override default MathJs implementation so we can compare strings like "ABC" == "CDE".
  // MathJs doesn't allow that by default, as it assumes that equal operator can be used only with numbers.
  equal: {
    evaluateRaw: (a: any, b: any) => {
      if (Array.isArray(a) && Array.isArray(b)) {
        return a.map((v, i) => v === b[i])
      }
      if (Array.isArray(a) && !Array.isArray(b)) {
        return a.map((v) => v === b)
      }
      if (!Array.isArray(a) && Array.isArray(b)) {
        return b.map((v) => v === a)
      }
      return a === b
    }
  },

  // lookupByIndex("dataSetName", "attributeName", index)
  lookupByIndex: {
    validateArguments: (args: MathNode[]): [ConstantNode<string>, ConstantNode<string>, MathNode] => {
      if (args.length !== 3) {
        throw new Error(`lookupByIndex function expects exactly 3 arguments, but it received ${args.length}`)
      }
      if (!isConstantStringNode(args[0]) || !isConstantStringNode(args[1])) {
        throw new Error("lookupByIndex function expects first two arguments to be strings " +
          "and the third one to be numeric")
      }
      return [args[0], args[1], args[2]]
    },
    getDependency: (args: MathNode[]): ILookupDependency => {
      const validArgs = fnRegistry.lookupByIndex.validateArguments(args)
      return {
        type: "lookup",
        dataSetId: validArgs[0].value,
        attrId: validArgs[1].value,
      }
    },
    canonicalize: (args: MathNode[], displayNameMap: DisplayNameMap) => {
      const validArgs = fnRegistry.lookupByIndex.validateArguments(args)
      const dataSetName = validArgs[0].value
      const attrName = validArgs[1].value
      validArgs[0].value = displayNameMap.dataSet[dataSetName]?.id
      validArgs[1].value = displayNameMap.dataSet[dataSetName]?.attribute[attrName]
    },
    evaluateRaw: (args: MathNode[], mathjs: any, scope: FormulaMathJsScope) => {
      const dataSetId = evaluateNode(args[0], scope)
      const attrId = evaluateNode(args[1], scope)
      const zeroBasedIndex = evaluateNode(args[2], scope) - 1
      return scope.getDataSet(dataSetId)?.getValueAtIndex(zeroBasedIndex, attrId) || UNDEF_RES
    }
  },

  // lookupByKey("dataSetName", "attributeName", "keyAttributeName", "keyAttributeValue" | localKeyAttribute)
  lookupByKey: {
    validateArguments: (args: MathNode[]):
      [ConstantNode<string>, ConstantNode<string>, ConstantNode<string>, MathNode] => {
      if (args.length !== 4) {
        throw new Error("lookupByKey function expects exactly 4 arguments")
      }
      if (!isConstantStringNode(args[0]) || !isConstantStringNode(args[1]) || !isConstantStringNode(args[2])) {
        throw new Error("lookupByKey function expects first three arguments to be strings")
      }
      return [args[0], args[1], args[2], args[3]]
    },
    getDependency: (args: MathNode[]): ILookupDependency => {
      const validArgs = fnRegistry.lookupByKey.validateArguments(args)
      return {
        type: "lookup",
        dataSetId: validArgs[0].value,
        attrId: validArgs[1].value,
        keyAttrId: validArgs[2].value,
      }
    },
    canonicalize: (args: MathNode[], displayNameMap: DisplayNameMap) => {
      const validArgs = fnRegistry.lookupByKey.validateArguments(args)
      const dataSetName = validArgs[0].value
      const attrName = validArgs[1].value
      const keyAttrName = validArgs[2].value
      validArgs[0].value = displayNameMap.dataSet[dataSetName]?.id
      validArgs[1].value = displayNameMap.dataSet[dataSetName]?.attribute[attrName]
      validArgs[2].value = displayNameMap.dataSet[dataSetName]?.attribute[keyAttrName]
    },
    evaluateRaw: (args: MathNode[], mathjs: any, scope: FormulaMathJsScope) => {
      const dataSetId = evaluateNode(args[0], scope)
      const attrId = evaluateNode(args[1], scope)
      const keyAttrId = evaluateNode(args[2], scope)
      const keyAttrValue = evaluateNode(args[3], scope)

      const dataSet: IDataSet | undefined = scope.getDataSet(dataSetId)
      if (!dataSet) {
        return UNDEF_RES
      }
      for (const c of dataSet.cases) {
        const val = dataSet.getValue(c.__id__, keyAttrId)
        if (val === keyAttrValue) {
          return dataSet.getValue(c.__id__, attrId) || UNDEF_RES
        }
      }
      return UNDEF_RES
    },
  },

  // mean(expression, filterExpression)
  mean: {
    isAggregate: true,
    cachedEvaluateFactory: cachedAggregateFnFactory,
    evaluateRaw: (args: MathNode[], mathjs: any, scope: FormulaMathJsScope) => {
      const expression = args[0]
      const filter = args[1]
      let expressionValues = evaluateNode(expression, scope)
      if (filter) {
        const filterValues = evaluateNode(filter, scope)
        expressionValues = expressionValues.filter((v: any, i: number) => !!filterValues[i])
      }
      return mean(expressionValues)
    }
  },

  // next(expression, defaultValue, filter)
  next: {
    // expression and filter are evaluated as aggregate symbols, defaultValue is not - it depends on case index
    isSemiAggregate: [true, false, true],
    evaluateRaw: (args: MathNode[], mathjs: any, scope: FormulaMathJsScope) => {
      interface ICachedData {
        resultIndex: number
        expressionValues: FValue[]
        filterValues: FValue[]
      }

      const calculateResultIndex = (_currentIndex: number, _filterValues: FValue[]) => {
        let _resultIndex = -1
        if (!filter) {
          _resultIndex = _currentIndex + 1
        } else {
          for (let i = _currentIndex + 1; i < _filterValues.length; i++) {
            if (!!_filterValues[i] === true) {
              _resultIndex = i
              break
            }
          }
        }
        return _resultIndex
      }

      const cacheKey = `next(${args.toString()})`
      const currentIndex = scope.getCaseIndex()
      const expression = args[0]
      const defaultValue = args[1]
      const filter = args[2]

      const cachedData = scope.getCached(cacheKey) as ICachedData | undefined

      let result
      if (cachedData !== undefined) {
        const { resultIndex, expressionValues, filterValues } = cachedData
        if (currentIndex < resultIndex) {
          // Current index is still smaller than previously cached result index. We can reuse it.
          result = expressionValues[resultIndex]
        } else {
          // Current index is equal or bigger than previously cached result index. We need to recalculate it.
          const newResultIndex = calculateResultIndex(currentIndex, filterValues)
          result = expressionValues[newResultIndex]
          // Time to update cache too.
          scope.setCached(cacheKey, {
            resultIndex: newResultIndex,
            expressionValues,
            filterValues
          })
        }
      } else {
        const filterValues = evaluateNode(filter, scope)
        const expressionValues = evaluateNode(expression, scope)
        const resultIndex = calculateResultIndex(currentIndex, filterValues)
        result = expressionValues[resultIndex]
        scope.setCached(cacheKey, {
          resultIndex,
          expressionValues,
          filterValues
        })
      }
      return result ?? (defaultValue ? evaluateNode(defaultValue, scope) : UNDEF_RES)
    }
  },

  // prev(expression, defaultValue, filter)
  prev: {
    // expression and filter are evaluated as aggregate symbols, defaultValue is not - it depends on case index
    isSemiAggregate: [true, false, true],
    evaluateRaw: (args: MathNode[], mathjs: any, scope: FormulaMathJsScope) => {
      interface ICachedData {
        resultIndex: number
        expressionValues: FValue[]
        filterValues: FValue[]
      }

      const cacheKey = `prev(${args.toString()})`
      const currentIndex = scope.getCaseIndex()
      const expression = args[0]
      const defaultValue = args[1]
      const filter = args[2]

      const cachedData = scope.getCached(cacheKey) as ICachedData | undefined

      let result
      if (cachedData !== undefined) {
        const { resultIndex, expressionValues, filterValues } = cachedData

        if (!!filterValues[currentIndex - 1] === true) {
          // We just found a new result index.
          const newResultIndex = currentIndex - 1
          result = expressionValues[newResultIndex]
          // Time to update cache too.
          scope.setCached(cacheKey, {
            resultIndex: newResultIndex,
            expressionValues,
            filterValues
          })
        } else {
          // We didn't find a new result index. We can only reuse the old one.
          result = expressionValues[resultIndex]
        }
      } else {
        // This block of code will be executed only once, for the very first case.
        // The very fist case can't return anything from prev() function.
        const filterValues = evaluateNode(filter, scope)
        const expressionValues = evaluateNode(expression, scope)
        const resultIndex = -1
        result = undefined
        scope.setCached(cacheKey, {
          resultIndex,
          expressionValues,
          filterValues
        })
      }
      return result ?? (defaultValue ? evaluateNode(defaultValue, scope) : UNDEF_RES)
    }
  },
}

<<<<<<< HEAD
export const typedFnRegistry: ICODAPMathjsFunctionRegistry = fnRegistry
=======
export const typedFnRegistry: CODAPMathjsFunctionRegistry & typeof fnRegistry = fnRegistry
>>>>>>> 543e49ec

// import the new function in the Mathjs namespace
Object.keys(typedFnRegistry).forEach((key) => {
  const fn = typedFnRegistry[key]
  let evaluateRaw = fn.evaluateRaw
  if (evaluateRaw) {
    if (fn.cachedEvaluateFactory) {
      // Use cachedEvaluateFactory if it's defined. Currently it's defined only for aggregate functions.
      evaluateRaw = fn.cachedEvaluateFactory(key, evaluateRaw)
    }
    // MathJS expects rawArgs property to be set on the evaluate function
    (evaluateRaw as any).rawArgs = true
  }
  math.import({
    [key]: evaluateRaw || fn.evaluate
  }, {
    override: true // override functions already defined by mathjs
  })
})<|MERGE_RESOLUTION|>--- conflicted
+++ resolved
@@ -1,11 +1,7 @@
 import { create, all, mean, MathNode, ConstantNode } from 'mathjs'
 import { FormulaMathJsScope } from './formula-mathjs-scope'
 import {
-<<<<<<< HEAD
-  DisplayNameMap, FValue, ICODAPMathjsFunctionRegistry, ILookupDependency, isConstantStringNode
-=======
-  DisplayNameMap, CODAPMathjsFunctionRegistry, ILookupDependency, isConstantStringNode
->>>>>>> 543e49ec
+  DisplayNameMap, FValue, CODAPMathjsFunctionRegistry, ILookupDependency, isConstantStringNode
 } from './formula-types'
 import type { IDataSet } from './data-set'
 
@@ -273,11 +269,7 @@
   },
 }
 
-<<<<<<< HEAD
-export const typedFnRegistry: ICODAPMathjsFunctionRegistry = fnRegistry
-=======
-export const typedFnRegistry: CODAPMathjsFunctionRegistry & typeof fnRegistry = fnRegistry
->>>>>>> 543e49ec
+export const typedFnRegistry: CODAPMathjsFunctionRegistry = fnRegistry
 
 // import the new function in the Mathjs namespace
 Object.keys(typedFnRegistry).forEach((key) => {
