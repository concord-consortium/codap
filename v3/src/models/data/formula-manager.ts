--- conflicted
+++ resolved
@@ -1,32 +1,17 @@
 import { makeObservable, observable, reaction } from "mobx"
-<<<<<<< HEAD
 import { getFormulaMathjsScope } from "./formula-mathjs-scope"
-=======
-import { getFormulaMathjsContext } from "./formula-mathjs-context"
-import { compile } from "mathjs"
 import { ICase } from "./data-set-types"
->>>>>>> 73974fab
 import { onAnyAction } from "../../utilities/mst-utils"
 import { getFormulaDependencies } from "./formula-utils"
-<<<<<<< HEAD
-=======
-import type { IGlobalValueManager } from "../global/global-value-manager"
->>>>>>> 73974fab
 import {
   DisplayNameMap, IFormulaDependency, GLOBAL_VALUE, LOCAL_ATTR, ILocalAttributeDependency, IGlobalValueDependency,
   ILookupByIndexDependency, ILookupByKeyDependency
 } from "./formula-types"
-<<<<<<< HEAD
 import { math } from "./formula-mathjs"
-import type { IGlobalValueManager } from "../global/global-value-manager"
-import type { IFormula } from "./formula"
-import type { IDataSet } from "./data-set"
-import type { ICase } from "./data-set-types"
-import type { AddCasesAction, SetCaseValuesAction } from "./data-set-actions"
-=======
-import type { IFormula } from "./formula"
-import type { IDataSet } from "./data-set"
->>>>>>> 73974fab
+import { IDataSet } from "./data-set"
+import { AddCasesAction, SetCaseValuesAction } from "./data-set-actions"
+import { IGlobalValueManager } from "../global/global-value-manager"
+import { IFormula } from "./formula"
 
 type IFormulaMetadata = {
   formula: IFormula
@@ -205,8 +190,7 @@
       ...mapAttributeNames(localDataSet, LOCAL_ATTR)
     }
 
-<<<<<<< HEAD
-    this.globalValueManager.globals.forEach(global => {
+    this.globalValueManager?.globals.forEach(global => {
       displayNameMap.localNames[global.name] = `${GLOBAL_VALUE}${global.id}`
     })
 
@@ -219,10 +203,6 @@
           attribute: mapAttributeNames(dataSet, "")
         }
       }
-=======
-    this.globalValueManager?.globals.forEach(global => {
-      displayNameMap[global.name] = `${GLOBAL_VALUE}${global.id}`
->>>>>>> 73974fab
     })
 
     return displayNameMap
@@ -303,7 +283,6 @@
     return disposeGlobalValueObservers
   }
 
-<<<<<<< HEAD
   observeLookupByIndex(formulaId: string, formulaDependencies: IFormulaDependency[]) {
     const lookupDependencies: ILookupByIndexDependency[] =
       formulaDependencies.filter(d => d.type === "lookupByIndex") as ILookupByIndexDependency[]
@@ -376,10 +355,7 @@
     return disposeLookupObservers
   }
 
-  // Simple DFS algorithm to detect dependency cycles.
-=======
   // Simple DFS (depth first search) algorithm to detect dependency cycles.
->>>>>>> 73974fab
   isDependencyCyclePresent(formulaId: string) {
     const visitedFormulas: Record<string, boolean> = {}
     const stack: string[] = [formulaId]
