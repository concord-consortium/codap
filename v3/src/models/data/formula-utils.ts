<<<<<<< HEAD
import { parse, MathNode, SymbolNode, FunctionNode, ConstantNode } from "mathjs"
=======
import { parse, MathNode, isFunctionNode, isSymbolNode } from "mathjs"
>>>>>>> 73974fab
import {
  AGGREGATE_SYMBOL_SUFFIX, LOCAL_ATTR, GLOBAL_VALUE, DisplayNameMap, IFormulaDependency, ILocalAttributeDependency,
  CODAPMathjsFunctions
} from "./formula-types"

// Set of formula helpers that can be used outside FormulaManager context. It should make them easier to test.

const AGGREGATE_FUNCTION: Record<string, boolean> = {
  mean: true,
  sum: true,
  // TODO: add more functions while working on the aggregate functions support
}

export const isAggregateFunction = (name: string) => AGGREGATE_FUNCTION[name] === true

const LOOKUP_FUNCTION: Record<string, boolean> = {
  lookupByIndex: true,
  lookupByKey: true,
  // TODO: add more functions while working on the lookup functions support
}

export const isLookupFunction = (name: string) => LOOKUP_FUNCTION[name] === true

export const getValueOrName = (node: MathNode) => {
  if (node.type === "SymbolNode") {
    return (node as SymbolNode).name
  }
  if (node.type === "ConstantNode") {
    return (node as ConstantNode).value
  }
  return ""
}

// Function replaces all the symbol names typed by user (display names) with the symbol canonical names that
// can be resolved by formula context and do not rely on user-based display names.
export const canonicalizeExpression = (displayExpression: string, displayNameMap: DisplayNameMap) => {
  const formulaTree = parse(displayExpression)

  interface IExtendedMathNode extends MathNode {
    isDescendantOfAggregateFunc?: boolean
  }

  const visitNode = (node: IExtendedMathNode, path: string, parent: IExtendedMathNode) => {
    if (isFunctionNode(node) && isAggregateFunction(node.fn.name) || parent?.isDescendantOfAggregateFunc) {
      node.isDescendantOfAggregateFunc = true
<<<<<<< HEAD
    }
    if (node.type === "SymbolNode") {
      const symbolNode = node as SymbolNode
      if (symbolNode.name in displayNameMap.localNames) {
        symbolNode.name = displayNameMap.localNames[symbolNode.name]
=======
    } else if (isSymbolNode(node)) {
      if (node.name in displayNameMap) {
        const newNode = node.clone()
        newNode.name = displayNameMap[node.name]
>>>>>>> 73974fab
        // Consider following formula example:
        // "mean(Speed) + Speed"
        // `Speed` is one that should be resolved to two very different values depending on the context:
        // - if Speed is not an argument of aggregate function, it should be resolved to the current case value
        // - if Speed is an argument of aggregate function, it should be resolved to an array containing all the values
        // This differentiation can be done using the suffixes added to the symbol name.
        if (parent.isDescendantOfAggregateFunc) {
          symbolNode.name += AGGREGATE_SYMBOL_SUFFIX
        }
      }
    }
    if (node.type === "FunctionNode" && isLookupFunction((node as FunctionNode).fn.name)) {
      const functionNode = node as FunctionNode
      if (functionNode.args[0].type === "ConstantNode") {
        const dataSetName = getValueOrName(functionNode.args[0])?.toString() || ""
        ;(functionNode.args[0] as ConstantNode<string>).value = displayNameMap.dataSet[dataSetName]?.id

        if (functionNode.args[1].type === "ConstantNode") {
          const attrName = getValueOrName(functionNode.args[1])?.toString() || ""
          ;(functionNode.args[1] as ConstantNode<string>).value =
            displayNameMap.dataSet[dataSetName]?.attribute[attrName]
        }

        if (functionNode.fn.name === CODAPMathjsFunctions.lookupByKey) {
          const keyAttrName = getValueOrName(functionNode.args[2])?.toString() || ""
          ;(functionNode.args[2] as ConstantNode<string>).value =
            displayNameMap.dataSet[dataSetName]?.attribute[keyAttrName]
        }
      }
    }
  }

  formulaTree.traverse(visitNode)
  return formulaTree.toString()
}

export const parseCanonicalSymbolName = (symbolName: string): IFormulaDependency | null => {
  if (symbolName.startsWith(LOCAL_ATTR)) {
    const attrId = symbolName.substring(LOCAL_ATTR.length)
    const result: ILocalAttributeDependency = { type: "localAttribute", attrId }
    if (attrId.endsWith(AGGREGATE_SYMBOL_SUFFIX)) {
      result.attrId = attrId.substring(0, attrId.length - AGGREGATE_SYMBOL_SUFFIX.length)
      result.aggregate = true
    }
    return result
  }
  if (symbolName.startsWith(GLOBAL_VALUE)) {
    const globalId = symbolName.substring(GLOBAL_VALUE.length)
    return { type: "globalValue", globalId }
  }
  return null
}

export const getFormulaDependencies = (formulaCanonical: string) => {
  const formulaTree = parse(formulaCanonical)
  const result: IFormulaDependency[] = []

  const visitNode = (node: MathNode) => {
    if (isSymbolNode(node)) {
      const parsedName = parseCanonicalSymbolName(node.name)
      if (parsedName) {
        result.push(parsedName)
      }
    }
    if (node.type === "FunctionNode" && isLookupFunction((node as FunctionNode).fn.name)) {
      const functionNode = node as FunctionNode
      const dataSetId = getValueOrName(functionNode.args[0])?.toString() || ""
      const attrId = getValueOrName(functionNode.args[1])?.toString() || ""
      if (functionNode.fn.name === CODAPMathjsFunctions.lookupByIndex) {
        const zeroBasedIndex = Number(getValueOrName(functionNode.args[2])) - 1 ?? undefined
        result.push({ type: "lookupByIndex", dataSetId, attrId, index: zeroBasedIndex })
      }
      if (functionNode.fn.name === CODAPMathjsFunctions.lookupByKey) {
        const keyAttrId = getValueOrName(functionNode.args[2])?.toString() || ""
        result.push({ type: "lookupByKey", dataSetId, attrId, keyAttrId })
      }
    }
  }
  formulaTree.traverse(visitNode)
  return result
}<|MERGE_RESOLUTION|>--- conflicted
+++ resolved
@@ -1,8 +1,4 @@
-<<<<<<< HEAD
-import { parse, MathNode, SymbolNode, FunctionNode, ConstantNode } from "mathjs"
-=======
-import { parse, MathNode, isFunctionNode, isSymbolNode } from "mathjs"
->>>>>>> 73974fab
+import { parse, MathNode, SymbolNode, FunctionNode, ConstantNode, isFunctionNode, isSymbolNode } from "mathjs"
 import {
   AGGREGATE_SYMBOL_SUFFIX, LOCAL_ATTR, GLOBAL_VALUE, DisplayNameMap, IFormulaDependency, ILocalAttributeDependency,
   CODAPMathjsFunctions
@@ -48,18 +44,11 @@
   const visitNode = (node: IExtendedMathNode, path: string, parent: IExtendedMathNode) => {
     if (isFunctionNode(node) && isAggregateFunction(node.fn.name) || parent?.isDescendantOfAggregateFunc) {
       node.isDescendantOfAggregateFunc = true
-<<<<<<< HEAD
     }
-    if (node.type === "SymbolNode") {
-      const symbolNode = node as SymbolNode
-      if (symbolNode.name in displayNameMap.localNames) {
-        symbolNode.name = displayNameMap.localNames[symbolNode.name]
-=======
-    } else if (isSymbolNode(node)) {
-      if (node.name in displayNameMap) {
-        const newNode = node.clone()
-        newNode.name = displayNameMap[node.name]
->>>>>>> 73974fab
+    else if (isSymbolNode(node)) {
+      if (node.name in displayNameMap.localNames) {
+        node.name = displayNameMap.localNames[node.name]
+
         // Consider following formula example:
         // "mean(Speed) + Speed"
         // `Speed` is one that should be resolved to two very different values depending on the context:
@@ -67,7 +56,7 @@
         // - if Speed is an argument of aggregate function, it should be resolved to an array containing all the values
         // This differentiation can be done using the suffixes added to the symbol name.
         if (parent.isDescendantOfAggregateFunc) {
-          symbolNode.name += AGGREGATE_SYMBOL_SUFFIX
+          node.name += AGGREGATE_SYMBOL_SUFFIX
         }
       }
     }
