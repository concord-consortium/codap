import { Instance, types } from "mobx-state-tree"
import { typedId } from "../../utilities/js-utils"
import { canonicalizeExpression } from "./formula-utils"
<<<<<<< HEAD
import { getFormulaManager } from "./formula-manager"
=======
import { getFormulaManager } from "../tiles/tile-environment"
>>>>>>> 73974fab

export const Formula = types.model("Formula", {
  id: types.optional(types.identifier, () => typedId("FORMULA")),
  canonical: ""
})
.views(self => ({
  get valid() {
    return !!self.canonical && self.canonical.length > 0
  },
  get formulaManager() {
    return getFormulaManager(self)
  }
}))
.actions(self => ({
  setDisplayFormula(displayFormula: string) {
    if (!self.formulaManager) {
      return
    }
    const displayNameMap = self.formulaManager.getDisplayNameMapForFormula(self.id)
    this.setCanonical(canonicalizeExpression(displayFormula, displayNameMap))
  },
  setCanonical(canonical: string) {
    self.canonical = canonical
  }
}))

export interface IFormula extends Instance<typeof Formula> {}<|MERGE_RESOLUTION|>--- conflicted
+++ resolved
@@ -1,11 +1,7 @@
 import { Instance, types } from "mobx-state-tree"
 import { typedId } from "../../utilities/js-utils"
 import { canonicalizeExpression } from "./formula-utils"
-<<<<<<< HEAD
-import { getFormulaManager } from "./formula-manager"
-=======
 import { getFormulaManager } from "../tiles/tile-environment"
->>>>>>> 73974fab
 
 export const Formula = types.model("Formula", {
   id: types.optional(types.identifier, () => typedId("FORMULA")),
