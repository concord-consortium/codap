--- conflicted
+++ resolved
@@ -5,27 +5,12 @@
 import type { IDataSet } from "../../data/data-set"
 import t from "../../../utilities/translation/translate"
 
-<<<<<<< HEAD
-type LookupStringContantArg = ConstantNode<string> | undefined
-=======
 type LookupStringConstantArg = ConstantNode<string> | undefined
->>>>>>> ec745193
 
 export const lookupFunctions = {
   // lookupByIndex("dataSetName", "attributeName", index)
   lookupByIndex: {
     getDependency: (args: MathNode[]): ILookupDependency => {
-<<<<<<< HEAD
-      return {
-        type: "lookup",
-        dataSetId: rmCanonicalPrefix((args[0] as LookupStringContantArg)?.value),
-        attrId: rmCanonicalPrefix((args[1] as LookupStringContantArg)?.value),
-      }
-    },
-    canonicalize: (args: MathNode[], displayNameMap: DisplayNameMap) => {
-      const dataSetNameArg = args[0] as LookupStringContantArg
-      const attrNameArg = args[1] as LookupStringContantArg
-=======
       const [dataSetNameArg, attrNameArg] = args as LookupStringConstantArg[]
       return {
         type: "lookup",
@@ -35,7 +20,6 @@
     },
     canonicalize: (args: MathNode[], displayNameMap: DisplayNameMap) => {
       const [dataSetNameArg, attrNameArg] = args as LookupStringConstantArg[]
->>>>>>> ec745193
       const dataSetName = dataSetNameArg?.value || ""
       const attrName = attrNameArg?.value || ""
       if (dataSetNameArg) {
@@ -71,19 +55,6 @@
   // lookupByKey("dataSetName", "attributeName", "keyAttributeName", "keyAttributeValue" | localKeyAttribute)
   lookupByKey: {
     getDependency: (args: MathNode[]): Required<ILookupDependency> => {
-<<<<<<< HEAD
-      return {
-        type: "lookup",
-        dataSetId: rmCanonicalPrefix((args[0] as LookupStringContantArg)?.value),
-        attrId: rmCanonicalPrefix((args[1] as LookupStringContantArg)?.value),
-        keyAttrId: rmCanonicalPrefix((args[2] as LookupStringContantArg)?.value)
-      }
-    },
-    canonicalize: (args: MathNode[], displayNameMap: DisplayNameMap) => {
-      const dataSetNameArg = args[0] as LookupStringContantArg
-      const attrNameArg = args[1] as LookupStringContantArg
-      const keyAttrNameArg = args[2] as LookupStringContantArg
-=======
       const [dataSetNameArg, attrNameArg, keyAttrNameArg] = args as LookupStringConstantArg[]
       return {
         type: "lookup",
@@ -94,7 +65,6 @@
     },
     canonicalize: (args: MathNode[], displayNameMap: DisplayNameMap) => {
       const [dataSetNameArg, attrNameArg, keyAttrNameArg] = args as LookupStringConstantArg[]
->>>>>>> ec745193
       const dataSetName = dataSetNameArg?.value || ""
       const attrName = attrNameArg?.value || ""
       const keyAttrName = keyAttrNameArg?.value || ""
