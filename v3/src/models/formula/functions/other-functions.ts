--- conflicted
+++ resolved
@@ -55,7 +55,6 @@
     }
   },
 
-<<<<<<< HEAD
   number: {
     numOfRequiredArguments: 1,
     evaluate: (arg: FValue) => {
@@ -68,7 +67,5 @@
       }
       return extractNumeric(arg) ?? UNDEF_RESULT
     }
-  },
-=======
->>>>>>> cec3e2fc
+  }
 }