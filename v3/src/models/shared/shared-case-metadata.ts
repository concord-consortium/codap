import { observable } from "mobx"
<<<<<<< HEAD
import { getSnapshot, getType, Instance, ISerializedActionCall, onAction, types } from "mobx-state-tree"
=======
import { getSnapshot, getType, Instance, ISerializedActionCall, types } from "mobx-state-tree"
>>>>>>> 069a97c0
import { onAnyAction } from "../../utilities/mst-utils"
import { CategorySet, createProvisionalCategorySet, ICategorySet } from "../data/category-set"
import { DataSet, IDataSet } from "../data/data-set"
import { ISharedModel, SharedModel } from "./shared-model"
import { applyModelChange } from "../history/apply-model-change"

export const kSharedCaseMetadataType = "SharedCaseMetadata"

export const CollectionTableMetadata = types.model("CollectionTable", {
  // key is valueJson; value is true (false values are deleted)
  collapsed: types.map(types.boolean)
})

export const SharedCaseMetadata = SharedModel
  .named(kSharedCaseMetadataType)
  .props({
    type: types.optional(types.literal(kSharedCaseMetadataType), kSharedCaseMetadataType),
    data: types.safeReference(DataSet),
    // key is collection id
    collections: types.map(CollectionTableMetadata),
    // key is attribute id
    categories: types.map(CategorySet),
    // key is attribute id; value is true (false values are deleted)
    hidden: types.map(types.boolean),
    caseTableTileId: types.maybe(types.string),
    caseCardTileId: types.maybe(types.string),
    lastShownTableOrCardTileId: types.maybe(types.string) // used to restore the last shown tile both have been hidden
  })
  .volatile(self => ({
    // CategorySets are generated whenever CODAP needs to treat an attribute categorically.
    // CategorySets only need to be saved, however, when they contain user modifications, e.g.
    // reordering categories or assigning colors to categories. Therefore, CategorySets
    // created automatically before any user modifications are treated as "provisional"
    // categories, which are then elevated to normal categories when they are modified by
    // the user. This also keeps them from cluttering up the undo history.
    provisionalCategories: observable.map<string, ICategorySet>()
  }))
  .views(self => ({
    // true if passed the id of a parent/pseudo-case whose child cases have been collapsed, false otherwise
    isCollapsed(caseId: string) {
      const { collectionId, groupKey: valuesJson } = self.data?.caseInfoMap.get(caseId) || {}
      return (collectionId && valuesJson && self.collections.get(collectionId)?.collapsed.get(valuesJson)) ?? false
    },
    // true if passed the id of a hidden attribute, false otherwise
    isHidden(attrId: string) {
      return self.hidden.get(attrId) ?? false
    }
  }))
  .actions(self => ({
    setData(data?: IDataSet) {
      self.data = data
    },
    setCaseTableTileId(tileId?: string) {
      self.caseTableTileId = tileId
    },
    setCaseCardTileId(tileId?: string) {
      self.caseCardTileId = tileId
    },
    setLastShownTableOrCardTileId(tileId?: string) {
      self.lastShownTableOrCardTileId = tileId
    },
    setIsCollapsed(caseId: string, isCollapsed: boolean) {
      const { collectionId, groupKey } = self.data?.caseInfoMap.get(caseId) || {}
      if (collectionId && groupKey) {
        let tableCollection = self.collections.get(collectionId)
        if (isCollapsed) {
          if (!tableCollection) {
            tableCollection = CollectionTableMetadata.create()
            self.collections.set(collectionId, tableCollection)
          }
          tableCollection.collapsed.set(groupKey, true)
        }
        else if (tableCollection) {
          tableCollection.collapsed.delete(groupKey)
        }
      }
    },
    setIsHidden(attrId: string, hidden: boolean) {
      if (hidden) {
        self.hidden.set(attrId, true)
      }
      else {
        self.hidden.delete(attrId)
      }
    },
    showAllAttributes() {
      self.hidden.clear()
    }
  }))
  .actions(self => ({
    removeCategorySet(attrId: string) {
      self.categories.delete(attrId)
      self.provisionalCategories.delete(attrId)
    }
  }))
  .actions(self => ({
    // moves a category set from the provisional map to the official one
    promoteProvisionalCategorySet(categorySet: ICategorySet) {
      const attrId = categorySet.attribute.id
      // add category set to official map
      self.categories.set(attrId, CategorySet.create(getSnapshot(categorySet)))
      // remove category set from provisional categories map
      self.provisionalCategories.delete(attrId)
      // remove category sets from map when attribute references are invalidated
      categorySet.onAttributeInvalidated(function(invalidAttrId: string) {
        self.removeCategorySet(invalidAttrId)
      })
    }
  }))
  .views(self => ({
    // returns an existing category set (if available) or creates a new provisional one (for valid attributes)
    getCategorySet(attrId: string) {
      let categorySet = self.categories.get(attrId) ?? self.provisionalCategories.get(attrId)
      if (!categorySet && self.data?.attrFromID(attrId)) {
        categorySet = createProvisionalCategorySet(self.data, attrId)

        self.provisionalCategories.set(attrId, categorySet)
        // remove category sets from map when attribute references are invalidated
        categorySet.onAttributeInvalidated(function(invalidAttrId: string) {
          self.removeCategorySet(invalidAttrId)
        })
        const userActionNames = categorySet.userActionNames
        onAnyAction(categorySet, action => {
          // when a category set is changed by the user, it is promoted to a regular CategorySet
          if (categorySet && userActionNames.includes(action.name)) {
            self.promoteProvisionalCategorySet(categorySet)
          }
        })
      }
      return categorySet
    }
  }))
  .actions(applyModelChange)

export interface ISharedCaseMetadata extends Instance<typeof SharedCaseMetadata> {}

export function isSharedCaseMetadata(model?: ISharedModel): model is ISharedCaseMetadata {
  return model ? getType(model) === SharedCaseMetadata : false
}

export interface SetIsCollapsedAction extends ISerializedActionCall {
  name: "setIsCollapsed"
  args: [string, boolean] // [caseId, isCollapsed]
}

export function isSetIsCollapsedAction(action: ISerializedActionCall): action is SetIsCollapsedAction {
  return action.name === "setIsCollapsed"
}<|MERGE_RESOLUTION|>--- conflicted
+++ resolved
@@ -1,9 +1,5 @@
 import { observable } from "mobx"
-<<<<<<< HEAD
-import { getSnapshot, getType, Instance, ISerializedActionCall, onAction, types } from "mobx-state-tree"
-=======
 import { getSnapshot, getType, Instance, ISerializedActionCall, types } from "mobx-state-tree"
->>>>>>> 069a97c0
 import { onAnyAction } from "../../utilities/mst-utils"
 import { CategorySet, createProvisionalCategorySet, ICategorySet } from "../data/category-set"
 import { DataSet, IDataSet } from "../data/data-set"
