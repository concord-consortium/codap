--- conflicted
+++ resolved
@@ -95,7 +95,6 @@
     this.hoverTileId = tileId
   }
 
-<<<<<<< HEAD
   @action
   setIsEditingCell(value: boolean) {
     this._isEditingCell = value
@@ -114,10 +113,10 @@
   @action
   incrementRequestBatchesProcessed() {
     this._requestBatchesProcessed += 1
-=======
+  }
+
   @action setAttrIdToEdit(attrId?: string) {
     this.attrIdToEdit = attrId
->>>>>>> 7d3c0fcc
   }
 
   getRulerStateVisibility(key: RulerStateKey) {
