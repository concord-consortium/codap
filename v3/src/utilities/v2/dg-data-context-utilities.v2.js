--- conflicted
+++ resolved
@@ -1,16 +1,10 @@
 import pluralize from "pluralize"
 import { DG } from "../../v2/dg-compat.v2"
 import { SC } from "../../v2/sc-compat"
-<<<<<<< HEAD
-import { createAttributesNotification, hideAttributeNotification, removeAttributesNotification, deleteCollectionNotification } from "../../models/data/data-set-notifications"
-
-const YES = true
-=======
 import {
   createAttributesNotification, hideAttributeNotification, removeAttributesNotification, deleteCollectionNotification
 } from "../../models/data/data-set-notifications"
 import { getSharedCaseMetadataFromDataset } from "../../models/shared/shared-data-utils"
->>>>>>> 8e91ec96
 
 DG.DataContextUtilities = {
 
@@ -260,16 +254,10 @@
    * @param iDataContext {DG.DataContext}
    * @param iAttrID {number}
    */
-<<<<<<< HEAD
-  hideAttribute (iContext, iCaseMetadata, iAttrID) {
-    iCaseMetadata?.applyModelChange(
-      () => iCaseMetadata?.setIsHidden(iAttrID, true),
-=======
   hideAttribute (iContext, iAttrID) {
     const tCaseMetadata = getSharedCaseMetadataFromDataset(iContext.data)
     tCaseMetadata?.applyModelChange(
       () => tCaseMetadata?.setIsHidden(iAttrID, true),
->>>>>>> 8e91ec96
       {
         notifications: hideAttributeNotification([iAttrID], iContext.data),
         undoStringKey: "DG.Undo.caseTable.hideAttribute",
